load("@bazel_skylib//lib:paths.bzl", "paths")
load("@pybind11_bazel//:build_defs.bzl", "pybind_extension")
load("@rules_proto//proto:defs.bzl", "proto_library")
load("@rules_cc//cc:defs.bzl", "cc_binary", "cc_library", "cc_proto_library", "cc_test")
load("//third_party:substitution.bzl", "header_template_rule")
load("//:tools/build_variables.bzl", "torch_cpp_srcs", "libtorch_python_core_sources", "libtorch_core_sources", "libtorch_distributed_sources", "libtorch_extra_sources", "jit_core_sources")
load("//tools/rules:cu.bzl", "cu_library")
load("//tools/config:defs.bzl", "if_cuda")
load("//:aten.bzl", "intern_build_aten_ops")

COMMON_COPTS = [
    "-DHAVE_MALLOC_USABLE_SIZE=1",
    "-DHAVE_MMAP=1",
    "-DHAVE_SHM_OPEN=1",
    "-DHAVE_SHM_UNLINK=1",
    "-D_FILE_OFFSET_BITS=64",
    "-DHAVE_GCC_GET_CPUID",
    "-DUSE_GCC_GET_CPUID",
    "-DTH_HAVE_THREAD",
    "-DUSE_FBGEMM",
    "-DUSE_DISTRIBUTED",
    "-DATEN_THREADING=NATIVE",
    "-DNO_CUDNN_DESTROY_HANDLE",
] + if_cuda([
    "-DUSE_CUDA",
    "-DUSE_CUDNN",
])

# c10
header_template_rule(
    name = "cmake_macros_h",
    src = "c10/macros/cmake_macros.h.in",
    out = "c10/macros/cmake_macros.h",
    substitutions = {
        "cmakedefine": "define",
        "#define C10_USE_NUMA": "/* #undef C10_USE_NUMA */",
    },
)

header_template_rule(
    name = "cuda_cmake_macros_h",
    src = "c10/cuda/impl/cuda_cmake_macros.h.in",
    out = "c10/cuda/impl/cuda_cmake_macros.h",
    substitutions = {
        "cmakedefine": "define",
    },
)

cc_library(
    name = "c10_headers",
    hdrs = glob([
        "c10/core/*.h",
        "c10/core/impl/*.h",
        "c10/cuda/*.h",
        "c10/cuda/impl/*.h",
        "c10/macros/*.h",
        "c10/mobile/*.h",
        "c10/util/*.h",
        "c10/util/*.hpp",
    ]),
    deps = [
        "@com_github_gflags_gflags//:gflags",
        "@com_github_glog//:glog",
        ":cmake_macros_h",
        ":cuda_cmake_macros_h",
    ],
)

cc_library(
    name = "c10",
    srcs = glob([
        "c10/core/*.cpp",
        "c10/core/impl/*.cpp",
        "c10/mobile/*.cpp",
        "c10/util/*.cpp",
    ]) + if_cuda(
        glob([
            "c10/cuda/*.cpp",
            "c10/cuda/impl/*.cpp",
        ]),
        [],
    ),
    copts = ["-DCAFFE2_BUILD_MAIN_LIB"],
    deps = [
        ":c10_headers",
        "@fmt",
    ] + if_cuda(
        ["@cuda"],
        [],
    ),
    alwayslink = True,
)

cc_test(
    name = "c10_tests",
    size = "small",
    srcs = glob([
        "c10/test/util/*.cpp",
        "c10/test/util/*.h",
        "c10/test/core/*.cpp",
        "c10/test/core/impl/*.cpp",
    ]),
    copts = ["-Wno-deprecated-declarations"],
    deps = [
        ":c10",
        ":c10_headers",
        "@com_google_googletest//:gtest_main",
    ],
)

# TODO: refactor this into its own library (but how to make
# a binary based off of a module in a library?)
py_binary(
    name = "gen",
    srcs = ["tools/setup_helpers/gen.py"],
    deps = [
        ":tools_codegen"
    ],
)

genrule(
    name = "generated_cpp",
    srcs = [
        "aten/src/ATen/native/native_functions.yaml",
    ] + glob(["aten/src/ATen/templates/**"]),
    outs = [
        "aten/src/ATen/Declarations.yaml",
        "aten/src/ATen/RegisterBackendSelect.cpp",
        "aten/src/ATen/RegisterCPU.cpp",
        "aten/src/ATen/RegisterMkldnnCPU.cpp",
        "aten/src/ATen/RegisterQuantizedCPU.cpp",
        "aten/src/ATen/RegisterSparseCPU.cpp",
        "aten/src/ATen/RegisterSparseCsrCPU.cpp",
        "aten/src/ATen/RegisterCompositeImplicitAutograd.cpp",
        "aten/src/ATen/RegisterCompositeExplicitAutograd.cpp",
        "aten/src/ATen/RegisterMeta.cpp",
        "aten/src/ATen/RegisterSchema.cpp",
        "aten/src/ATen/CPUFunctions.h",
        "aten/src/ATen/CPUFunctions_inl.h",
        "aten/src/ATen/CUDAFunctions.h",
        "aten/src/ATen/CUDAFunctions_inl.h",
        "aten/src/ATen/CompositeExplicitAutogradFunctions.h",
        "aten/src/ATen/CompositeExplicitAutogradFunctions_inl.h",
        "aten/src/ATen/CompositeImplicitAutogradFunctions.h",
        "aten/src/ATen/CompositeImplicitAutogradFunctions_inl.h",
        "aten/src/ATen/Functions.h",
        "aten/src/ATen/Functions.cpp",
        "aten/src/ATen/RedispatchFunctions.h",
        "aten/src/ATen/Operators.h",
        "aten/src/ATen/Operators_0.cpp",
        "aten/src/ATen/Operators_1.cpp",
        "aten/src/ATen/Operators_2.cpp",
        "aten/src/ATen/Operators_3.cpp",
        "aten/src/ATen/Operators_4.cpp",
        "aten/src/ATen/NativeFunctions.h",
        "aten/src/ATen/MetaFunctions.h",
        "aten/src/ATen/MetaFunctions_inl.h",
        "aten/src/ATen/NativeMetaFunctions.h",
        "aten/src/ATen/core/TensorBody.h",
        "aten/src/ATen/core/TensorMethods.cpp",
        "aten/src/ATen/core/ATenOpList.cpp",
    ],
    cmd = "$(location :gen) --source-path aten/src/ATen --install_dir `dirname $(location aten/src/ATen/Declarations.yaml)`",
    tools = [":gen"],
)

py_library(
    name = "tools_codegen",
    srcs = glob(["tools/codegen/**/*.py"]),
)

py_library(
    name = "tools_autograd",
    srcs = glob(["tools/autograd/*.py"]),
    data = glob([
        "tools/autograd/*.yaml",
        "tools/autograd/templates/*",
    ]),
    deps = [":tools_codegen"],
)

py_library(
    name = "tools_jit",
    srcs = glob(["tools/jit/*.py"]),
    data = glob(["tools/jit/templates/*"]),
)

py_binary(
    name = "generate_code",
    srcs = ["tools/setup_helpers/generate_code.py"],
    deps = [
        ":tools_autograd",
        ":tools_jit",
    ],
)

libtorch_cpp_generated_sources = [
        "torch/csrc/autograd/generated/VariableType.h",
        "torch/csrc/autograd/generated/VariableType_0.cpp",
        "torch/csrc/autograd/generated/VariableType_1.cpp",
        "torch/csrc/autograd/generated/VariableType_2.cpp",
        "torch/csrc/autograd/generated/VariableType_3.cpp",
        "torch/csrc/autograd/generated/VariableType_4.cpp",
        # "torch/csrc/autograd/generated/VariableTypeEverything.cpp",
        "torch/csrc/autograd/generated/TraceType_0.cpp",
        "torch/csrc/autograd/generated/TraceType_1.cpp",
        "torch/csrc/autograd/generated/TraceType_2.cpp",
        "torch/csrc/autograd/generated/TraceType_3.cpp",
        "torch/csrc/autograd/generated/TraceType_4.cpp",
        # "torch/csrc/autograd/generated/TraceTypeEverything.cpp",
        "torch/csrc/autograd/generated/ADInplaceOrViewType_0.cpp",
        "torch/csrc/autograd/generated/ADInplaceOrViewType_1.cpp",
        # "torch/csrc/autograd/generated/ADInplaceOrViewTypeEverything.cpp",
        "torch/csrc/autograd/generated/Functions.h",
        "torch/csrc/autograd/generated/Functions.cpp",
        "torch/csrc/autograd/generated/variable_factories.h",
]

libtorch_python_generated_sources = [
        "torch/csrc/autograd/generated/python_functions.h",
        "torch/csrc/autograd/generated/python_functions_0.cpp",
        "torch/csrc/autograd/generated/python_functions_1.cpp",
        "torch/csrc/autograd/generated/python_functions_2.cpp",
        "torch/csrc/autograd/generated/python_functions_3.cpp",
        "torch/csrc/autograd/generated/python_functions_4.cpp",
        "torch/csrc/autograd/generated/python_variable_methods.cpp",
        "torch/csrc/autograd/generated/python_torch_functions_0.cpp",
        "torch/csrc/autograd/generated/python_torch_functions_1.cpp",
        "torch/csrc/autograd/generated/python_torch_functions_2.cpp",
        "torch/csrc/autograd/generated/python_nn_functions.cpp",
        "torch/csrc/autograd/generated/python_fft_functions.cpp",
        "torch/csrc/autograd/generated/python_linalg_functions.cpp",
        "torch/csrc/autograd/generated/python_special_functions.cpp",
]

genrule(
    name = "all_generated_code",
    srcs = [
        "aten/src/ATen/Declarations.yaml",
        "aten/src/ATen/native/native_functions.yaml",
    ],
    outs = libtorch_cpp_generated_sources + libtorch_python_generated_sources,
    cmd = "$(location :generate_code) --install_dir `dirname $(location torch/csrc/autograd/generated/variable_factories.h)`/../.. --declarations-path $(location aten/src/ATen/Declarations.yaml) --native-functions-path $(location aten/src/ATen/native/native_functions.yaml) --nn-path aten/src",
    tools = [":generate_code"],
)

filegroup(
    name = "cpp_generated_code",
    data = [":all_generated_code"],
    srcs = libtorch_cpp_generated_sources,
)

filegroup(
    name = "python_generated_code",
    data = [":all_generated_code"],
    srcs = libtorch_python_generated_sources,
)

exports_files(
    srcs = ["aten/src/ATen/cpu/tbb/extra/version_string.ver.in"],
)

# ATen
filegroup(
    name = "aten_base_cpp",
    srcs = glob([
        "aten/src/ATen/*.cpp",
        "aten/src/ATen/detail/*.cpp",
        "aten/src/ATen/cpu/*.cpp",
    ]),
)

filegroup(
    name = "ATen_CORE_SRCS",
    srcs = glob(
        [
            "aten/src/ATen/core/**/*.cpp",
        ],
        exclude = [
            "aten/src/ATen/core/**/*_test.cpp",
        ],
    ),
)

filegroup(
    name = "aten_native_cpp",
    srcs = glob(["aten/src/ATen/native/*.cpp"]),
)

filegroup(
    name = "aten_native_sparse_cpp",
    srcs = glob(["aten/src/ATen/native/sparse/*.cpp"]),
)

filegroup(
    name = "aten_native_quantized_cpp",
    srcs = glob(
        [
            "aten/src/ATen/native/quantized/*.cpp",
            "aten/src/ATen/native/quantized/cpu/*.cpp",
        ],
    ),
)

filegroup(
    name = "aten_native_mkl_cpp",
    srcs = glob(["aten/src/ATen/native/mkl/*.cpp"]),
)

filegroup(
    name = "aten_native_mkldnn_cpp",
    srcs = glob(["aten/src/ATen/native/mkldnn/*.cpp"]),
)

filegroup(
    name = "aten_native_xnnpack",
    srcs = glob(["aten/src/ATen/native/xnnpack/*.cpp"]),
)

filegroup(
    name = "aten_base_vulkan",
    srcs = glob(["aten/src/ATen/vulkan/*.cpp"]),
)

filegroup(
    name = "aten_base_metal",
    srcs = glob(["aten/src/ATen/metal/*.cpp"]),
)

filegroup(
    name = "ATen_QUANTIZED_SRCS",
    srcs = glob(
        [
            "aten/src/ATen/quantized/**/*.cpp",
        ],
        exclude = [
            "aten/src/ATen/quantized/**/*_test.cpp",
        ],
    ),
)

filegroup(
    name = "th_srcs",
    srcs = [
        "aten/src/TH/THGeneral.cpp",
        "aten/src/TH/THStorageFunctions.cpp",
        "aten/src/TH/THTensor.cpp",
    ],
)

filegroup(
    name = "aten_cuda_srcs",
    srcs = [
        "aten/src/ATen/cuda/CUDABlas.cpp",
        "aten/src/ATen/cuda/CUDASolver.cpp",
        "aten/src/ATen/cuda/CUDAContext.cpp",
        "aten/src/ATen/cuda/CUDAGeneratorImpl.cpp",
        "aten/src/ATen/cuda/CUDAGraph.cpp",
        "aten/src/ATen/cuda/CuSparseHandlePool.cpp",
        "aten/src/ATen/cuda/CublasHandlePool.cpp",
        "aten/src/ATen/cuda/CusolverDnHandlePool.cpp",
        "aten/src/ATen/cuda/PinnedMemoryAllocator.cpp",
        "aten/src/ATen/cuda/detail/CUDAHooks.cpp",
        "aten/src/ATen/cudnn/AutocastRNN.cpp",
        "aten/src/ATen/cudnn/Descriptors.cpp",
        "aten/src/ATen/cudnn/Handle.cpp",
        "aten/src/ATen/cudnn/Types.cpp",
        "aten/src/ATen/native/cuda/CUDAUnaryOps.cpp",
        "aten/src/ATen/native/cuda/TensorShapeCUDA.cpp",
        "aten/src/ATen/native/cudnn/AffineGridGenerator.cpp",
        "aten/src/ATen/native/cudnn/BatchNorm.cpp",
        "aten/src/ATen/native/cudnn/Conv.cpp",
        "aten/src/ATen/native/cudnn/GridSampler.cpp",
        "aten/src/ATen/native/cudnn/LossCTC.cpp",
        "aten/src/ATen/native/cudnn/RNN.cpp",
        "aten/src/ATen/native/miopen/BatchNorm_miopen.cpp",
        "aten/src/ATen/native/miopen/Conv_miopen.cpp",
        "aten/src/ATen/native/miopen/RNN_miopen.cpp",
        "aten/src/ATen/native/sparse/cuda/SparseCUDATensor.cpp",
<<<<<<< HEAD
        "aten/src/ATen/native/sparse/cuda/SparseBlas.cpp",
        "aten/src/ATen/native/sparse/cuda/SparseBlasImpl.cpp",
        "aten/src/THC/THCCachingHostAllocator.cpp",
=======
        "aten/src/ATen/native/sparse/cuda/SparseBlasImpl.cpp",
>>>>>>> 355acfde
        "aten/src/THC/THCGeneral.cpp",
        "aten/src/THC/THCStorageCopy.cpp",
        "aten/src/THC/THCTensor.cpp",
    ],
)

filegroup(
    name = "thc_srcs_cu",
    srcs = [
        "aten/src/THC/THCReduceApplyUtils.cu.cc",
        "aten/src/THC/THCSleep.cu.cc",
        "aten/src/THC/THCSortUtils.cu.cc",
        "aten/src/THC/THCStorage.cu.cc",
        "aten/src/THC/THCStorageCopy.cu.cc",
        "aten/src/THC/THCTensor.cu.cc",
        "aten/src/THC/THCTensorCopy.cu.cc",
        "aten/src/THC/THCTensorMathScan.cu.cc",
        "aten/src/THC/THCTensorScatterGather.cu.cc",
        "aten/src/THC/THCTensorSort.cu.cc",
        "aten/src/THC/generated/THCTensorSortByte.cu.cc",
        "aten/src/THC/generated/THCTensorSortChar.cu.cc",
        "aten/src/THC/generated/THCTensorSortDouble.cu.cc",
        "aten/src/THC/generated/THCTensorSortFloat.cu.cc",
        "aten/src/THC/generated/THCTensorSortHalf.cu.cc",
        "aten/src/THC/generated/THCTensorSortInt.cu.cc",
        "aten/src/THC/generated/THCTensorSortLong.cu.cc",
        "aten/src/THC/generated/THCTensorSortShort.cu.cc",
    ],
)

filegroup(
    name = "aten_srcs_cu",
    srcs = [
        "aten/src/ATen/cuda/detail/IndexUtils.cu.cc",
        "aten/src/ATen/cuda/detail/CUDAGraphsUtils.cu.cc",
        "aten/src/ATen/native/cuda/Activation.cu.cc",
        "aten/src/ATen/native/cuda/AdaptiveAveragePooling.cu.cc",
        "aten/src/ATen/native/cuda/AdaptiveAveragePooling3d.cu.cc",
        "aten/src/ATen/native/cuda/AdaptiveMaxPooling2d.cu.cc",
        "aten/src/ATen/native/cuda/AdaptiveMaxPooling3d.cu.cc",
        "aten/src/ATen/native/cuda/AveragePool2d.cu.cc",
        "aten/src/ATen/native/cuda/AveragePool3d.cu.cc",
        "aten/src/ATen/native/cuda/BatchLinearAlgebra.cu.cc",
        "aten/src/ATen/native/cuda/BatchLinearAlgebraLib.cu.cc",
        "aten/src/ATen/native/cuda/BinaryArithmeticKernel.cu.cc",
        "aten/src/ATen/native/cuda/BinaryCompareKernel.cu.cc",
        "aten/src/ATen/native/cuda/BinaryMiscOpsKernels.cu.cc",
        "aten/src/ATen/native/cuda/CUDAScalar.cu.cc",
        "aten/src/ATen/native/cuda/Col2Im.cu.cc",
        "aten/src/ATen/native/cuda/Copy.cu.cc",
        "aten/src/ATen/native/cuda/CrossKernel.cu.cc",
        "aten/src/ATen/native/cuda/DilatedMaxPool2d.cu.cc",
        "aten/src/ATen/native/cuda/DilatedMaxPool3d.cu.cc",
        "aten/src/ATen/native/cuda/DistanceKernel.cu.cc",
        "aten/src/ATen/native/cuda/Distributions.cu.cc",
        "aten/src/ATen/native/cuda/Dropout.cu.cc",
        "aten/src/ATen/native/cuda/Embedding.cu.cc",
        "aten/src/ATen/native/cuda/EmbeddingBackwardKernel.cu.cc",
        "aten/src/ATen/native/cuda/EmbeddingBag.cu.cc",
        "aten/src/ATen/native/cuda/FillKernel.cu.cc",
        "aten/src/ATen/native/cuda/FractionalMaxPool2d.cu.cc",
        "aten/src/ATen/native/cuda/FractionalMaxPool3d.cu.cc",
        "aten/src/ATen/native/cuda/GridSampler.cu.cc",
        "aten/src/ATen/native/cuda/Im2Col.cu.cc",
        "aten/src/ATen/native/cuda/IndexKernel.cu.cc",
        "aten/src/ATen/native/cuda/Indexing.cu.cc",
        "aten/src/ATen/native/cuda/Lerp.cu.cc",
        "aten/src/ATen/native/cuda/LinearAlgebra.cu.cc",
        "aten/src/ATen/native/cuda/Loss.cu.cc",
        "aten/src/ATen/native/cuda/LossCTC.cu.cc",
        "aten/src/ATen/native/cuda/MaxUnpooling.cu.cc",
        "aten/src/ATen/native/cuda/MultinomialKernel.cu.cc",
        "aten/src/ATen/native/cuda/MultiLabelMarginCriterion.cu.cc",
        "aten/src/ATen/native/cuda/NaiveConvolutionTranspose2d.cu.cc",
        "aten/src/ATen/native/cuda/NaiveConvolutionTranspose3d.cu.cc",
        "aten/src/ATen/native/cuda/NaiveDilatedConvolution.cu.cc",
        "aten/src/ATen/native/cuda/NLLLoss2d.cu.cc",
        "aten/src/ATen/native/cuda/Normalization.cu.cc",
        "aten/src/ATen/native/cuda/PointwiseOpsKernel.cu.cc",
        "aten/src/ATen/native/cuda/PowKernel.cu.cc",
        "aten/src/ATen/native/cuda/RNN.cu.cc",
        "aten/src/ATen/native/cuda/RangeFactories.cu.cc",
        "aten/src/ATen/native/cuda/Reduce.cu.cc",
        "aten/src/ATen/native/cuda/ReduceOpsKernel.cu.cc",
        "aten/src/ATen/native/cuda/ReflectionPad.cu.cc",
        "aten/src/ATen/native/cuda/Repeat.cu.cc",
        "aten/src/ATen/native/cuda/ReplicationPadding.cu.cc",
        "aten/src/ATen/native/cuda/Resize.cu.cc",
        "aten/src/ATen/native/cuda/SegmentReduce.cu.cc",
        "aten/src/ATen/native/cuda/SoftMax.cu.cc",
        "aten/src/ATen/native/cuda/SortingKthValue.cu.cc",
        "aten/src/ATen/native/cuda/SparseMM.cu.cc",
        "aten/src/ATen/native/cuda/SpectralOps.cu.cc",
        "aten/src/ATen/native/cuda/SummaryOps.cu.cc",
        "aten/src/ATen/native/cuda/TensorCompare.cu.cc",
        "aten/src/ATen/native/cuda/TensorFactories.cu.cc",
        "aten/src/ATen/native/cuda/TensorTopK.cu.cc",
        "aten/src/ATen/native/cuda/TensorTransformations.cu.cc",
        "aten/src/ATen/native/cuda/TriangularOps.cu.cc",
        "aten/src/ATen/native/cuda/UnaryOpsKernel.cu.cc",
        "aten/src/ATen/native/cuda/UnarySpecialOpsKernel.cu.cc",
        "aten/src/ATen/native/cuda/Unique.cu.cc",
        "aten/src/ATen/native/cuda/UpSampleBicubic2d.cu.cc",
        "aten/src/ATen/native/cuda/UpSampleBilinear2d.cu.cc",
        "aten/src/ATen/native/cuda/UpSampleLinear1d.cu.cc",
        "aten/src/ATen/native/cuda/UpSampleNearest1d.cu.cc",
        "aten/src/ATen/native/cuda/UpSampleNearest2d.cu.cc",
        "aten/src/ATen/native/cuda/UpSampleNearest3d.cu.cc",
        "aten/src/ATen/native/cuda/UpSampleTrilinear3d.cu.cc",
        "aten/src/ATen/native/cuda/WeightNorm.cu.cc",
        "aten/src/ATen/native/cuda/layer_norm_kernel.cu.cc",
        "aten/src/ATen/native/quantized/cuda/fake_quantize_core.cu.cc",
        "aten/src/ATen/native/sparse/cuda/SparseCUDABlas.cu.cc",
        "aten/src/ATen/native/sparse/cuda/SparseCUDATensor.cu.cc",
        "aten/src/ATen/native/sparse/cuda/SparseCUDATensorMath.cu.cc",
    ],
)

header_template_rule(
    name = "aten_src_ATen_config",
    src = "aten/src/ATen/Config.h.in",
    out = "aten/src/ATen/Config.h",
    substitutions = {
        "@AT_MKLDNN_ENABLED@": "1",
        "@AT_MKL_ENABLED@": "0",
        "@AT_FFTW_ENABLED@": "0",
        "@AT_POCKETFFT_ENABLED@": "0",
        "@AT_NNPACK_ENABLED@": "0",
        "@CAFFE2_STATIC_LINK_CUDA_INT@": "0",
        "@AT_BUILD_WITH_BLAS@": "1",
        "@AT_BUILD_WITH_LAPACK@": "1",
        "@AT_PARALLEL_OPENMP@": "0",
        "@AT_PARALLEL_NATIVE@": "1",
        "@AT_PARALLEL_NATIVE_TBB@": "0",
        "@AT_BLAS_F2C@": "0",
        "@AT_BLAS_USE_CBLAS_DOT@": "1",
    },
)

header_template_rule(
    name = "aten_src_ATen_cuda_config",
    src = "aten/src/ATen/cuda/CUDAConfig.h.in",
    out = "aten/src/ATen/cuda/CUDAConfig.h",
    substitutions = {
        "@AT_CUDNN_ENABLED@": "1",
        "@AT_ROCM_ENABLED@": "0",
        "@NVCC_FLAGS_EXTRA@": "",
    },
)

header_template_rule(
    name = "aten_src_TH_THGeneral",
    src = "aten/src/TH/THGeneral.h.in",
    out = "aten/src/TH/THGeneral.h",
    substitutions = {
    },
)

header_template_rule(
    name = "aten_src_THC_THCGeneral",
    src = "aten/src/THC/THCGeneral.h.in",
    out = "aten/src/THC/THCGeneral.h",
    substitutions = {
        "#cmakedefine USE_MAGMA": "",
    },
)

cc_library(
    name = "aten_headers",
    hdrs = [
        "torch/csrc/WindowsTorchApiMacro.h",
        "torch/csrc/jit/frontend/function_schema_parser.h",
    ] + glob([
        "aten/src/**/*.h",
        "aten/src/**/*.hpp",
        "aten/src/TH/**/*.cpp",
        "aten/src/THC/**/*.cpp",
        "aten/src/THC/*.cuh",
        "aten/src/THC/generic/*.cu.cc",
    ],
    exclude = [
        "aten/src/ATen/Config.h",
    ],) + [
        ":generated_cpp",
        ":aten_src_ATen_config",
    ],
    includes = [
        "aten/src",
        "aten/src/TH",
    ],
    deps = [
        ":c10_headers",
        ":aten_src_TH_THGeneral",
        ":aten_src_THC_THCGeneral",
    ],
)

ATEN_COPTS = COMMON_COPTS + [
    "-DUSE_AVX",
    "-DUSE_AVX2",
    "-DCAFFE2_BUILD_MAIN_LIBS",
    "-DHAVE_AVX_CPU_DEFINITION",
    "-DHAVE_AVX2_CPU_DEFINITION",
    "-fvisibility-inlines-hidden",
    "-fno-math-errno",
    "-fno-trapping-math",
]

intern_build_aten_ops(
    copts = ATEN_COPTS,
    deps = [
        ":aten_headers",
        "@sleef",
        "@fbgemm",
    ],
)

cc_library(
    name = "th",
    srcs = [
        ":th_srcs",
    ],
    copts = ATEN_COPTS + [
        "-mavx",
    ],
    deps = [
        ":aten_headers",
        "@fbgemm",
    ],
)

cc_library(
    name = "aten",
    srcs = [
        ":ATen_CORE_SRCS",
        ":ATen_QUANTIZED_SRCS",
        ":aten_base_cpp",
        ":aten_base_metal",
        ":aten_base_vulkan",
        ":aten_native_cpp",
        ":aten_native_mkl_cpp",
        ":aten_native_mkldnn_cpp",
        ":aten_native_quantized_cpp",
        ":aten_native_sparse_cpp",
        ":aten_native_xnnpack",
        ":aten_src_ATen_config",
        ":generated_cpp",
    ],
    copts = ATEN_COPTS,
    data = if_cuda(
        [":libcaffe2_nvrtc.so"],
        [],
    ),
    visibility = ["//visibility:public"],
    deps = [
        ":ATen_CPU",
        ":aten_headers",
        ":caffe2_for_aten_headers",
        ":th",
        ":torch_headers",
        "@fbgemm",
        "@ideep",
    ],
    alwayslink = True,
)

cc_library(
    name = "aten_nvrtc",
    srcs = glob([
        "aten/src/ATen/cuda/nvrtc_stub/*.cpp",
    ]),
    copts = ATEN_COPTS,
    linkstatic = True,
    visibility = ["//visibility:public"],
    deps = [
        ":aten_headers",
        ":c10_headers",
        "@cuda",
        "@cuda//:cuda_driver",
        "@cuda//:nvrtc",
    ],
    alwayslink = True,
)

cc_binary(
    name = "libcaffe2_nvrtc.so",
    linkshared = True,
    visibility = ["//visibility:public"],
    deps = [
        ":aten_nvrtc",
    ],
)

cc_library(
    name = "aten_cuda_cpp",
    srcs = [":aten_cuda_srcs"],
    copts = ATEN_COPTS,
    visibility = ["//visibility:public"],
    deps = [
        ":aten",
        "@cuda",
        "@cuda//:nvrtc",
        "@cudnn",
    ],
    alwayslink = True,
)

torch_cuda_half_options = [
    "-DCUDA_HAS_FP16=1",
    "-D__CUDA_NO_HALF_OPERATORS__",
    "-D__CUDA_NO_HALF_CONVERSIONS__",
    "-D__CUDA_NO_BFLOAT16_CONVERSIONS__",
    "-D__CUDA_NO_HALF2_OPERATORS__",
]

cu_library(
    name = "aten_cuda",
    srcs = [
        ":aten_srcs_cu",
        ":thc_srcs_cu",
    ],
    copts = ATEN_COPTS + torch_cuda_half_options,
    visibility = ["//visibility:public"],
    deps = [
        ":aten_cuda_cpp",
        "@cuda//:cublas",
        "@cuda//:cufft",
        "@cuda//:cusparse",
    ],
    alwayslink = True,
)

# caffe2
CAFFE2_COPTS = COMMON_COPTS + [
    "-Dcaffe2_EXPORTS",
    "-DCAFFE2_USE_GLOO",
    "-DCAFFE2_USE_CUDNN",
    "-DCAFFE2_BUILD_MAIN_LIB",
    "-fvisibility-inlines-hidden",
    "-fno-math-errno",
    "-fno-trapping-math",
]

proto_library(
    name = "caffe2_proto_source",
    srcs = glob([
        "caffe2/proto/*.proto",
    ]),
    visibility = ["//visibility:public"],
)

cc_proto_library(
    name = "caffe2_protos",
    deps = [":caffe2_proto_source"],
)

header_template_rule(
    name = "caffe2_core_macros_h",
    src = "caffe2/core/macros.h.in",
    out = "caffe2/core/macros.h",
    substitutions = {
        "@CAFFE2_VERSION_MAJOR@": "1",
        "@CAFFE2_VERSION_MINOR@": "3",
        "@CAFFE2_VERSION_PATCH@": "0",
        "cmakedefine": "define",
        "#define CAFFE2_FORCE_FALLBACK_CUDA_MPI": "/* #undef CAFFE2_FORCE_FALLBACK_CUDA_MPI */",
        "#define CAFFE2_HAS_MKL_DNN": "/* #undef CAFFE2_HAS_MKL_DNN */",
        "#define CAFFE2_HAS_MKL_SGEMM_PACK": "/* #undef CAFFE2_HAS_MKL_SGEMM_PACK */",
        "#define CAFFE2_THREADPOOL_MAIN_IMBALANCE": "/* #undef CAFFE2_THREADPOOL_MAIN_IMBALANCE */",
        "#define CAFFE2_THREADPOOL_STATS": "/* #undef CAFFE2_THREADPOOL_STATS */",
        "#define CAFFE2_USE_ACCELERATE": "/* #undef CAFFE2_USE_ACCELERATE */",
        "#define CAFFE2_USE_EIGEN_FOR_BLAS": "/* #undef CAFFE2_USE_EIGEN_FOR_BLAS */",
        "#define CAFFE2_USE_FBCODE": "/* #undef CAFFE2_USE_FBCODE */",
        "#define CAFFE2_USE_GOOGLE_GLOG": "/* #undef CAFFE2_USE_GOOGLE_GLOG */",
        "#define CAFFE2_USE_LITE_PROTO": "/* #undef CAFFE2_USE_LITE_PROTO */",
        "#define CAFFE2_USE_MKL\n": "/* #undef CAFFE2_USE_MKL */\n",
        "#define CAFFE2_USE_NVTX": "/* #undef CAFFE2_USE_NVTX */",
        "#define CAFFE2_USE_TRT": "/* #undef CAFFE2_USE_TRT */",
    },
)

filegroup(
    name = "caffe2_contrib_srcs",
    srcs = [
        "caffe2/contrib/gloo/allgather_ops.cc",
        "caffe2/contrib/gloo/allreduce_ops.cc",
        "caffe2/contrib/gloo/barrier_ops.cc",
        "caffe2/contrib/gloo/broadcast_ops.cc",
        "caffe2/contrib/gloo/common.cc",
        "caffe2/contrib/gloo/common_world_ops.cc",
        "caffe2/contrib/gloo/context.cc",
        "caffe2/contrib/gloo/reduce_scatter_ops.cc",
        "caffe2/contrib/gloo/store_handler.cc",
    ],
)

filegroup(
    name = "caffe2_core_srcs",
    srcs = [
        "caffe2/core/allocator.cc",
        "caffe2/core/blob_serialization.cc",
        "caffe2/core/blob_stats.cc",
        "caffe2/core/common.cc",
        "caffe2/core/context.cc",
        "caffe2/core/context_base.cc",
        "caffe2/core/db.cc",
        "caffe2/core/event.cc",
        "caffe2/core/export_c10_op_to_caffe2.cc",
        "caffe2/core/graph.cc",
        "caffe2/core/init.cc",
        "caffe2/core/init_denormals.cc",
        "caffe2/core/init_intrinsics_check.cc",
        "caffe2/core/init_omp.cc",
        "caffe2/core/int8_serialization.cc",
        "caffe2/core/memonger.cc",
        "caffe2/core/module.cc",
        "caffe2/core/net.cc",
        "caffe2/core/net_async_base.cc",
        "caffe2/core/net_async_scheduling.cc",
        "caffe2/core/net_async_task.cc",
        "caffe2/core/net_async_task_future.cc",
        "caffe2/core/net_async_task_graph.cc",
        "caffe2/core/net_async_tracing.cc",
        "caffe2/core/net_dag_utils.cc",
        "caffe2/core/net_parallel.cc",
        "caffe2/core/net_simple.cc",
        "caffe2/core/net_simple_refcount.cc",
        "caffe2/core/nomnigraph/Representations/NeuralNet.cc",
        "caffe2/core/nomnigraph/tests/test_util.cc",
        "caffe2/core/numa.cc",
        "caffe2/core/operator.cc",
        "caffe2/core/operator_schema.cc",
        "caffe2/core/plan_executor.cc",
        "caffe2/core/prof_dag_counters.cc",
        "caffe2/core/qtensor.cc",
        "caffe2/core/qtensor_serialization.cc",
        "caffe2/core/stats.cc",
        "caffe2/core/tensor.cc",
        "caffe2/core/tensor_int8.cc",
        "caffe2/core/test_utils.cc",
        "caffe2/core/transform.cc",
        "caffe2/core/types.cc",
        "caffe2/core/workspace.cc",
    ],
)

filegroup(
    name = "caffe2_distributed_srcs",
    srcs = [
        "caffe2/distributed/file_store_handler.cc",
        "caffe2/distributed/file_store_handler_op.cc",
        "caffe2/distributed/store_handler.cc",
        "caffe2/distributed/store_ops.cc",
    ],
)

filegroup(
    name = "caffe2_ideep_srcs",
    srcs = [
        "caffe2/ideep/operators/adam_op.cc",
        "caffe2/ideep/operators/channel_shuffle_op.cc",
        "caffe2/ideep/operators/concat_split_op.cc",
        "caffe2/ideep/operators/conv_op.cc",
        "caffe2/ideep/operators/conv_transpose_op.cc",
        "caffe2/ideep/operators/dropout_op.cc",
        "caffe2/ideep/operators/elementwise_sum_op.cc",
        "caffe2/ideep/operators/expand_squeeze_dims_op.cc",
        "caffe2/ideep/operators/fully_connected_op.cc",
        "caffe2/ideep/operators/local_response_normalization_op.cc",
        "caffe2/ideep/operators/momentum_sgd_op.cc",
        "caffe2/ideep/operators/operator_fallback_ideep.cc",
        "caffe2/ideep/operators/order_switch_ops.cc",
        "caffe2/ideep/operators/pool_op.cc",
        "caffe2/ideep/operators/quantization/int8_add_op.cc",
        "caffe2/ideep/operators/quantization/int8_conv_op.cc",
        "caffe2/ideep/operators/quantization/int8_dequantize_op.cc",
        "caffe2/ideep/operators/quantization/int8_fully_connected_op.cc",
        "caffe2/ideep/operators/quantization/int8_given_tensor_fill_op.cc",
        "caffe2/ideep/operators/quantization/int8_pool_op.cc",
        "caffe2/ideep/operators/quantization/int8_quantize_op.cc",
        "caffe2/ideep/operators/quantization/int8_relu_op.cc",
        "caffe2/ideep/operators/queue_ops.cc",
        "caffe2/ideep/operators/relu_op.cc",
        "caffe2/ideep/operators/reshape_op.cc",
        "caffe2/ideep/operators/shape_op.cc",
        "caffe2/ideep/operators/sigmoid_op.cc",
        "caffe2/ideep/operators/spatial_batch_norm_op.cc",
        "caffe2/ideep/operators/transpose_op.cc",
        "caffe2/ideep/operators/utility_ops.cc",
        "caffe2/ideep/utils/ideep_register.cc",
    ],
)

filegroup(
    name = "caffe2_onnx_srcs",
    srcs = [
        "caffe2/onnx/backend.cc",
        "caffe2/onnx/backend_rep.cc",
        "caffe2/onnx/device.cc",
        "caffe2/onnx/helper.cc",
        "caffe2/onnx/offline_tensor.cc",
        "caffe2/onnx/onnx_exporter.cc",
        "caffe2/onnx/onnxifi_graph_info.cc",
        "caffe2/onnx/onnxifi_init.cc",
    ],
)

filegroup(
    name = "caffe2_operators_srcs",
    srcs = [
        "caffe2/operators/abs_op.cc",
        "caffe2/operators/accumulate_op.cc",
        "caffe2/operators/accuracy_op.cc",
        "caffe2/operators/acos_op.cc",
        "caffe2/operators/affine_channel_op.cc",
        "caffe2/operators/alias_with_name.cc",
        "caffe2/operators/apmeter_op.cc",
        "caffe2/operators/arg_ops.cc",
        "caffe2/operators/asin_op.cc",
        "caffe2/operators/assert_op.cc",
        "caffe2/operators/atan_op.cc",
        "caffe2/operators/atomic_ops.cc",
        "caffe2/operators/batch_box_cox_op.cc",
        "caffe2/operators/batch_bucketize_op.cc",
        "caffe2/operators/batch_gather_ops.cc",
        "caffe2/operators/batch_matmul_op.cc",
        "caffe2/operators/batch_moments_op.cc",
        "caffe2/operators/batch_permutation_op.cc",
        "caffe2/operators/batch_sparse_to_dense_op.cc",
        "caffe2/operators/bbox_transform_op.cc",
        "caffe2/operators/bisect_percentile_op.cc",
        "caffe2/operators/boolean_mask_ops.cc",
        "caffe2/operators/boolean_unmask_ops.cc",
        "caffe2/operators/box_with_nms_limit_op.cc",
        "caffe2/operators/bucketize_op.cc",
        "caffe2/operators/byte_weight_dequant_op.cc",
        "caffe2/operators/cast_op.cc",
        "caffe2/operators/cbrt_op.cc",
        "caffe2/operators/cc_bmm_bg_op.cc",
        "caffe2/operators/ceil_op.cc",
        "caffe2/operators/channel_backprop_stats_op.cc",
        "caffe2/operators/channel_shuffle_op.cc",
        "caffe2/operators/channel_stats_op.cc",
        "caffe2/operators/clip_op.cc",
        "caffe2/operators/collect_and_distribute_fpn_rpn_proposals_op.cc",
        "caffe2/operators/communicator_op.cc",
        "caffe2/operators/concat_split_op.cc",
        "caffe2/operators/conditional_op.cc",
        "caffe2/operators/conv_gradient_op.cc",
        "caffe2/operators/conv_op.cc",
        "caffe2/operators/conv_op_eigen.cc",
        "caffe2/operators/conv_op_shared.cc",
        "caffe2/operators/conv_transpose_gradient_op.cc",
        "caffe2/operators/conv_transpose_op_mobile.cc",
        "caffe2/operators/copy_op.cc",
        "caffe2/operators/copy_rows_to_tensor_op.cc",
        "caffe2/operators/cos_op.cc",
        "caffe2/operators/cosh_op.cc",
        "caffe2/operators/cosine_embedding_criterion_op.cc",
        "caffe2/operators/counter_ops.cc",
        "caffe2/operators/crash_op.cc",
        "caffe2/operators/create_scope_op.cc",
        "caffe2/operators/crf_viterbi_op.cc",
        "caffe2/operators/cross_entropy_op.cc",
        "caffe2/operators/ctc_beam_search_decoder_op.cc",
        "caffe2/operators/ctc_greedy_decoder_op.cc",
        "caffe2/operators/cube_op.cc",
        "caffe2/operators/data_couple.cc",
        "caffe2/operators/dataset_ops.cc",
        "caffe2/operators/deform_conv_gradient_op.cc",
        "caffe2/operators/deform_conv_op.cc",
        "caffe2/operators/dense_vector_to_id_list_op.cc",
        "caffe2/operators/distance_op.cc",
        "caffe2/operators/do_op.cc",
        "caffe2/operators/dropout_op.cc",
        "caffe2/operators/elementwise_add_gradient_op.cc",
        "caffe2/operators/elementwise_add_op.cc",
        "caffe2/operators/elementwise_div_gradient_op.cc",
        "caffe2/operators/elementwise_div_op.cc",
        "caffe2/operators/elementwise_linear_op.cc",
        "caffe2/operators/elementwise_logical_ops.cc",
        "caffe2/operators/elementwise_mul_gradient_op.cc",
        "caffe2/operators/elementwise_mul_op.cc",
        "caffe2/operators/elementwise_ops.cc",
        "caffe2/operators/elementwise_ops_schema.cc",
        "caffe2/operators/elementwise_ops_utils.cc",
        "caffe2/operators/elementwise_sub_gradient_op.cc",
        "caffe2/operators/elementwise_sub_op.cc",
        "caffe2/operators/elementwise_sum_op.cc",
        "caffe2/operators/elu_op.cc",
        "caffe2/operators/enforce_finite_op.cc",
        "caffe2/operators/ensure_clipped_op.cc",
        "caffe2/operators/ensure_cpu_output_op.cc",
        "caffe2/operators/erf_op.cc",
        "caffe2/operators/exp_op.cc",
        "caffe2/operators/expand_op.cc",
        "caffe2/operators/expand_squeeze_dims_op.cc",
        "caffe2/operators/fc_inference.cc",
        "caffe2/operators/feature_maps_ops.cc",
        "caffe2/operators/feed_blob_op.cc",
        "caffe2/operators/filler_op.cc",
        "caffe2/operators/find_duplicate_elements_op.cc",
        "caffe2/operators/find_op.cc",
        "caffe2/operators/flatten_op.cc",
        "caffe2/operators/flexible_top_k.cc",
        "caffe2/operators/floor_op.cc",
        "caffe2/operators/free_op.cc",
        "caffe2/operators/fully_connected_op.cc",
        "caffe2/operators/fused_rowwise_8bit_conversion_ops.cc",
        "caffe2/operators/fused_rowwise_random_quantization_ops.cc",
        "caffe2/operators/gather_fused_8bit_rowwise_op.cc",
        "caffe2/operators/gather_op.cc",
        "caffe2/operators/gather_ranges_to_dense_op.cc",
        "caffe2/operators/gelu_op.cc",
        "caffe2/operators/generate_proposals_op.cc",
        "caffe2/operators/given_tensor_byte_string_to_uint8_fill_op.cc",
        "caffe2/operators/given_tensor_fill_op.cc",
        "caffe2/operators/glu_op.cc",
        "caffe2/operators/group_norm_op.cc",
        "caffe2/operators/gru_unit_op.cc",
        "caffe2/operators/h_softmax_op.cc",
        "caffe2/operators/half_float_ops.cc",
        "caffe2/operators/hard_sigmoid_op.cc",
        "caffe2/operators/heatmap_max_keypoint_op.cc",
        "caffe2/operators/if_op.cc",
        "caffe2/operators/im2col_op.cc",
        "caffe2/operators/index_hash_ops.cc",
        "caffe2/operators/index_ops.cc",
        "caffe2/operators/inference_lstm_op.cc",
        "caffe2/operators/instance_norm_gradient_op.cc",
        "caffe2/operators/instance_norm_op.cc",
        "caffe2/operators/integral_image_op.cc",
        "caffe2/operators/is_empty_op.cc",
        "caffe2/operators/jsd_op.cc",
        "caffe2/operators/key_split_ops.cc",
        "caffe2/operators/last_n_window_collector.cc",
        "caffe2/operators/layer_norm_op.cc",
        "caffe2/operators/leaky_relu_op.cc",
        "caffe2/operators/length_split_op.cc",
        "caffe2/operators/lengths_pad_op.cc",
        "caffe2/operators/lengths_reducer_fused_8bit_rowwise_ops.cc",
        "caffe2/operators/lengths_reducer_ops.cc",
        "caffe2/operators/lengths_reducer_rowwise_8bit_ops.cc",
        "caffe2/operators/lengths_tile_op.cc",
        "caffe2/operators/lengths_top_k_op.cc",
        "caffe2/operators/listwise_l2r_op.cc",
        "caffe2/operators/load_save_op.cc",
        "caffe2/operators/load_save_op_util.cc",
        "caffe2/operators/local_response_normalization_op.cc",
        "caffe2/operators/locally_connected_op.cc",
        "caffe2/operators/locally_connected_op_util.cc",
        "caffe2/operators/log_op.cc",
        "caffe2/operators/logit_op.cc",
        "caffe2/operators/loss_op.cc",
        "caffe2/operators/lp_pool_op.cc",
        "caffe2/operators/lpnorm_op.cc",
        "caffe2/operators/lstm_unit_op.cc",
        "caffe2/operators/map_ops.cc",
        "caffe2/operators/margin_ranking_criterion_op.cc",
        "caffe2/operators/matmul_op.cc",
        "caffe2/operators/mean_op.cc",
        "caffe2/operators/merge_id_lists_op.cc",
        "caffe2/operators/minmax_gradient_ops.cc",
        "caffe2/operators/minmax_ops.cc",
        "caffe2/operators/mod_op.cc",
        "caffe2/operators/moments_op.cc",
        "caffe2/operators/multi_class_accuracy_op.cc",
        "caffe2/operators/negate_gradient_op.cc",
        "caffe2/operators/negative_op.cc",
        "caffe2/operators/ngram_ops.cc",
        "caffe2/operators/norm_planar_yuv_op.cc",
        "caffe2/operators/normalize_l1_op.cc",
        "caffe2/operators/normalize_op.cc",
        "caffe2/operators/numpy_tile_op.cc",
        "caffe2/operators/one_hot_ops.cc",
        "caffe2/operators/onnx_while_op.cc",
        "caffe2/operators/order_switch_ops.cc",
        "caffe2/operators/pack_rnn_sequence_op.cc",
        "caffe2/operators/pack_segments.cc",
        "caffe2/operators/pad_op.cc",
        "caffe2/operators/partition_ops.cc",
        "caffe2/operators/percentile_op.cc",
        "caffe2/operators/perplexity_op.cc",
        "caffe2/operators/piecewise_linear_transform_op.cc",
        "caffe2/operators/pool_gradient_op.cc",
        "caffe2/operators/pool_op.cc",
        "caffe2/operators/pool_op_util.cc",
        "caffe2/operators/pow_op.cc",
        "caffe2/operators/prelu_op.cc",
        "caffe2/operators/prepend_dim_op.cc",
        "caffe2/operators/quant_decode_op.cc",
        "caffe2/operators/rank_loss_op.cc",
        "caffe2/operators/reciprocal_gradient_op.cc",
        "caffe2/operators/reciprocal_op.cc",
        "caffe2/operators/reduce_front_back_max_ops.cc",
        "caffe2/operators/reduce_front_back_mean_ops.cc",
        "caffe2/operators/reduce_front_back_sum_ops.cc",
        "caffe2/operators/reduce_ops.cc",
        "caffe2/operators/reduction_ops.cc",
        "caffe2/operators/relu_n_op.cc",
        "caffe2/operators/relu_op.cc",
        "caffe2/operators/remove_data_blocks_op.cc",
        "caffe2/operators/replace_nan_op.cc",
        "caffe2/operators/reservoir_sampling.cc",
        "caffe2/operators/reshape_op.cc",
        "caffe2/operators/resize_3d_op.cc",
        "caffe2/operators/resize_op.cc",
        "caffe2/operators/reverse_packed_segs_op.cc",
        "caffe2/operators/rmac_regions_op.cc",
        "caffe2/operators/rnn/recurrent_network_blob_fetcher_op.cc",
        "caffe2/operators/rnn/recurrent_network_executor.cc",
        "caffe2/operators/rnn/recurrent_network_op.cc",
        "caffe2/operators/roi_align_gradient_op.cc",
        "caffe2/operators/roi_align_op.cc",
        "caffe2/operators/roi_align_rotated_gradient_op.cc",
        "caffe2/operators/roi_align_rotated_op.cc",
        "caffe2/operators/roi_pool_op.cc",
        "caffe2/operators/rowmul_op.cc",
        "caffe2/operators/rsqrt_op.cc",
        "caffe2/operators/scale_blobs_op.cc",
        "caffe2/operators/scale_op.cc",
        "caffe2/operators/segment_reduction_op.cc",
        "caffe2/operators/selu_op.cc",
        "caffe2/operators/sequence_ops.cc",
        "caffe2/operators/shape_op.cc",
        "caffe2/operators/sigmoid_gradient_op.cc",
        "caffe2/operators/sigmoid_op.cc",
        "caffe2/operators/sin_op.cc",
        "caffe2/operators/sinh_op.cc",
        "caffe2/operators/sinusoid_position_encoding_op.cc",
        "caffe2/operators/slice_op.cc",
        "caffe2/operators/softmax_op.cc",
        "caffe2/operators/softmax_utils.cc",
        "caffe2/operators/softmax_with_loss_op.cc",
        "caffe2/operators/softplus_op.cc",
        "caffe2/operators/softsign_op.cc",
        "caffe2/operators/space_batch_op.cc",
        "caffe2/operators/sparse_dropout_with_replacement_op.cc",
        "caffe2/operators/sparse_normalize_op.cc",
        "caffe2/operators/sparse_to_dense_mask_op.cc",
        "caffe2/operators/sparse_to_dense_op.cc",
        "caffe2/operators/spatial_batch_norm_gradient_op.cc",
        "caffe2/operators/spatial_batch_norm_op.cc",
        "caffe2/operators/spatial_softmax_with_loss_op.cc",
        "caffe2/operators/sqr_op.cc",
        "caffe2/operators/sqrt_op.cc",
        "caffe2/operators/square_root_divide_op.cc",
        "caffe2/operators/stats_ops.cc",
        "caffe2/operators/stats_put_ops.cc",
        "caffe2/operators/stop_gradient.cc",
        "caffe2/operators/string_ops.cc",
        "caffe2/operators/stump_func_op.cc",
        "caffe2/operators/stylizer_ops.cc",
        "caffe2/operators/summarize_op.cc",
        "caffe2/operators/swish_op.cc",
        "caffe2/operators/tan_op.cc",
        "caffe2/operators/tanh_gradient_op.cc",
        "caffe2/operators/tanh_op.cc",
        "caffe2/operators/tensor_protos_db_input.cc",
        "caffe2/operators/text_file_reader.cc",
        "caffe2/operators/text_file_reader_utils.cc",
        "caffe2/operators/thresholded_relu_op.cc",
        "caffe2/operators/tile_op.cc",
        "caffe2/operators/top_k.cc",
        "caffe2/operators/transpose_op.cc",
        "caffe2/operators/tt_linear_op.cc",
        "caffe2/operators/unique_ops.cc",
        "caffe2/operators/upsample_op.cc",
        "caffe2/operators/utility_ops.cc",
        "caffe2/operators/variable_length_sequence_padding.cc",
        "caffe2/operators/weighted_multi_sampling_op.cc",
        "caffe2/operators/weighted_sample_op.cc",
        "caffe2/operators/while_op.cc",
        "caffe2/operators/workspace_ops.cc",
        "caffe2/operators/zero_gradient_op.cc",
    ],
)

filegroup(
    name = "caffe2_opt_srcs",
    srcs = [
        "caffe2/opt/annotations.cc",
        "caffe2/opt/backend_cutting.cc",
        "caffe2/opt/backend_transformer_base.cc",
        "caffe2/opt/bound_shape_inferencer.cc",
        "caffe2/opt/converter.cc",
        "caffe2/opt/dead_code_elim.cc",
        "caffe2/opt/device.cc",
        "caffe2/opt/distributed.cc",
        "caffe2/opt/distributed_converter.cc",
        "caffe2/opt/fusion.cc",
        "caffe2/opt/mobile.cc",
        "caffe2/opt/onnxifi_op.cc",
        "caffe2/opt/onnxifi_transformer.cc",
        "caffe2/opt/optimize_ideep.cc",
        "caffe2/opt/optimizer.cc",
        "caffe2/opt/passes.cc",
        "caffe2/opt/shape_info.cc",
        "caffe2/opt/tvm_transformer.cc",
    ],
)

filegroup(
    name = "caffe2_perfkernels_srcs",
    srcs = [
        "caffe2/perfkernels/adagrad.cc",
        "caffe2/perfkernels/embedding_lookup.cc",
        "caffe2/perfkernels/embedding_lookup_idx.cc",
        "caffe2/perfkernels/fused_8bit_rowwise_embedding_lookup.cc",
        "caffe2/perfkernels/fused_8bit_rowwise_embedding_lookup_idx.cc",
        "caffe2/perfkernels/fused_nbit_rowwise_conversion.cc",
        "caffe2/perfkernels/lstm_unit_cpu_common.cc",
        "caffe2/perfkernels/math_cpu_base.cc",
        "caffe2/perfkernels/typed_axpy.cc",
    ],
)

filegroup(
    name = "caffe2_predictor_srcs",
    srcs = [
        "caffe2/predictor/emulator/data_filler.cc",
        "caffe2/predictor/emulator/data_filler.h",
        "caffe2/predictor/predictor.cc",
        "caffe2/predictor/predictor_config.cc",
        "caffe2/predictor/predictor_utils.cc",
    ],
)

filegroup(
    name = "caffe2_quantization_srcs",
    srcs = [
        "caffe2/quantization/server/activation_distribution_observer.cc",
        "caffe2/quantization/server/batch_matmul_dnnlowp_op.cc",
        "caffe2/quantization/server/caffe2_dnnlowp_utils.cc",
        "caffe2/quantization/server/channel_shuffle_dnnlowp_op.cc",
        "caffe2/quantization/server/concat_dnnlowp_op.cc",
        "caffe2/quantization/server/conv_dnnlowp_acc16_op.cc",
        "caffe2/quantization/server/conv_dnnlowp_op.cc",
        "caffe2/quantization/server/conv_relu_op.cc",
        "caffe2/quantization/server/dequantize_dnnlowp_op.cc",
        "caffe2/quantization/server/dnnlowp.cc",
        "caffe2/quantization/server/dnnlowp_partition.cc",
        "caffe2/quantization/server/dynamic_histogram.cc",
        "caffe2/quantization/server/elementwise_add_dnnlowp_op.cc",
        "caffe2/quantization/server/elementwise_linear_dnnlowp_op.cc",
        "caffe2/quantization/server/elementwise_mul_dnnlowp_op.cc",
        "caffe2/quantization/server/elementwise_sum_dnnlowp_op.cc",
        "caffe2/quantization/server/elementwise_sum_relu_op.cc",
        "caffe2/quantization/server/fbgemm_pack_matrix_cache.cc",
        "caffe2/quantization/server/fbgemm_pack_op.cc",
        "caffe2/quantization/server/fully_connected_dnnlowp_acc16_op.cc",
        "caffe2/quantization/server/fully_connected_dnnlowp_op.cc",
        "caffe2/quantization/server/fully_connected_fake_lowp_op.cc",
        "caffe2/quantization/server/group_norm_dnnlowp_op.cc",
        "caffe2/quantization/server/int8_gen_quant_params.cc",
        "caffe2/quantization/server/kl_minimization.cc",
        "caffe2/quantization/server/lstm_unit_dnnlowp_op.cc",
        "caffe2/quantization/server/norm_minimization.cc",
        "caffe2/quantization/server/p99.cc",
        "caffe2/quantization/server/pool_dnnlowp_op.cc",
        "caffe2/quantization/server/quantize_dnnlowp_op.cc",
        "caffe2/quantization/server/relu_dnnlowp_op.cc",
        "caffe2/quantization/server/sigmoid.cc",
        "caffe2/quantization/server/sigmoid_dnnlowp_op.cc",
        "caffe2/quantization/server/spatial_batch_norm_dnnlowp_op.cc",
        "caffe2/quantization/server/tanh.cc",
        "caffe2/quantization/server/tanh_dnnlowp_op.cc",
        "caffe2/quantization/server/utility_dnnlowp_ops.cc",
    ],
)

filegroup(
    name = "caffe2_queue_srcs",
    srcs = [
        "caffe2/queue/blobs_queue.cc",
        "caffe2/queue/blobs_queue_db.cc",
        "caffe2/queue/queue_ops.cc",
        "caffe2/queue/rebatching_queue.cc",
        "caffe2/queue/rebatching_queue_ops.cc",
    ],
)

filegroup(
    name = "caffe2_serialize_srcs",
    srcs = [
        "caffe2/serialize/file_adapter.cc",
        "caffe2/serialize/inline_container.cc",
        "caffe2/serialize/istream_adapter.cc",
        "caffe2/serialize/read_adapter_interface.cc",
    ],
)

filegroup(
    name = "caffe2_sgd_srcs",
    srcs = [
        "caffe2/sgd/adadelta_op.cc",
        "caffe2/sgd/adagrad_op.cc",
        "caffe2/sgd/adam_op.cc",
        "caffe2/sgd/clip_tensor_op.cc",
        "caffe2/sgd/ftrl_op.cc",
        "caffe2/sgd/gftrl_op.cc",
        "caffe2/sgd/iter_op.cc",
        "caffe2/sgd/lars_op.cc",
        "caffe2/sgd/learning_rate_adaption_op.cc",
        "caffe2/sgd/learning_rate_op.cc",
        "caffe2/sgd/momentum_sgd_op.cc",
        "caffe2/sgd/rmsprop_op.cc",
        "caffe2/sgd/wngrad_op.cc",
        "caffe2/sgd/yellowfin_op.cc",
    ],
)

filegroup(
    name = "caffe2_transforms_srcs",
    srcs = [
        "caffe2/transforms/common_subexpression_elimination.cc",
        "caffe2/transforms/conv_to_nnpack_transform.cc",
        "caffe2/transforms/pattern_net_transform.cc",
        "caffe2/transforms/single_op_transform.cc",
    ],
)

filegroup(
    name = "caffe2_utils_srcs",
    srcs = [
        "caffe2/utils/bench_utils.cc",
        "caffe2/utils/cpuid.cc",
        "caffe2/utils/math/broadcast.cc",
        "caffe2/utils/math/elementwise.cc",
        "caffe2/utils/math/reduce.cc",
        "caffe2/utils/math/transpose.cc",
        "caffe2/utils/math/utils.cc",
        "caffe2/utils/math_cpu.cc",
        "caffe2/utils/murmur_hash3.cc",
        "caffe2/utils/proto_convert.cc",
        "caffe2/utils/proto_utils.cc",
        "caffe2/utils/proto_wrap.cc",
        "caffe2/utils/signal_handler.cc",
        "caffe2/utils/smart_tensor_printer.cc",
        "caffe2/utils/string_utils.cc",
        "caffe2/utils/threadpool/ThreadPool.cc",
        "caffe2/utils/threadpool/pthreadpool.cc",
        "caffe2/utils/threadpool/pthreadpool_impl.cc",
        "caffe2/utils/threadpool/thread_pool_guard.cpp",
    ],
)

filegroup(
    name = "caffe2_cuda_srcs",
    srcs = [
        "caffe2/contrib/aten/aten_op_gpu.cc",
        "caffe2/contrib/gloo/allreduce_ops_gpu.cc",
        "caffe2/contrib/gloo/broadcast_ops_gpu.cc",
        "caffe2/contrib/gloo/common_world_ops_gpu.cc",
        "caffe2/core/blob_serialization_gpu.cc",
        "caffe2/core/common_cudnn.cc",
        "caffe2/core/common_gpu.cc",
        "caffe2/core/event_gpu.cc",
        "caffe2/db/create_db_op_gpu.cc",
        "caffe2/distributed/file_store_handler_op_gpu.cc",
        "caffe2/operators/communicator_op_gpu.cc",
        "caffe2/operators/concat_split_op_gpu.cc",
        "caffe2/operators/conv_op_cache_cudnn.cc",
        "caffe2/operators/conv_op_cudnn.cc",
        "caffe2/operators/conv_op_gpu.cc",
        "caffe2/operators/conv_op_shared_gpu.cc",
        "caffe2/operators/conv_transpose_op_cudnn.cc",
        "caffe2/operators/conv_transpose_op_gpu.cc",
        "caffe2/operators/counter_ops_gpu.cc",
        "caffe2/operators/do_op_gpu.cc",
        "caffe2/operators/dropout_op_cudnn.cc",
        "caffe2/operators/elementwise_add_op_gpu.cc",
        "caffe2/operators/elementwise_sub_op_gpu.cc",
        "caffe2/operators/elu_op_cudnn.cc",
        "caffe2/operators/exp_op_gpu.cc",
        "caffe2/operators/expand_op_gpu.cc",
        "caffe2/operators/expand_squeeze_dims_op_gpu.cc",
        "caffe2/operators/free_op_gpu.cc",
        "caffe2/operators/fully_connected_op_gpu.cc",
        "caffe2/operators/if_op_gpu.cc",
        "caffe2/operators/im2col_op_gpu.cc",
        "caffe2/operators/load_save_op_gpu.cc",
        "caffe2/operators/local_response_normalization_op_cudnn.cc",
        "caffe2/operators/locally_connected_op_gpu.cc",
        "caffe2/operators/log_op_gpu.cc",
        "caffe2/operators/matmul_op_gpu.cc",
        "caffe2/operators/negate_gradient_op_gpu.cc",
        "caffe2/operators/negative_op_gpu.cc",
        "caffe2/operators/order_switch_ops_cudnn.cc",
        "caffe2/operators/order_switch_ops_gpu.cc",
        "caffe2/operators/pool_op_cudnn.cc",
        "caffe2/operators/prepend_dim_op_gpu.cc",
        "caffe2/operators/reshape_op_gpu.cc",
        "caffe2/operators/rnn/recurrent_network_blob_fetcher_op_gpu.cc",
        "caffe2/operators/rnn/recurrent_network_executor_gpu.cc",
        "caffe2/operators/rnn/recurrent_op_cudnn.cc",
        "caffe2/operators/scale_op_gpu.cc",
        "caffe2/operators/shape_op_gpu.cc",
        "caffe2/operators/sigmoid_op_cudnn.cc",
        "caffe2/operators/softmax_op_cudnn.cc",
        "caffe2/operators/sqr_op_gpu.cc",
        "caffe2/operators/sqrt_op_gpu.cc",
        "caffe2/operators/stop_gradient_gpu.cc",
        "caffe2/operators/tanh_op_cudnn.cc",
        "caffe2/operators/tensor_protos_db_input_gpu.cc",
        "caffe2/operators/transpose_op_cudnn.cc",
        "caffe2/operators/while_op_gpu.cc",
        "caffe2/operators/zero_gradient_op_gpu.cc",
        "caffe2/queue/queue_ops_gpu.cc",
        "caffe2/sgd/iter_op_gpu.cc",
        "caffe2/sgd/learning_rate_op_gpu.cc",
    ],
)

filegroup(
    name = "caffe2_cu_srcs",
    srcs = [
        "caffe2/core/context_gpu.cu.cc",
        "caffe2/operators/abs_op.cu.cc",
        "caffe2/operators/accumulate_op.cu.cc",
        "caffe2/operators/accuracy_op.cu.cc",
        "caffe2/operators/acos_op.cu.cc",
        "caffe2/operators/affine_channel_op.cu.cc",
        "caffe2/operators/alias_with_name.cu.cc",
        "caffe2/operators/arg_ops.cu.cc",
        "caffe2/operators/asin_op.cu.cc",
        "caffe2/operators/assert_op.cu.cc",
        "caffe2/operators/atan_op.cu.cc",
        "caffe2/operators/batch_gather_ops.cu.cc",
        "caffe2/operators/batch_matmul_op.cu.cc",
        "caffe2/operators/batch_moments_op.cu.cc",
        "caffe2/operators/batch_permutation_op.cu.cc",
        "caffe2/operators/batch_sparse_to_dense_op.cu.cc",
        "caffe2/operators/boolean_mask_ops.cu.cc",
        "caffe2/operators/boolean_unmask_ops.cu.cc",
        "caffe2/operators/bucketize_op.cu.cc",
        "caffe2/operators/cast_op.cu.cc",
        "caffe2/operators/cbrt_op.cu.cc",
        "caffe2/operators/ceil_op.cu.cc",
        "caffe2/operators/channel_backprop_stats_op.cu.cc",
        "caffe2/operators/channel_shuffle_op.cu.cc",
        "caffe2/operators/channel_stats_op.cu.cc",
        "caffe2/operators/channelwise_conv3d_op_cudnn.cu.cc",
        "caffe2/operators/clip_op.cu.cc",
        "caffe2/operators/copy_op.cu.cc",
        "caffe2/operators/cos_op.cu.cc",
        "caffe2/operators/cosh_op.cu.cc",
        "caffe2/operators/cosine_embedding_criterion_op.cu.cc",
        "caffe2/operators/cross_entropy_op.cu.cc",
        "caffe2/operators/cube_op.cu.cc",
        "caffe2/operators/data_couple_gpu.cu.cc",
        "caffe2/operators/deform_conv_op.cu.cc",
        "caffe2/operators/depthwise_3x3_conv_op_cudnn.cu.cc",
        "caffe2/operators/distance_op.cu.cc",
        "caffe2/operators/dropout_op.cu.cc",
        "caffe2/operators/elementwise_div_op.cu.cc",
        "caffe2/operators/elementwise_linear_op.cu.cc",
        "caffe2/operators/elementwise_mul_op.cu.cc",
        "caffe2/operators/elementwise_ops.cu.cc",
        "caffe2/operators/elu_op.cu.cc",
        "caffe2/operators/enforce_finite_op.cu.cc",
        "caffe2/operators/ensure_cpu_output_op.cu.cc",
        "caffe2/operators/erf_op.cu.cc",
        "caffe2/operators/filler_op.cu.cc",
        "caffe2/operators/find_op.cu.cc",
        "caffe2/operators/floor_op.cu.cc",
        "caffe2/operators/gather_op.cu.cc",
        "caffe2/operators/gelu_op.cu.cc",
        "caffe2/operators/generate_proposals_op.cu.cc",
        "caffe2/operators/generate_proposals_op_util_nms_gpu.cu.cc",
        "caffe2/operators/given_tensor_byte_string_to_uint8_fill_op.cu.cc",
        "caffe2/operators/given_tensor_fill_op.cu.cc",
        "caffe2/operators/glu_op.cu.cc",
        "caffe2/operators/group_norm_op.cu.cc",
        "caffe2/operators/gru_unit_op_gpu.cu.cc",
        "caffe2/operators/half_float_ops.cu.cc",
        "caffe2/operators/hard_sigmoid_op.cu.cc",
        "caffe2/operators/instance_norm_op.cu.cc",
        "caffe2/operators/integral_image_op.cu.cc",
        "caffe2/operators/layer_norm_op.cu.cc",
        "caffe2/operators/leaky_relu_op.cu.cc",
        "caffe2/operators/lengths_pad_op.cu.cc",
        "caffe2/operators/lengths_tile_op.cu.cc",
        "caffe2/operators/local_response_normalization_op.cu.cc",
        "caffe2/operators/logit_op.cu.cc",
        "caffe2/operators/loss_op.cu.cc",
        "caffe2/operators/lp_pool_op.cu.cc",
        "caffe2/operators/lstm_unit_op_gpu.cu.cc",
        "caffe2/operators/margin_ranking_criterion_op.cu.cc",
        "caffe2/operators/max_pool_with_index.cu.cc",
        "caffe2/operators/mean_op.cu.cc",
        "caffe2/operators/mem_query_op.cu.cc",
        "caffe2/operators/minmax_ops.cu.cc",
        "caffe2/operators/moments_op.cu.cc",
        "caffe2/operators/multi_class_accuracy_op.cu.cc",
        "caffe2/operators/normalize_ops.cu.cc",
        "caffe2/operators/one_hot_ops.cu.cc",
        "caffe2/operators/pack_segments.cu.cc",
        "caffe2/operators/pad_op_gpu.cu.cc",
        "caffe2/operators/perplexity_op.cu.cc",
        "caffe2/operators/piecewise_linear_transform_op.cu.cc",
        "caffe2/operators/pool_op.cu.cc",
        "caffe2/operators/pow_op.cu.cc",
        "caffe2/operators/prelu_op.cu.cc",
        "caffe2/operators/reciprocal_op.cu.cc",
        "caffe2/operators/reduce_front_back_max_ops.cu.cc",
        "caffe2/operators/reduce_front_back_sum_mean_ops.cu.cc",
        "caffe2/operators/reduce_ops.cu.cc",
        "caffe2/operators/reduction_ops.cu.cc",
        "caffe2/operators/relu_n_op.cu.cc",
        "caffe2/operators/relu_op.cu.cc",
        "caffe2/operators/replace_nan_op.cu.cc",
        "caffe2/operators/resize_3d_op.cu.cc",
        "caffe2/operators/resize_op.cu.cc",
        "caffe2/operators/reverse_packed_segs_op.cu.cc",
        "caffe2/operators/rmac_regions_op.cu.cc",
        "caffe2/operators/rnn/recurrent_network_op_gpu.cu.cc",
        "caffe2/operators/roi_align_gradient_op.cu.cc",
        "caffe2/operators/roi_align_op.cu.cc",
        "caffe2/operators/roi_align_rotated_gradient_op.cu.cc",
        "caffe2/operators/roi_align_rotated_op.cu.cc",
        "caffe2/operators/roi_pool_op.cu.cc",
        "caffe2/operators/rsqrt_op.cu.cc",
        "caffe2/operators/scale_blobs_op.cu.cc",
        "caffe2/operators/segment_reduction_op_gpu.cu.cc",
        "caffe2/operators/selu_op.cu.cc",
        "caffe2/operators/sequence_ops.cu.cc",
        "caffe2/operators/sigmoid_op.cu.cc",
        "caffe2/operators/sin_op.cu.cc",
        "caffe2/operators/sinh_op.cu.cc",
        "caffe2/operators/slice_op.cu.cc",
        "caffe2/operators/softmax_ops.cu.cc",
        "caffe2/operators/softplus_op.cu.cc",
        "caffe2/operators/softsign_op.cu.cc",
        "caffe2/operators/space_batch_op_gpu.cu.cc",
        "caffe2/operators/sparse_normalize_op_gpu.cu.cc",
        "caffe2/operators/sparse_to_dense_op.cu.cc",
        "caffe2/operators/spatial_batch_norm_op.cu.cc",
        "caffe2/operators/spatial_batch_norm_op_cudnn.cu.cc",
        "caffe2/operators/stump_func_op.cu.cc",
        "caffe2/operators/summarize_op.cu.cc",
        "caffe2/operators/swish_op.cu.cc",
        "caffe2/operators/tan_op.cu.cc",
        "caffe2/operators/tanh_op.cu.cc",
        "caffe2/operators/thresholded_relu_op.cu.cc",
        "caffe2/operators/tile_op.cu.cc",
        "caffe2/operators/top_k.cu.cc",
        "caffe2/operators/transpose_op.cu.cc",
        "caffe2/operators/unique_ops.cu.cc",
        "caffe2/operators/upsample_op.cu.cc",
        "caffe2/operators/utility_ops.cu.cc",
        "caffe2/operators/weighted_sample_op.cu.cc",
        "caffe2/sgd/adadelta_op_gpu.cu.cc",
        "caffe2/sgd/adagrad_op_gpu.cu.cc",
        "caffe2/sgd/adam_op_gpu.cu.cc",
        "caffe2/sgd/fp16_momentum_sgd_op.cu.cc",
        "caffe2/sgd/fp32_momentum_sgd_op.cu.cc",
        "caffe2/sgd/lars_op_gpu.cu.cc",
        "caffe2/sgd/momentum_sgd_op_gpu.cu.cc",
        "caffe2/sgd/rmsprop_op_gpu.cu.cc",
        "caffe2/sgd/yellowfin_op_gpu.cu.cc",
        "caffe2/utils/math/broadcast.cu.cc",
        "caffe2/utils/math/elementwise.cu.cc",
        "caffe2/utils/math/reduce.cu.cc",
        "caffe2/utils/math/transpose.cu.cc",
        "caffe2/utils/math_gpu.cu.cc",
    ],
)

# To achieve finer granularity and make debug easier, caffe2 is split into three libraries:
# ATen, caffe2 and caffe2_for_aten_headers. ATen lib group up source codes under
# aten/ directory and caffe2 contains most files under `caffe2/` directory. Since the
# ATen lib and the caffe2 lib would depend on each other, `caffe2_for_aten_headers` is splitted
# out from `caffe2` to avoid dependency cycle.
cc_library(
    name = "caffe2_for_aten_headers",
    hdrs = [
        "caffe2/core/common.h",
        "caffe2/core/logging.h",
        "caffe2/core/types.h",
        "caffe2/perfkernels/common.h",
        "caffe2/perfkernels/embedding_lookup.h",
        "caffe2/perfkernels/embedding_lookup_idx.h",
        "caffe2/utils/fixed_divisor.h",
        "caffe2/utils/cpuid.h",
    ] + glob([
        "caffe2/utils/threadpool/*.h",
        "caffe2/proto/*.h",
    ]),
    copts = CAFFE2_COPTS,
    visibility = ["//visibility:public"],
    deps = [
        ":c10_headers",
        ":caffe2_protos",
        ":caffe2_core_macros_h",
    ],
)

cc_library(
    name = "caffe2_headers",
    hdrs = glob([
        "caffe2/contrib/aten/*.h",
        "caffe2/contrib/gloo/*.h",
        "caffe2/core/*.h",
        "caffe2/core/nomnigraph/include/nomnigraph/Converters/*.h",
        "caffe2/core/nomnigraph/include/nomnigraph/Generated/*.h",
        "caffe2/core/nomnigraph/include/nomnigraph/Graph/*.h",
        "caffe2/core/nomnigraph/include/nomnigraph/Representations/*.h",
        "caffe2/core/nomnigraph/include/nomnigraph/Support/*.h",
        "caffe2/core/nomnigraph/include/nomnigraph/Transformations/*.h",
        "caffe2/core/nomnigraph/tests/*.h",
        "caffe2/db/*.h",
        "caffe2/distributed/*.h",
        "caffe2/ideep/*.h",
        "caffe2/ideep/operators/*.h",
        "caffe2/ideep/operators/quantization/*.h",
        "caffe2/ideep/utils/*.h",
        "caffe2/onnx/*.h",
        "caffe2/operators/*.h",
        "caffe2/operators/rnn/*.h",
        "caffe2/opt/*.h",
        "caffe2/perfkernels/*.h",
        "caffe2/predictor/*.h",
        "caffe2/predictor/emulator/*.h",
        "caffe2/proto/*.h",
        "caffe2/quantization/server/*.h",
        "caffe2/queue/*.h",
        "caffe2/serialize/*.h",
        "caffe2/sgd/*.h",
        "caffe2/share/contrib/depthwise/*.h",
        "caffe2/transforms/*.h",
        "caffe2/utils/*.h",
        "caffe2/utils/math/*.h",
        "caffe2/utils/threadpool/*.h",
        "modules/**/*.h",
    ]) + if_cuda(glob([
        "caffe2/**/*.cuh",
        "caffe2/image/*.h",
    ])),
    copts = CAFFE2_COPTS,
    includes = [
        "caffe2/contrib/aten",
        "caffe2/core/nomnigraph/include",
        "third_party/miniz-2.0.8",
    ],
    visibility = ["//visibility:public"],
    deps = [
        ":caffe2_for_aten_headers",
        ":caffe2_protos",
    ],
)

cc_library(
    name = "caffe2_dnnlowp_avx2_ops",
    srcs = [
        "caffe2/quantization/server/elementwise_sum_dnnlowp_op_avx2.cc",
        "caffe2/quantization/server/fully_connected_fake_lowp_op_avx2.cc",
        "caffe2/quantization/server/group_norm_dnnlowp_op_avx2.cc",
        "caffe2/quantization/server/norm_minimization_avx2.cc",
        "caffe2/quantization/server/pool_dnnlowp_op_avx2.cc",
        "caffe2/quantization/server/relu_dnnlowp_op_avx2.cc",
        "caffe2/quantization/server/spatial_batch_norm_dnnlowp_op_avx2.cc",
        "caffe2/quantization/server/transpose.cc",
    ],
    copts = CAFFE2_COPTS + [
        "-mf16c",
        "-mavx2",
        "-mfma",
        "-mxsave",
    ],
    visibility = ["//visibility:public"],
    deps = [
        ":caffe2_headers",
        "@fbgemm",
    ],
    alwayslink = True,
)

cc_library(
    name = "caffe2",
    srcs = [
        "caffe2/db/create_db_op.cc",
        "caffe2/db/protodb.cc",
        "caffe2/share/contrib/depthwise/depthwise3x3_conv_op.cc",
        ":caffe2_contrib_srcs",
        ":caffe2_core_srcs",
        ":caffe2_distributed_srcs",
        ":caffe2_ideep_srcs",
        ":caffe2_onnx_srcs",
        ":caffe2_operators_srcs",
        ":caffe2_opt_srcs",
        ":caffe2_perfkernels_srcs",
        ":caffe2_predictor_srcs",
        ":caffe2_quantization_srcs",
        ":caffe2_queue_srcs",
        ":caffe2_serialize_srcs",
        ":caffe2_sgd_srcs",
        ":caffe2_transforms_srcs",
        ":caffe2_utils_srcs",
    ],
    copts = CAFFE2_COPTS + ["-mf16c"],
    linkstatic = 1,
    visibility = ["//visibility:public"],
    deps = [
        ":caffe2_headers",
        ":caffe2_dnnlowp_avx2_ops",
        ":caffe2_perfkernels_avx",
        ":caffe2_perfkernels_avx2",
        ":caffe2_perfkernels_avx512",
        ":caffe2_protos",
        "//third_party/miniz-2.0.8:miniz",
        "@com_google_protobuf//:protobuf",
        "@eigen",
        "@fbgemm//:fbgemm_src_headers",
        "@foxi",
        "@gloo",
        "@onnx",
        "@fmt",
    ] + if_cuda(
        [
            ":caffe2_cpp_cuda",
            ":aten_cuda",
            "@tensorpipe//:tensorpipe_cuda",
        ],
        [
            ":aten",
            "@tensorpipe//:tensorpipe_cpu",
        ],
    ),
    alwayslink = True,
)

cc_library(
    name = "caffe2_cpp_cuda",
    srcs = [":caffe2_cuda_srcs"],
    copts = CAFFE2_COPTS,
    visibility = ["//visibility:public"],
    deps = [
        ":caffe2_cuda",
        ":caffe2_headers",
    ],
    alwayslink = True,
)

cu_library(
    name = "caffe2_cuda",
    srcs = [":caffe2_cu_srcs"],
    copts = CAFFE2_COPTS + torch_cuda_half_options,
    visibility = ["//visibility:public"],
    deps = [
        ":aten",
        ":caffe2_headers",
        "@cub",
        "@cuda//:cublas",
        "@cuda//:curand",
        "@cudnn",
        "@eigen",
        "@gloo",
        "@tensorpipe//:tensorpipe_cuda",
    ],
    alwayslink = True,
)

PERF_COPTS = [
    "-DHAVE_GCC_GET_CPUID",
    "-DUSE_AVX",
    "-DUSE_AVX2",
    "-DTH_HAVE_THREAD",
    "-DHAVE_AVX_CPU_DEFINITION",
    "-DHAVE_AVX2_CPU_DEFINITION",
    "-DENABLE_ALIAS=1",
    "-DHAVE_MALLOC_USABLE_SIZE=1",
    "-DHAVE_MMAP=1",
    "-DHAVE_SHM_OPEN=1",
    "-DHAVE_SHM_UNLINK=1",
    "-DSLEEF_STATIC_LIBS=1",
    "-D_FILE_OFFSET_BITS=64",
    "-DUSE_FBGEMM",
    "-fvisibility-inlines-hidden",
    "-Wunused-parameter",
    "-fno-math-errno",
    "-fno-trapping-math",
    "-mf16c",
]

PERF_HEADERS = glob([
    "caffe2/perfkernels/*.h",
    "caffe2/core/*.h",
])

cc_library(
    name = "caffe2_perfkernels_avx",
    srcs = glob([
        "caffe2/perfkernels/*_avx.cc",
    ]),
    hdrs = PERF_HEADERS,
    copts = PERF_COPTS + [
        "-mavx",
    ],
    visibility = ["//visibility:public"],
    deps = [
        ":caffe2_headers",
        ":c10",
    ],
    alwayslink = True,
)

cc_library(
    name = "caffe2_perfkernels_avx2",
    srcs = glob([
        "caffe2/perfkernels/*_avx2.cc",
    ]),
    hdrs = PERF_HEADERS,
    copts = PERF_COPTS + [
        "-mavx2",
        "-mfma",
        "-mavx",
    ],
    visibility = ["//visibility:public"],
    deps = [
        ":caffe2_headers",
        ":c10",
    ],
    alwayslink = True,
)

cc_library(
    name = "caffe2_perfkernels_avx512",
    srcs = [
        "caffe2/perfkernels/common_avx512.cc",
    ],
    hdrs = PERF_HEADERS,
    copts = PERF_COPTS + [
        "-mavx512f",
        "-mavx512dq",
        "-mavx512vl",
        "-mavx2",
        "-mfma",
        "-mavx",
    ],
    visibility = ["//visibility:public"],
    deps = [
        ":caffe2_headers",
        ":c10",
    ],
    alwayslink = True,
)

# torch
py_binary(
    name = "gen_version_header",
    srcs = ["tools/setup_helpers/gen_version_header.py"],
)

genrule(
    name = "version_h",
    srcs = ["torch/csrc/api/include/torch/version.h.in", "version.txt"],
    outs = ["torch/csrc/api/include/torch/version.h"],
    cmd = "$(location :gen_version_header) --template-path $(location torch/csrc/api/include/torch/version.h.in) --version-path $(location version.txt) --output-path $@",
    tools = [':gen_version_header']
)

torch_cuda_headers = glob(["torch/csrc/cuda/*.h"])
cc_library(
    name = "torch_headers",
    hdrs = if_cuda(
        torch_cuda_headers,
    ) + glob(
        [
            "torch/*.h",
            "torch/csrc/**/*.h",
            "torch/csrc/distributed/c10d/*.hpp",
            "torch/lib/libshm/*.h",
        ],
        exclude = [
            "torch/csrc/autograd/generated/VariableType.h",
            "torch/csrc/autograd/generated/RegistrationDeclarations.h",
            "torch/csrc/autograd/generated/variable_factories.h",
            "torch/csrc/autograd/generated/Functions.h",
        ] + torch_cuda_headers,
    ) + [":cpp_generated_code", ":version_h"],
    includes = [
        "torch/csrc",
        "torch/csrc/api/include",
        "torch/csrc/distributed",
        "torch/lib",
        "torch/lib/libshm",
    ],
    visibility = ["//visibility:public"],
    deps = [
        ":aten_headers",
        ":c10_headers",
        ":caffe2_headers",
        "@local_config_python//:python_headers",
        "@onnx",
    ],
    alwayslink = True,
)

TORCH_COPTS = COMMON_COPTS + [
    "-Dtorch_EXPORTS",
    "-DHAVE_AVX_CPU_DEFINITION",
    "-DHAVE_AVX2_CPU_DEFINITION",
    "-DCAFFE2_USE_GLOO",
    "-fvisibility-inlines-hidden",
    "-fno-math-errno ",
    "-fno-trapping-math",
]

cc_library(
    name = "torch",
    srcs = if_cuda(glob(
        [
            "torch/csrc/cuda/*.cpp",
            "torch/csrc/autograd/functions/comm.cpp",
        ],
        exclude = [
            "torch/csrc/cuda/python_nccl.cpp",
            "torch/csrc/cuda/nccl.cpp",
        ],
    )) + libtorch_core_sources + libtorch_distributed_sources + torch_cpp_srcs + libtorch_extra_sources + jit_core_sources + [
        ":cpp_generated_code",
    ],
    copts = TORCH_COPTS + if_cuda(["-DUSE_CUDA=1"]),
    defines = [
        "CAFFE2_NIGHTLY_VERSION=20200115",
    ],
    visibility = ["//visibility:public"],
    deps = [
        ":caffe2",
        ":torch_headers",
    ],
    alwayslink = True,
)

cc_library(
    name = "shm",
    srcs = glob(["torch/lib/libshm/*.cpp"]),
    deps = [
        ":torch",
    ],
)

cc_library(
    name = "libtorch_headers",
    hdrs = glob([
        "**/*.h",
        "**/*.cuh",
    ]) + [
        ":generated_code",
    ],
    includes = [
        ".",
        "torch/csrc/api/include",
        "torch/csrc/distributed",
        "torch/lib",
        "torch/lib/libshm",
    ],
    visibility = ["//visibility:public"],
    deps = [
        ":aten_headers",
        ":c10_headers",
        ":caffe2_headers",
    ],
)

cc_library(
    name = "torch_python",
    srcs = libtorch_python_core_sources + [":python_generated_code"],
    hdrs = glob([
        "torch/csrc/generic/*.cpp",
    ]),
    deps = [
        ":torch",
        ":shm",
    ],
)

pybind_extension(
    name = "_C",
    srcs = ["torch/csrc/stub.c"],
    deps = [
        ":torch_python"
    ],
)

# cpp api tests
cc_library(
    name = "test_support",
    testonly = True,
    srcs = [
        "test/cpp/api/support.cpp",
    ],
    hdrs = [
        "test/cpp/api/init_baseline.h",
        "test/cpp/api/optim_baseline.h",
        "test/cpp/api/support.h",
        "test/cpp/common/support.h",
    ],
    deps = [
        ":torch",
        "@com_google_googletest//:gtest_main",
    ],
)

# Torch integration tests rely on a labeled data set from the MNIST database.
# http://yann.lecun.com/exdb/mnist/

cpp_api_tests = glob(["test/cpp/api/*.cpp"])
[
  cc_test(
      name = paths.split_extension(paths.basename(filename))[0].replace("-","_") + "_test",
    size = "medium",
      srcs = [filename],
      deps = [
          ":test_support",
          "@com_google_googletest//:gtest_main",
      ],
  ) for filename in cpp_api_tests
]

test_suite(
    name = "api_tests",
    tests = [
        "any_test",
        "autograd_test",
        "dataloader_test",
        "enum_test",
        "expanding_array_test",
        "functional_test",
        "init_test",
        "integration_test",
        "jit_test",
        "memory_test",
        "misc_test",
        "module_test",
        "modulelist_test",
        "modules_test",
        "nn_utils_test",
        "optim_test",
        "ordered_dict_test",
        "rnn_test",
        "sequential_test",
        "serialize_test",
        "static_test",
        "tensor_options_test",
        "tensor_test",
        "torch_include_test",
    ],
)

# dist autograd tests
cc_test(
    name = "torch_dist_autograd_test",
    size = "small",
    srcs = ["test/cpp/dist_autograd/test_dist_autograd.cpp"],
    tags = [
        "exclusive",
        "gpu-required",
    ],
    deps = [
        ":torch",
        "@com_google_googletest//:gtest_main",
    ],
)

# jit tests
# Because these individual unit tests require custom registering,
# it is easier to mimic the cmake build by globing together a single test.
cc_test(
    name = "jit_tests",
    size = "small",
    srcs = glob([
        "test/cpp/jit/*.cpp",
        "test/cpp/jit/*.h",
        "test/cpp/tensorexpr/*.cpp",
        "test/cpp/tensorexpr/*.h",
    ]),
    linkstatic = True,
    tags = [
        "exclusive",
        "gpu-required",
    ],
    deps = [
        ":torch",
        "@com_google_googletest//:gtest_main",
    ],
)

cc_test(
    name = "lazy_tests",
    size = "small",
    srcs = glob([
        "test/cpp/lazy/*.cpp",
        "test/cpp/lazy/*.h",
    ]),
    linkstatic = True,
    tags = [
        "exclusive",
    ],
    deps = [
        ":torch",
        "@com_google_googletest//:gtest_main",
    ],
)

# all tests
test_suite(
    name = "all_tests",
    tests = [
        "api_tests",
        "c10_tests",
        "jit_tests",
        "torch_dist_autograd_test",
    ],
)<|MERGE_RESOLUTION|>--- conflicted
+++ resolved
@@ -377,13 +377,8 @@
         "aten/src/ATen/native/miopen/Conv_miopen.cpp",
         "aten/src/ATen/native/miopen/RNN_miopen.cpp",
         "aten/src/ATen/native/sparse/cuda/SparseCUDATensor.cpp",
-<<<<<<< HEAD
         "aten/src/ATen/native/sparse/cuda/SparseBlas.cpp",
         "aten/src/ATen/native/sparse/cuda/SparseBlasImpl.cpp",
-        "aten/src/THC/THCCachingHostAllocator.cpp",
-=======
-        "aten/src/ATen/native/sparse/cuda/SparseBlasImpl.cpp",
->>>>>>> 355acfde
         "aten/src/THC/THCGeneral.cpp",
         "aten/src/THC/THCStorageCopy.cpp",
         "aten/src/THC/THCTensor.cpp",
