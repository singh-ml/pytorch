#include <torch/csrc/utils/pybind.h>
#include <torch/csrc/utils/python_arg_parser.h>

#include <torch/csrc/jit/api/module.h>
#include <torch/csrc/jit/backends/backend_init.h>
#include <torch/csrc/jit/codegen/cuda/interface.h>
#include <torch/csrc/jit/codegen/fuser/interface.h>
#include <torch/csrc/jit/codegen/fuser/kernel_cache.h>
#include <torch/csrc/jit/frontend/ir_emitter.h>
#include <torch/csrc/jit/frontend/tracer.h>
#include <torch/csrc/jit/ir/irparser.h>
#include <torch/csrc/jit/passes/canonicalize.h>
#include <torch/csrc/jit/passes/canonicalize_graph_fuser_ops.h>
#include <torch/csrc/jit/passes/common_subexpression_elimination.h>
#include <torch/csrc/jit/passes/constant_pooling.h>
#include <torch/csrc/jit/passes/constant_propagation.h>
#include <torch/csrc/jit/passes/create_autodiff_subgraphs.h>
#include <torch/csrc/jit/passes/create_functional_graphs.h>
#include <torch/csrc/jit/passes/cuda_graph_fuser.h>
#include <torch/csrc/jit/passes/dead_code_elimination.h>
#include <torch/csrc/jit/passes/decompose_ops.h>
#include <torch/csrc/jit/passes/erase_number_types.h>
#include <torch/csrc/jit/passes/fold_conv_bn.h>
#include <torch/csrc/jit/passes/freeze_module.h>
#include <torch/csrc/jit/passes/frozen_conv_add_relu_fusion.h>
#include <torch/csrc/jit/passes/frozen_conv_folding.h>
#include <torch/csrc/jit/passes/frozen_graph_optimizations.h>
#include <torch/csrc/jit/passes/frozen_ops_to_mkldnn.h>
#include <torch/csrc/jit/passes/fuse_linear.h>
#include <torch/csrc/jit/passes/fuse_relu.h>
#include <torch/csrc/jit/passes/graph_fuser.h>
#include <torch/csrc/jit/passes/inline_fork_wait.h>
#include <torch/csrc/jit/passes/inliner.h>
#include <torch/csrc/jit/passes/loop_unrolling.h>
#include <torch/csrc/jit/passes/lower_graph.h>
#include <torch/csrc/jit/passes/lower_tuples.h>
#include <torch/csrc/jit/passes/metal_rewrite.h>
#include <torch/csrc/jit/passes/normalize_ops.h>
#include <torch/csrc/jit/passes/onnx.h>
#include <torch/csrc/jit/passes/onnx/cast_all_constant_to_floating.h>
#include <torch/csrc/jit/passes/onnx/constant_fold.h>
#include <torch/csrc/jit/passes/onnx/eliminate_unused_items.h>
#include <torch/csrc/jit/passes/onnx/eval_peephole.h>
#include <torch/csrc/jit/passes/onnx/fixup_onnx_controlflow.h>
#include <torch/csrc/jit/passes/onnx/fold_if_node.h>
#include <torch/csrc/jit/passes/onnx/function_substitution.h>
#include <torch/csrc/jit/passes/onnx/list_model_parameters.h>
#include <torch/csrc/jit/passes/onnx/pattern_conversion/pattern_conversion.h>
#include <torch/csrc/jit/passes/onnx/pattern_conversion/pattern_encapsulation.h>
#include <torch/csrc/jit/passes/onnx/peephole.h>
#include <torch/csrc/jit/passes/onnx/prepare_division_for_onnx.h>
#include <torch/csrc/jit/passes/onnx/preprocess_for_onnx.h>
#include <torch/csrc/jit/passes/onnx/remove_inplace_ops_for_onnx.h>
#include <torch/csrc/jit/passes/onnx/scalar_type_analysis.h>
#include <torch/csrc/jit/passes/onnx/shape_type_inference.h>
#include <torch/csrc/jit/passes/onnx/unpack_quantized_weights.h>
#include <torch/csrc/jit/passes/peephole.h>
#include <torch/csrc/jit/passes/quantization/dedup_module_uses.h>
#include <torch/csrc/jit/passes/quantization/finalize.h>
#include <torch/csrc/jit/passes/quantization/fusion_passes.h>
#include <torch/csrc/jit/passes/quantization/insert_observers.h>
#include <torch/csrc/jit/passes/quantization/insert_quant_dequant.h>
#include <torch/csrc/jit/passes/quantization/quantization_type.h>
#include <torch/csrc/jit/passes/remove_dropout.h>
#include <torch/csrc/jit/passes/remove_expands.h>
#include <torch/csrc/jit/passes/remove_inplace_ops.h>
#include <torch/csrc/jit/passes/remove_mutation.h>
#include <torch/csrc/jit/passes/shape_analysis.h>
#include <torch/csrc/jit/passes/specialize_autogradzero.h>
#include <torch/csrc/jit/passes/subgraph_rewrite.h>
#include <torch/csrc/jit/passes/symbolic_shape_analysis.h>
#include <torch/csrc/jit/passes/tensorexpr_fuser.h>
#include <torch/csrc/jit/passes/utils/check_alias_annotation.h>
#include <torch/csrc/jit/passes/vulkan_rewrite.h>
#include <torch/csrc/jit/passes/xnnpack_rewrite.h>
#include <torch/csrc/jit/python/pybind_utils.h>
#include <torch/csrc/jit/python/python_arg_flatten.h>
#include <torch/csrc/jit/python/python_custom_class.h>
#include <torch/csrc/jit/python/python_ir.h>
#include <torch/csrc/jit/python/python_tracer.h>
#include <torch/csrc/jit/python/python_tree_views.h>
#include <torch/csrc/jit/python/script_init.h>
#include <torch/csrc/jit/runtime/argument_spec.h>
#include <torch/csrc/jit/runtime/autodiff.h>
#include <torch/csrc/jit/runtime/graph_executor.h>
#include <torch/csrc/jit/runtime/jit_exception.h>
#include <torch/csrc/jit/runtime/operator.h>
#include <torch/csrc/jit/runtime/print_handler.h>
#include <torch/csrc/jit/runtime/static/init.h>
#include <torch/csrc/jit/serialization/export.h>
#include <torch/csrc/jit/serialization/import.h>
#include <torch/csrc/jit/tensorexpr/execution_counter.h>
#include <torch/csrc/jit/tensorexpr/kernel.h>
#include <torch/csrc/jit/tensorexpr/tensorexpr_init.h>

#include <c10/macros/Export.h>
#include <c10/util/signal_handler.h>
#include <caffe2/serialize/inline_container.h>

#include <ATen/core/function_schema.h>

#include <pybind11/functional.h>
#include <pybind11/iostream.h>
#include <pybind11/operators.h>

#include <memory>
#include <sstream>
#include <stdexcept>
#include <string>
#include <tuple>
#include <utility>

namespace torch {
namespace jit {

using ::c10::Argument;
using ::c10::FunctionSchema;
using caffe2::serialize::PyTorchStreamReader;
using caffe2::serialize::PyTorchStreamWriter;

namespace {

using autograd::variable_list;

bool loadPythonClasses() {
  // Leaving this code here, because it will likely be useful at some point
  // PyObject *jit_module = PyImport_ImportModule("torch.jit");
  // THPUtils_assert(jit_module, "class loader couldn't access "
  //"torch.jit module");
  // PyObject *jit_dict = PyModule_GetDict(jit_module);

  return true;
}
} // anonymous namespace

#if !defined(__HIP_PLATFORM_HCC__)
TORCH_API void runJITCPPTests();
#endif

void initJITBindings(PyObject* module) {
  auto m = py::handle(module).cast<py::module>();
  auto jit = m.def_submodule("_jit");

  py::register_exception<JITException>(m, "JITException");

  py::class_<python::IODescriptor> iodescriptor(
      m, "IODescriptor"); // NOLINT(bugprone-unused-raii)

  m.def("_jit_init", loadPythonClasses)
      .def(
          "_jit_debug_fuser_num_cached_kernel_specs",
          torch::jit::fuser::debugNumCachedKernelSpecs)
      .def("_jit_pass_onnx_remove_print", RemovePrintOps)
      .def("_jit_pass_onnx_preprocess_caffe2", PreprocessCaffe2Ops)
      .def("_jit_pass_onnx", ToONNX)
      .def(
          "_jit_pass_onnx_assign_output_shape",
          [](std::shared_ptr<Graph>& graph,
             const std::vector<at::Tensor>& tensors,
             const python::IODescriptor& desc,
             bool onnx_shape_inference = false) {
            ONNXAssignOutputShape(graph, tensors, desc, onnx_shape_inference);
          })
      .def("_jit_pass_lower_all_tuples", LowerAllTuples)
      .def(
          "_jit_register_operator_shape_function",
          RegisterOperatorShapeFunction)
      .def("_jit_pass_propagate_shapes_on_graph", PropagateShapesOnGraph)
      .def("_jit_pass_onnx_function_substitution", ONNXFunctionCallSubstitution)
      .def(
          "_jit_pass_onnx_fold_if",
          [](std::shared_ptr<Graph>& graph) {
            return FoldIfNodeONNX(graph->block());
          })
      .def(
          "_jit_pass_onnx_peephole",
          [](std::shared_ptr<Graph>& graph,
             int opset_version,
             bool fixed_batch_size) {
            return PeepholeOptimizeONNX(graph, opset_version, fixed_batch_size);
          })
      .def("_jit_pass_onnx_preprocess", PreprocessForONNX)
      .def(
          "_jit_pass_onnx_eval_peephole",
          [](std::shared_ptr<Graph>& graph,
             std::map<std::string, IValue>& paramsDict) {
            EvalPeepholeONNX(graph->block(), paramsDict);
            return paramsDict;
          },
          pybind11::return_value_policy::move)
      .def(
          "_jit_pass_onnx_cast_all_constant_to_floating",
          CastAllConstantToFloating)
      .def(
          "_jit_pass_onnx_constant_fold",
          [](std::shared_ptr<Graph>& graph,
             std::map<std::string, IValue>& paramsDict,
             int opset_version) {
            ConstantFoldONNX(
                graph->block(),
                paramsDict,
                opset_version); // overload resolution
            return paramsDict;
          },
          pybind11::return_value_policy::move)
      .def(
          "_jit_pass_onnx_eliminate_unused_items",
          [](std::shared_ptr<Graph>& graph,
             std::map<std::string, IValue>& paramsDict) {
            EliminateUnusedItemsONNX(
                graph->block(),
                paramsDict); // overload resolution
            return paramsDict;
          },
          pybind11::return_value_policy::move)
      .def(
          "_jit_pass_onnx_scalar_type_analysis",
          [](std::shared_ptr<Graph>& graph,
             bool lowprecision_cast,
             int opset_version) {
            return ScalarTypeAnalysisForONNX(
                graph, lowprecision_cast, opset_version);
          },
          py::arg("graph"),
          py::arg("lowprecision_cast") = true,
          py::arg("opset_version"))
      .def(
<<<<<<< HEAD
=======
          "_jit_pass_onnx_remove_inplace_ops_for_onnx", RemoveInplaceOpsForONNX)
      .def(
>>>>>>> 078fadaa
          "_jit_pass_onnx_node_shape_type_inference",
          [](Node* n,
             std::map<std::string, IValue>& params_dict,
             int opset_version) {
            ONNXShapeTypeInference(n, params_dict, opset_version);
          })
      .def(
          "_jit_pass_onnx_graph_shape_type_inference",
          [](std::shared_ptr<Graph>& graph,
             std::map<std::string, IValue>& params_dict,
             int opset_version) {
            ONNXShapeTypeInference(graph, params_dict, opset_version);
          })
      .def("_jit_pass_onnx_set_dynamic_input_shape", ONNXSetDynamicInputShape)
      .def("_jit_pass_fuse", FuseGraph)
      .def(
          "_jit_pass_dce",
          [](std::shared_ptr<Graph>& g) {
            return EliminateDeadCode(g->block()); // overload resolution
          })
      .def(
          "_jit_pass_dce_allow_deleting_nodes_with_side_effects",
          [](std::shared_ptr<Graph>& g) {
            return EliminateDeadCode(
                g->block(),
                true,
                DCESideEffectPolicy::
                    ALLOW_DELETING_NODES_WITH_SIDE_EFFECTS); // overload
                                                             // resolution
          })
      .def(
          "_jit_pass_cse",
          [](std::shared_ptr<Graph>& g) {
            return EliminateCommonSubexpression(g); // overload resolution
          })
      .def(
          "_jit_pass_fuse_quantized_add_relu",
          [](std::shared_ptr<Graph>& g) {
            return FuseQuantizedAddRelu(g); // overload resolution
          })
      .def(
          "_jit_pass_insert_observers",
          [](Module& module,
             const std::string& method_name,
             const py::dict& qconfig_dict,
             bool inplace,
             int quant_type_int) {
            auto dict = py::cast<std::unordered_map<
                std::string,
                c10::optional<std::tuple<Module, Module>>>>(qconfig_dict);
            auto quant_type = static_cast<QuantType>(quant_type_int);
            return InsertObservers(
                module, method_name, dict, inplace, quant_type);
          },
          py::arg("module"),
          py::arg("method_name"),
          py::arg("qconfig_dict"),
          py::arg("inplace"),
          py::arg("quant_type_int") = 1)
      .def(
          "_jit_pass_insert_quant_dequant",
          [](Module& module,
             const std::string& method_name,
             bool inplace,
             bool debug,
             int quant_type_int) {
            auto quant_type = static_cast<QuantType>(quant_type_int);
            return InsertQuantDeQuant(
                module, method_name, inplace, debug, quant_type);
          },
          py::arg("module"),
          py::arg("method_name"),
          py::arg("inplace"),
          py::arg("debug"),
          py::arg("quant_type_int") = 1)
      .def(
          "_jit_pass_insert_prepack_unpack",
          [](std::shared_ptr<Graph>& g) { return InsertPrepackUnpack(g); })
      .def(
          "_jit_pass_insert_prepack_unpack",
          [](Module& module) { return InsertPrepackUnpack(module); })
      .def(
          "_jit_pass_quant_fusion",
          [](std::shared_ptr<Graph>& g) { return QuantFusion(g); })
      .def(
          "_jit_pass_fold_convbn",
          [](Module& module) { return FoldConvBatchNorm(module); })
      .def(
          "_jit_onnx_list_model_parameters",
          [](Module& module) { return list_module_parameters(module); })
      .def(
          "_freeze_module",
          [](Module& module,
             std::vector<std::string>& preservedAttrs,
             bool freezeInterfaces,
             bool preserveParameters) {
            return freeze_module(
                module, preservedAttrs, freezeInterfaces, preserveParameters);
          },
          py::arg("module"),
          py::arg("preservedAttrs") = std::vector<std::string>(),
          py::arg("freezeInterfaces") = true,
          py::arg("preserveParameters") = false)
      .def("_jit_pass_fold_frozen_conv_bn", &FoldFrozenConvBatchnorm)
      .def("_jit_pass_fold_frozen_conv_add_or_sub", &FoldFrozenConvAddOrSub)
      .def("_jit_pass_fold_frozen_conv_mul_or_div", &FoldFrozenConvMulOrDiv)
      .def("_jit_pass_convert_frozen_ops_to_mkldnn", &ConvertFrozenOpsToMKLDNN)
      .def("_jit_pass_fuse_frozen_conv_add_relu", &FuseFrozenConvAddRelu)
      .def("_jit_pass_optimize_frozen_graph", &OptimizeFrozenGraph)
      .def("_jit_pass_fuse_linear", &FuseLinear)
      .def(
          "_jit_pass_fuse_add_relu",
          [](std::shared_ptr<Graph>& graph) { FuseAddRelu(graph); })
      .def("_jit_pass_dedup_module_uses", &DedupModuleUses)
      .def("_jit_pass_replicate_dequantize", &ReplicateDeQuant)
      .def(
          "_jit_pass_swap_functional_linear",
          [](std::shared_ptr<Graph>& graph) { SwapFunctionalLinear(graph); })
      .def(
          "_jit_pass_swap_functional_linear",
          [](Module& module) { SwapFunctionalLinear(module); })
      .def(
          "_jit_pass_quant_finalize",
          [](Module& module,
             int quant_type_int,
             const std::vector<std::string>& preserved_attrs) {
            auto quant_type = static_cast<QuantType>(quant_type_int);
            return Finalize(module, quant_type, preserved_attrs);
          },
          py::arg("module"),
          py::arg("quant_type_int") = 1,
          py::arg("preserved_attrs") = std::vector<std::string>())
      .def(
          "_jit_pass_pattern_based_rewrite",
          [](const Module& m) { return PatternBasedRewrite(m); })
      .def(
          "_jit_pass_custom_pattern_based_rewrite",
          [](const std::string& pattern,
             const std::string& fused_node_name,
             const Module& m) {
            SubgraphRewriter subgraph_rewriter;
            subgraph_rewriter.RegisterRewritePattern(pattern, fused_node_name);
            subgraph_rewriter.runOnModule(m);
          })
      .def(
          "_jit_pass_custom_pattern_based_rewrite_graph",
          [](const std::string& pattern,
             const std::string& fused_node_name,
             std::shared_ptr<Graph> g) {
            SubgraphRewriter subgraph_rewriter;
            subgraph_rewriter.RegisterRewritePattern(pattern, fused_node_name);
            subgraph_rewriter.runOnGraph(g);
          })
      .def(
          "_jit_pass_remove_inplace_ops",
          [](const std::shared_ptr<Graph>& g) { return RemoveInplaceOps(g); })
      .def("_jit_pass_constant_pooling", ConstantPooling)
      .def(
          "_jit_pass_create_functional_graphs",
          [](std::shared_ptr<Graph>& g) { return CreateFunctionalGraphs(g); })
      .def(
          "_jit_pass_remove_mutation",
          [](std::shared_ptr<Graph>& g) {
            RemoveListMutation(g);
            return RemoveTensorMutation(g);
          })
      .def(
          "_jit_pass_inline_functional_graphs",
          [](std::shared_ptr<Graph>& g) { return InlineFunctionalGraphs(g); })
      .def(
          "_jit_pass_peephole",
          [](const std::shared_ptr<Graph>& g, bool addmm_fusion_enabled) {
            return PeepholeOptimize(g, addmm_fusion_enabled);
          },
          py::arg("graph"),
          py::arg("addmm_fusion_enabled") = false)
      .def(
          "_jit_pass_fuse_addmm",
          [](std::shared_ptr<Graph>& g) { return FuseAddMM(g); })
      .def(
          "_jit_pass_canonicalize",
          [](const std::shared_ptr<Graph>& g) { return Canonicalize(g); })
      .def("_jit_pass_lint", LintGraph)
      .def(
          "_jit_pass_complete_shape_analysis",
          [](const std::shared_ptr<Graph>& graph,
             const py::tuple& inputs,
             bool with_grad) {
            ArgumentSpecCreator arg_spec_creator(*graph);
            Stack stack;
            stack.reserve(inputs.size()); // captures?
            for (auto& obj : inputs) {
              stack.push_back(toTypeInferredIValue(obj));
            }
            ArgumentSpec spec = arg_spec_creator.create(with_grad, stack);
            arg_spec_creator.specializeTypes(*graph, spec);
            // We only get partial specialization from the arg_spec_creator, but
            // we want full shape specialization. The alternative would be to
            // have a "complete type inference" function in ArguemntSpecCreator.
            auto g_inputs = graph->inputs();
            for (size_t i = 0; i < inputs.size(); ++i) {
              if (stack[i].isTensor()) {
                g_inputs[i]->setType(stack[i].type());
              }
            }
            PropagateInputShapes(graph);
          })
      .def(
          "_jit_interpret_graph",
          [](std::shared_ptr<Graph>& graph, const py::tuple& inputs) {
            Stack stack;
            stack.reserve(inputs.size()); // captures?
            for (auto& obj : inputs) {
              stack.push_back(toTypeInferredIValue(obj));
            }
            auto g_inputs = graph->inputs();
            for (size_t i = 0; i < inputs.size(); ++i) {
              if (stack[i].isTensor()) {
                g_inputs[i]->setType(stack[i].type());
              }
            }
            Code code(graph, "<on-demand-func>");
            InterpreterState(code).run(stack);
            return createPyObjectForStack(std::move(stack));
          },
          py::doc(
              "Interpret a JIT graph with given inputs without running any optimization passes on it"))
      .def("_jit_pass_remove_expands", RemoveExpands)
      .def("_jit_pass_erase_number_types", EraseNumberTypes)
      .def("_jit_pass_inline_fork_wait", InlineForkWait)
      .def("_jit_pass_inline", Inline)
      .def("_jit_pass_prepare_division_for_onnx", PrepareDivisionForONNX)
      .def(
          "_jit_pass_lower_graph",
          [](std::shared_ptr<Graph>& graph, const Module& self) {
            return LowerGraph(*graph, self._ivalue());
          })
      .def("_jit_pass_loop_unrolling", UnrollLoops)
      .def(
          "_jit_pass_constant_propagation_immutable_types",
          [](std::shared_ptr<Graph>& g) {
            return ConstantPropagationImmutableTypes(g);
          })
      .def(
          "_jit_pass_constant_propagation",
          [](std::shared_ptr<Graph>& g) { return ConstantPropagation(g); },
          py::arg("graph"))
      .def("_jit_pass_erase_shape_information", EraseShapeInformation)
      .def(
          "_jit_pass_create_autodiff_subgraphs",
          [](const std::shared_ptr<Graph>& graph) {
            CreateAutodiffSubgraphs(graph);
          })
#if defined(BUILDING_TESTS) && !defined(__HIP_PLATFORM_HCC__)
      .def(
          "_jit_run_cpp_tests",
          []() {
            // We have to release the GIL inside this method, because if we
            // happen to initialize the autograd engine in these tests, the
            // newly spawned worker threads will try to initialize their
            // PyThreadState*, and they need the GIL for this.
            pybind11::gil_scoped_release _no_gil;
            return runJITCPPTests();
          })
      .def("_jit_has_cpp_tests", []() { return true; })
      .def("_has_tensorexpr_cpp_tests", []() { return true; })
#else
      .def("_jit_run_cpp_tests", []() { throw std::exception(); })
      .def("_jit_has_cpp_tests", []() { return false; })
      .def("_run_tensorexpr_cpp_tests", []() { throw std::exception(); })
      .def("_has_tensorexpr_cpp_tests", []() { return false; })
#endif
      .def(
          "_jit_flatten",
          [](py::handle& obj) {
            auto res = python::flatten(obj);
            return std::make_pair(res.vars, res.desc);
          })
      .def(
          "_jit_unflatten",
          [](const autograd::variable_list& vars, python::IODescriptor& desc) {
            return py::reinterpret_steal<py::object>(
                python::unflatten(vars, desc));
          })
      .def("_jit_pass_onnx_block", BlockToONNX)
      .def(
          "_jit_pass_onnx_encapsulate_pattern_into_subblock",
          EncapsulatePatternIntoSubblock)
      .def(
          "_jit_onnx_convert_pattern_from_subblock", ConvertPatternFromSubblock)
      .def("_jit_pass_fixup_onnx_controlflow_node", FixupONNXControlflowNode)
      .def("_jit_pass_canonicalize_graph_fuser_ops", CanonicalizeOps)
      .def("_jit_pass_decompose_ops", DecomposeOps)
      .def("_jit_pass_specialize_autogradzero", specializeAutogradZero)
      .def("_jit_override_can_fuse_on_cpu", &overrideCanFuseOnCPU)
      .def("_jit_override_can_fuse_on_gpu", &overrideCanFuseOnGPU)
      .def("_jit_can_fuse_on_cpu", &canFuseOnCPU)
      .def("_jit_can_fuse_on_gpu", &canFuseOnGPU)
      .def(
          "_jit_differentiate",
          [](Graph& g) {
            // the python binding slightly differs in semantics
            // it makes a copy of the input Graph, and works on that
            // jit::differentiate mutates the input Graph
            auto g_clone = g.copy();
            return differentiate(g_clone);
          })
      .def(
          "_jit_check_alias_annotation",
          [](const std::shared_ptr<Graph>& g,
             const py::tuple& args,
             const std::string& unqualified_op_name) {
            auto stack = toTraceableStack(args);
            checkAliasAnnotation(g, std::move(stack), unqualified_op_name);
          })
      .def("_jit_set_nvfuser_enabled", &RegisterCudaFuseGraph::registerPass)
      .def(
          "_jit_set_nvfuser_guard_mode",
          [](bool profiling_flag) {
            bool oldState = fuser::cuda::getCudaFusionGuardMode();
            fuser::cuda::getCudaFusionGuardMode() = profiling_flag;
            return oldState;
          })
      .def("_jit_nvfuser_enabled", &RegisterCudaFuseGraph::isRegistered)
      .def(
          "_jit_set_profiling_mode",
          [](bool profiling_flag) {
            bool oldState = getProfilingMode();
            getProfilingMode() = profiling_flag;
            return oldState;
          })
      .def(
          "_jit_set_profiling_executor",
          [](bool profiling_flag) {
            bool oldState = getExecutorMode();
            getExecutorMode() = profiling_flag;
            return oldState;
          })
      .def(
          "_jit_set_num_profiled_runs",
          [](size_t num) {
            size_t old_num = getNumProfiledRuns();
            getNumProfiledRuns() = num;
            return old_num;
          })
      .def(
          "_jit_get_num_profiled_runs",
          [] {
            // pybind can't automatically bind to atomic size_t
            size_t num_runs = getNumProfiledRuns();
            return num_runs;
          })
      .def(
          "_jit_set_bailout_depth",
          [](size_t depth) {
            size_t old_depth = getBailoutDepth();
            getBailoutDepth() = depth;
            return old_depth;
          })
      .def(
          "_jit_set_inline_everything_mode",
          [](bool enabled) { getInlineEverythingMode() = enabled; })
      .def(
          "_jit_get_inline_everything_mode",
          []() { return getInlineEverythingMode(); })
      .def(
          "_jit_try_infer_type",
          [](py::object obj) -> InferredType {
            return tryToInferType(std::move(obj));
          })
      .def(
          "_jit_get_trigger_value",
          [](const std::string& trigger_name) -> int {
            using namespace torch::jit::tensorexpr;
            ExecutionTrigger* trigger =
                ExecutionTriggerList::GetInstance().FindByName(trigger_name);
            return trigger->value();
          })
      .def(
          "_jit_get_te_cuda_pointwise_loop_levels",
          []() -> int {
            using namespace torch::jit::tensorexpr;
            return getTECudaPointwiseLoopLevels();
          })
      .def(
          "_jit_set_te_cuda_pointwise_loop_levels",
          [](int level) {
            using namespace torch::jit::tensorexpr;
            return getTECudaPointwiseLoopLevels() = level;
          })
      .def(
          "_jit_get_te_cuda_pointwise_block_count",
          []() -> int {
            using namespace torch::jit::tensorexpr;
            return getTECudaPointwiseBlockCount();
          })
      .def(
          "_jit_set_te_cuda_pointwise_block_count",
          [](int block_count) {
            using namespace torch::jit::tensorexpr;
            return getTECudaPointwiseBlockCount() = block_count;
          })
      .def(
          "_jit_get_te_cuda_pointwise_block_size",
          []() -> int {
            using namespace torch::jit::tensorexpr;
            return getTECudaPointwiseBlockSize();
          })
      .def(
          "_jit_set_te_cuda_pointwise_block_size",
          [](int block_size) {
            using namespace torch::jit::tensorexpr;
            return getTECudaPointwiseBlockSize() = block_size;
          })
      .def("_jit_set_texpr_fuser_enabled", &setTensorExprFuserEnabled)
      .def("_jit_texpr_fuser_enabled", &tensorExprFuserEnabled)
      .def("_jit_texpr_fallback_allowed", &tensorexpr::fallbackAllowed)
      .def("_jit_texpr_set_fallback_allowed", &tensorexpr::setFallbackAllowed)
      .def("_jit_set_texpr_reductions_enabled", &setTexprReductionsEnabled)
      .def("_jit_texpr_reductions_enabled", &texprReductionsEnabled)
      .def("_jit_set_texpr_parallel_cpu_enabled", &setTexprParallelCPUEnabled)
      .def("_jit_texpr_parallel_cpu_enabled", &texprParallelCPUEnabled)
      .def(
          "_jit_set_te_generate_block_code",
          [](bool gen_block_code) {
            using namespace torch::jit::tensorexpr;
            return getTEGenerateBlockCode() = gen_block_code;
          })
      .def(
          "_jit_get_te_generate_block_code",
          []() -> bool {
            using namespace torch::jit::tensorexpr;
            return getTEGenerateBlockCode();
          })
      .def(
          "_jit_get_te_must_use_llvm_cpu",
          []() -> bool {
            using namespace torch::jit::tensorexpr;
            return getTEMustUseLLVMOnCPU();
          })
      .def(
          "_jit_set_te_must_use_llvm_cpu",
          [](bool use_llvm) {
            using namespace torch::jit::tensorexpr;
            getTEMustUseLLVMOnCPU() = use_llvm;
          })
      .def(
          "_jit_cat_wo_conditionals",
          [](bool optimize_cat) {
            using namespace torch::jit::tensorexpr;
            getCatWoConditionals() = optimize_cat;
          })
      .def(
          "_llvm_enabled",
          []() {
#ifdef TORCH_ENABLE_LLVM
            return true;
#else
        return false;
#endif
          })
      .def(
          "_jit_pass_fuse_tensorexprs",
          [](std::shared_ptr<Graph>& g) { return FuseTensorExprs(g); })
      .def(
          "_jit_fuser_get_fused_kernel_code",
          [](Graph& g, const std::vector<at::Tensor>& inps) {
            return debugGetFusedKernelCode(g, inps);
          })
      .def(
          "_jit_pass_remove_dropout",
          [](script::Module& module) { return removeDropout(module); })
      .def(
          "_jit_pass_transform_conv1d_to_conv2d",
          [](std::shared_ptr<Graph>& graph) {
            return transformConv1dToConv2d(graph);
          })
      .def(
          "_jit_pass_transform_conv1d_to_conv2d",
          [](script::Module& module) {
            return transformConv1dToConv2d(module);
          })
      .def(
          "_jit_pass_insert_prepacked_ops",
          [](std::shared_ptr<Graph>& graph) {
            return insertPrePackedOps(graph);
          })
      .def(
          "_jit_pass_insert_prepacked_ops",
          [](script::Module& module) { return insertPrePackedOps(module); })
      .def(
          "_jit_pass_fuse_clamp_w_prepacked_linear_conv",
          [](script::Module& module) {
            return fusePrePackedLinearConvWithClamp(module);
          })
      .def(
          "_jit_pass_fold_prepacking_ops",
          [](script::Module& module) { return FoldPrePackingOps(module); })
      .def(
          "_jit_pass_optimize_for_mobile",
          [](script::Module& module,
             std::set<MobileOptimizerType>& optimization_blocklist,
             std::vector<std::string>& preserved_methods,
             std::vector<std::string>& methods_to_optimize) {
            return optimizeForMobile(
                module,
                optimization_blocklist,
                preserved_methods,
                methods_to_optimize);
          })
      .def(
          "_jit_pass_vulkan_insert_prepacked_ops",
          [](std::shared_ptr<Graph>& graph) {
            return vulkanInsertPrePackedOps(graph);
          })
      .def(
          "_jit_pass_vulkan_insert_prepacked_ops",
          [](script::Module& module) {
            return vulkanInsertPrePackedOps(module);
          })
      .def(
          "_jit_pass_vulkan_fuse_clamp_w_prepacked_conv",
          [](script::Module& module) {
            return vulkanFusePrePackedConvWithClamp(module);
          })
      .def(
          "_jit_pass_vulkan_fold_prepacking_ops",
          [](script::Module& module) {
            return vulkanFoldPrePackingOps(module);
          })
      .def(
          "_jit_pass_vulkan_optimize_for_mobile",
          [](script::Module& module,
             std::vector<std::string>& preserved_methods) {
            return vulkanOptimizeForMobile(module, preserved_methods);
          })
      .def(
          "_jit_pass_metal_insert_prepacked_ops",
          [](std::shared_ptr<Graph>& graph) {
            return metalInsertPrePackedOps(graph);
          })
      .def(
          "_jit_pass_metal_insert_prepacked_ops",
          [](script::Module& module) {
            return metalInsertPrePackedOps(module);
          })
      .def(
          "_jit_pass_metal_fuse_clamp_w_prepacked_conv",
          [](script::Module& module) {
            return metalFusePrePackedConvWithClamp(module);
          })
      .def(
          "_jit_pass_metal_fold_prepacking_ops",
          [](script::Module& module) { return metalFoldPrePackingOps(module); })
      .def(
          "_jit_pass_metal_optimize_for_mobile",
          [](script::Module& module,
             std::vector<std::string>& preserved_methods) {
            return metalOptimizeForMobile(module, preserved_methods);
          })
      .def(
          "_jit_pass_onnx_unpack_quantized_weights",
          [](std::shared_ptr<Graph>& graph,
             std::map<std::string, IValue>& paramsDict) {
            UnpackQuantizedWeights(graph, paramsDict);
            return paramsDict;
          },
          pybind11::return_value_policy::move)
      .def(
          "_jit_pass_onnx_quantization_insert_permutes",
          [](std::shared_ptr<Graph>& graph,
             std::map<std::string, IValue>& paramsDict) {
            insertPermutes(graph, paramsDict);
            return paramsDict;
          },
          pybind11::return_value_policy::move)
      .def(
          "_jit_pass_filter_non_tensor_arguments",
          [](std::map<std::string, IValue> params) {
            std::map<std::string, at::Tensor> retval;
            for (auto& kv : params) {
              if (kv.second.isTensor()) {
                retval[kv.first] = std::move(kv.second).toTensor();
              }
            }
            return retval;
          })
      .def("_jit_decay_packed_param_input_types", [](Graph& g) {
        for (Value* i : g.inputs()) {
          if (i->type() ==
                  getCustomClass(
                      "__torch__.torch.classes.quantized.Conv2dPackedParamsBase") ||
              i->type() ==
                  getCustomClass(
                      "__torch__.torch.classes.quantized.Conv3dPackedParamsBase") ||
              i->type() ==
                  getCustomClass(
                      "__torch__.torch.classes.quantized.LinearPackedParamsBase")) {
            // Dummy CompleteTensorType to appease ONNX validator.
            i->setType(TensorType::create(
                at::kQInt8,
                c10::kCPU,
                std::vector<int64_t>{1},
                std::vector<int64_t>{1},
                c10::nullopt));
          }
        }
      });

  // NOLINTNEXTLINE(bugprone-unused-raii)
  py::class_<CompleteArgumentSpec>(m, "CompleteArgumentSpec")
      .def("__repr__", [](CompleteArgumentSpec& self) {
        std::ostringstream s;
        s << self;
        return s.str();
      });
  // NOLINTNEXTLINE(bugprone-unused-raii)
  py::class_<ArgumentSpec>(m, "ArgumentSpec");
  py::class_<Code>(m, "Code")
      .def(
          "grad_executor_states",
          [](Code& c) {
            std::vector<GraphExecutorState> states;
            for (auto& e : c.grad_executors()) {
              states.emplace_back(e->getDebugState());
            }
            return states;
          })
      .def(
          "differentiable_op_executor_states",
          [](Code& c) {
            std::vector<GraphExecutorState> states;
            for (auto& e : c.diff_graph_op_executors()) {
              states.emplace_back(e->getDebugState());
            }
            return states;
          })
      .def("num_bailouts", [](Code& c) { return c.num_bailouts(); })
      .def("request_bailout", [](Code& c, size_t index) {
        c.request_bailout(index);
      });

  py::class_<ExecutionPlan>(m, "ExecutionPlan")
      .def_property_readonly("graph", [](ExecutionPlan& s) { return s.graph; })
      .def_property_readonly("code", [](ExecutionPlan& s) { return s.code; });

  py::class_<Gradient>(m, "Gradient")
      .def_property_readonly("f", [](Gradient& m) { return m.f; })
      .def_property_readonly("df", [](Gradient& m) { return m.df; })
      .def_property_readonly(
          "f_real_outputs", [](Gradient& m) { return m.f_real_outputs; })
      .def_property_readonly(
          "df_input_vjps", [](Gradient& m) { return m.df_input_vjps; })
      .def_property_readonly(
          "df_input_captured_inputs",
          [](Gradient& m) { return m.df_input_captured_inputs; })
      .def_property_readonly(
          "df_input_captured_outputs",
          [](Gradient& m) { return m.df_input_captured_outputs; })
      .def_property_readonly(
          "df_output_vjps", [](Gradient& m) { return m.df_output_vjps; });

  py::class_<GraphExecutorState>(m, "GraphExecutorState")
      .def_property_readonly(
          "graph", [](GraphExecutorState& s) { return s.graph; })
      .def_property_readonly(
          "execution_plans",
          [](GraphExecutorState& s) { return s.execution_plans; })
      .def_property_readonly(
          "fallback", [](GraphExecutorState& s) { return s.fallback; });

  py::class_<PyTorchStreamWriter>(m, "PyTorchFileWriter")
      .def(py::init<std::string>())
      .def(py::init([](const py::object& buffer) {
        auto writer_func = [=](const void* data, size_t size) {
          auto bytes = py::bytes(reinterpret_cast<const char*>(data), size);
          buffer.attr("write")(std::move(bytes));
          return size;
        };
        return std::make_unique<PyTorchStreamWriter>(std::move(writer_func));
      }))
      .def(py::init<const std::function<size_t(const void*, size_t)>&>())
      .def(
          "write_record",
          [](PyTorchStreamWriter& self,
             const std::string& name,
             const char* data,
             size_t size) { return self.writeRecord(name, data, size); })
      .def("write_end_of_file", &PyTorchStreamWriter::writeEndOfFile)
      .def("set_min_version", &PyTorchStreamWriter::setMinVersion)
      .def(
          "write_record",
          [](PyTorchStreamWriter& self,
             const std::string& name,
             uintptr_t data,
             size_t size) {
            return self.writeRecord(
                name, reinterpret_cast<const char*>(data), size);
          })
      .def("archive_name", &PyTorchStreamWriter::archiveName)
      .def(
          "get_all_written_records",
          &PyTorchStreamWriter::getAllWrittenRecords);

  py::enum_<MobileOptimizerType>(m, "MobileOptimizerType")
      .value("CONV_BN_FUSION", MobileOptimizerType::CONV_BN_FUSION)
      .value(
          "INSERT_FOLD_PREPACK_OPS",
          MobileOptimizerType::INSERT_FOLD_PREPACK_OPS)
      .value("REMOVE_DROPOUT", MobileOptimizerType::REMOVE_DROPOUT)
      .value("FUSE_ADD_RELU", MobileOptimizerType::FUSE_ADD_RELU)
      .value(
          "HOIST_CONV_PACKED_PARAMS",
          MobileOptimizerType::HOIST_CONV_PACKED_PARAMS)
      .export_values();

  // This allows PyTorchStreamReader to read from a Python buffer. It requires
  // that the buffer implement `seek()`, `tell()`, and `read()`.
  class BufferAdapter : public caffe2::serialize::ReadAdapterInterface {
   public:
    BufferAdapter(const py::object& buffer) : buffer_(buffer) {
      // Jump to the end of the buffer to get its size
      auto current = buffer.attr("tell")();
      start_offset_ = py::cast<size_t>(current);
      buffer.attr("seek")(current, py::module::import("os").attr("SEEK_END"));
      size_ = py::cast<size_t>(buffer.attr("tell")()) - start_offset_;
      buffer.attr("seek")(current);

      // If we can read directly into a buffer, do that instead of an extra copy
      use_readinto_ = py::hasattr(buffer, "readinto");
    }

    size_t size() const override {
      return size_;
    }

    THPObjectPtr getMemview(void* buf, size_t n) const {
      THPObjectPtr memview(PyMemoryView_FromMemory(
          reinterpret_cast<char*>(buf), n, PyBUF_WRITE));
      if (!memview) {
        throw python_error();
      }
      return memview;
    }

    size_t read(uint64_t pos, void* buf, size_t n, const char* what)
        const override {
      // Seek to desired position (NB: this has to be a Py_ssize_t or Python
      // throws a weird error)
      Py_ssize_t absolute_pos = start_offset_ + pos;
      buffer_.attr("seek")(absolute_pos);

      if (use_readinto_) {
        auto memview = getMemview(buf, n);
        auto res =
            PyObject_CallMethod(buffer_.ptr(), "readinto", "O", memview.get());
        if (res) {
          int64_t i = static_cast<int64_t>(PyLong_AsLongLong(res));
          if (i > 0) {
            return i;
          }
        }
      }

      // Read bytes into `buf` from the buffer
      std::string bytes = py::cast<std::string>(buffer_.attr("read")(n));
      std::copy(
          bytes.data(),
          bytes.data() + bytes.size(),
          reinterpret_cast<char*>(buf));
      return bytes.size();
    }

    py::object buffer_;
    size_t size_;
    size_t start_offset_;
    bool use_readinto_;
  };

  py::class_<PyTorchStreamReader, std::shared_ptr<PyTorchStreamReader>>(
      m, "PyTorchFileReader")
      .def(py::init<std::string>())
      .def(py::init([](const py::object& buffer) {
        auto adapter = std::make_unique<BufferAdapter>(buffer);
        return std::make_shared<PyTorchStreamReader>(std::move(adapter));
      }))
      .def(
          "get_record",
          [](PyTorchStreamReader& self, const std::string& key) {
            at::DataPtr data;
            size_t size = 0;
            std::tie(data, size) = self.getRecord(key);
            return py::bytes(reinterpret_cast<const char*>(data.get()), size);
          })
      .def(
          "has_record",
          [](PyTorchStreamReader& self, const std::string& key) {
            return self.hasRecord(key);
          })
      .def(
          "get_storage_from_record",
          [](PyTorchStreamReader& self,
             const std::string& key,
             size_t numel,
             py::object data_type_obj) {
            at::DataPtr data(std::get<0>(self.getRecord(key)));
            auto scalar_type =
                reinterpret_cast<THPDtype*>(data_type_obj.ptr())->scalar_type;

            c10::Storage storage(
                c10::Storage::use_byte_size_t(),
                numel * elementSize(scalar_type),
                std::move(data),
                /*allocator=*/nullptr,
                /*resizable=*/false);
            auto ptr =
                c10::make_intrusive<at::TensorImpl, at::UndefinedTensorImpl>(
                    std::move(storage),
                    at::DispatchKeySet(),
                    at::CPU(scalar_type).typeMeta());
            return at::Tensor(std::move(ptr));
          })
      .def("get_all_records", [](PyTorchStreamReader& self) {
        return self.getAllRecords();
      });

  m.def(
      "_jit_get_operation",
      [](const std::string& op_name) {
        try {
          auto symbol = Symbol::fromQualString(op_name);
          auto operations = getAllOperatorsFor(symbol);
          TORCH_CHECK(!operations.empty(), "No such operator ", op_name);
          std::ostringstream docstring;
          docstring << "Automatically bound operator '" << op_name
                    << "' with schema(s):\n";

          for (const auto& op : operations) {
            docstring << "  " << op->schema() << "\n";
          }

          auto func = py::cpp_function(
              [operations, symbol](py::args args, py::kwargs kwargs) {
                std::vector<py::handle> overloaded_args;
                size_t total_arg_num = args.size() + kwargs.size();
                for (size_t i = 0; i < args.size(); ++i) {
                  is_tensor_and_append_overloaded(
                      args[i].ptr(), &overloaded_args);
                  is_tensor_list_and_append_overloaded(
                      args[i].ptr(),
                      &overloaded_args,
                      static_cast<int>(total_arg_num),
                      false /* throw_error */);
                }
                // NB: for kwargs, we cannot guarantee the order of appending
                // is the same as the argument order in operator's schema.
                // This is suboptimal, but should be fine. Later when we have
                // better schema matching and argument parsing, we could
                // match the operator in `operations` first, then the order will
                // be guaranteed.
                for (auto item : kwargs) {
                  is_tensor_and_append_overloaded(
                      item.second.ptr(), &overloaded_args);
                  is_tensor_list_and_append_overloaded(
                      item.second.ptr(),
                      &overloaded_args,
                      total_arg_num,
                      false /* throw_error */);
                }
                if (overloaded_args.size() > 0) {
                  std::vector<py::object> overloaded_types;
                  overloaded_types.reserve(overloaded_args.size());
                  for (auto& oarg : overloaded_args) {
                    overloaded_types.push_back(
                        py::reinterpret_borrow<py::object>(
                            (PyObject*)Py_TYPE(oarg.ptr())));
                  }
                  py::tuple py_types = py::cast(overloaded_types);
                  py::object ret;
                  std::string ns = symbol.ns().toUnqualString();
                  std::string method_name = symbol.toUnqualString();
                  auto self_func = py::module::import("torch")
                                       .attr("ops")
                                       .attr(ns.c_str())
                                       .attr(method_name.c_str());
                  std::string module_name("torch.ops");
                  module_name.append(ns);
                  return pybind11::reinterpret_steal<py::object>(
                      handle_torch_function_no_python_arg_parser(
                          overloaded_args,
                          args.ptr(),
                          kwargs.ptr(),
                          method_name.c_str(),
                          self_func.ptr(),
                          module_name.c_str()));
                }
                return invokeOperatorFromPython(operations, args, kwargs);
              },
              py::name(symbol.toUnqualString()),
              py::doc(docstring.str().c_str()));
          return func;
        } catch (const c10::Error& error) {
          throw std::runtime_error(error.what_without_backtrace());
        }
      },
      py::arg("qualified_name"));

  m.def("parse_ir", [](const std::string& input) {
    auto graph = std::make_shared<Graph>();
    parseIR(input, &*graph);
    return graph;
  });
  m.def("parse_schema", parseSchema);
  m.def("unify_type_list", [](const std::vector<TypePtr>& types) {
    std::ostringstream s;
    auto type = unifyTypeList(types, s);
    if (!type) {
      throw std::runtime_error(s.str());
    }
    return type.value();
  });

  py::class_<FunctionSchema>(m, "FunctionSchema")
      .def_property_readonly(
          "name", [](FunctionSchema& self) { return self.name(); })
      .def_property_readonly(
          "overload_name",
          [](FunctionSchema& self) { return self.overload_name(); })
      .def_property_readonly(
          "arguments", [](FunctionSchema& self) { return self.arguments(); })
      .def_property_readonly(
          "returns", [](FunctionSchema& self) { return self.returns(); })
      .def(
          "is_backward_compatible_with",
          [](const FunctionSchema& self, const FunctionSchema& old_schema) {
            return self.isBackwardCompatibleWith(old_schema);
          })
      .def(
          "__eq__",
          [](const FunctionSchema& self, const FunctionSchema& other) {
            return self == other;
          })
      .def("__str__", [](FunctionSchema& self) {
        std::stringstream ss;
        ss << self;
        return ss.str();
      });
  py::class_<Argument>(m, "Argument")
      .def_property_readonly("name", [](Argument& self) { return self.name(); })
      .def_property_readonly("type", [](Argument& self) { return self.type(); })
      .def_property_readonly(
          "N",
          [](Argument& self) -> py::object {
            return (self.N()) ? py::cast(*self.N()) : py::none();
          })
      .def_property_readonly(
          "default_value",
          [](Argument& self) -> py::object {
            if (!self.default_value()) {
              return py::none();
            }
            IValue v = *self.default_value();
            return toPyObject(std::move(v));
          })
      .def(
          "has_default_value",
          [](Argument& self) -> py::bool_ {
            return self.default_value().has_value();
          })
      .def_property_readonly("kwarg_only", [](Argument& self) -> bool {
        return self.kwarg_only();
      });
  m.def("_jit_get_all_schemas", []() {
    const std::vector<std::shared_ptr<Operator>>& operations =
        getAllOperators();
    return fmap(operations, [](const std::shared_ptr<Operator>& op) {
      return op->schema();
    });
  });
  m.def("_jit_get_custom_class_schemas", customClassSchemasForBCCheck);
  m.def("_jit_get_schemas_for_operator", [](const std::string& qualified_name) {
    auto symbol = Symbol::fromQualString(qualified_name);
    const auto& operations = getAllOperatorsFor(symbol);
    return fmap(operations, [](const std::shared_ptr<Operator>& op) {
      return op->schema();
    });
  });
  m.def("_is_tracing", []() { return jit::tracer::isTracing(); });

  py::class_<PythonFutureWrapper, std::shared_ptr<PythonFutureWrapper>>(
      m, "Future")
      .def(py::init([](std::vector<c10::Device> devices = {}) {
        return std::make_shared<PythonFutureWrapper>(
            c10::make_intrusive<c10::ivalue::Future>(
                PyObjectType::get(), std::move(devices)));
      }))
      .def(
          "done",
          // Intentionally not releasing GIL
          &PythonFutureWrapper::done)
      .def(
          "value",
          &PythonFutureWrapper::value,
          py::call_guard<py::gil_scoped_release>())
      .def(
          "wait",
          &PythonFutureWrapper::wait,
          py::call_guard<py::gil_scoped_release>())
      .def(
          "then",
          &PythonFutureWrapper::then,
          py::call_guard<py::gil_scoped_release>())
      .def(
          "add_done_callback",
          &PythonFutureWrapper::add_done_callback,
          py::call_guard<py::gil_scoped_release>())
      .def(
          "set_result",
          // Intentionally not releasing GIL
          &PythonFutureWrapper::markCompleted)
      .def(
          "_set_unwrap_func",
          // Intentionally not releasing GIL as this just does an assign
          [](PythonFutureWrapper& self, py::function unwrapFunc) {
            auto functionGuard =
                std::make_shared<torch::jit::PythonFunctionGuard>(
                    std::move(unwrapFunc));

            std::function<void(py::object)> pf =
                [functionGuard(std::move(functionGuard))](
                    const py::object& inp) {
                  return functionGuard->func_(inp);
                };
            self.unwrap_func = std::move(pf);
          })
      .def(
          py::pickle(
              /* __getstate__ */
              [](const PythonFutureWrapper& /* unused */) {
                TORCH_CHECK(false, "Can not pickle torch.futures.Future");
                // Note that this return has no meaning since we always
                // throw, it's only here to satisfy Pybind API's
                // requirement.
                return py::make_tuple();
              },
              /* __setstate__ */
              [](const py::tuple& /* unused */) { // NOLINT
                TORCH_CHECK(false, "Can not unpickle torch.futures.Future");
                // Note that this return has no meaning since we always
                // throw, it's only here to satisfy PyBind's API
                // requirement.
                return nullptr;
              }),
          py::call_guard<py::gil_scoped_release>());

  m.def("fork", [](const py::args& args, const py::kwargs& kwargs) {
    AT_ASSERT(args.size() >= 1);

    py::function f = py::cast<py::function>(args[0]);
    py::tuple args_tup(args.size() - 1);

    for (size_t i = 1; i < args.size(); ++i) {
      args_tup[i - 1] = args[i];
    }

    if (jit::tracer::isTracing()) {
      auto graph = jit::tracer::getTracingState()->graph;
      auto fork_node = graph->insertNode(graph->create(prim::TracedFork, 1));
      auto body_block = fork_node->addBlock();

      Value* node_output = nullptr;
      py::object py_func_output;
      // Insert new trace ops into the fork op's sub-block
      WithInsertPoint guard(body_block);
      IValue output_ivalue;
      {
        tracer::WithNestedTracingFrame env_guard;

        // Run the user-supplied function
        py_func_output = f(*args_tup, **kwargs);

        // Convert the output of the user-supplied function to IValue. The type
        // information of this IValue is used both to record the correct type in
        // the trace.
        output_ivalue = toTypeInferredIValue(py_func_output);
        Value* out_val = jit::tracer::getValueTrace(output_ivalue);
        body_block->registerOutput(out_val);
        node_output =
            fork_node->output()->setType(FutureType::create(out_val->type()));
      }

      auto retval =
          c10::make_intrusive<c10::ivalue::Future>(output_ivalue.type());

      // Record the ivalue in the tracer
      jit::tracer::setValueTrace(retval, node_output);

      // stuff the ivalue output in the Future
      retval->markCompleted(output_ivalue);

      return std::make_shared<PythonFutureWrapper>(retval);
    } else {
      auto result = toTypeInferredIValue(f(*args_tup, **kwargs));
      auto retval = c10::make_intrusive<c10::ivalue::Future>(result.type());
      retval->markCompleted(std::move(result));
      return std::make_shared<PythonFutureWrapper>(retval);
    }
  });

  m.def("wait", [](const std::shared_ptr<PythonFutureWrapper>& fut) {
    return fut->wait();
  });

  m.def(
      "_collect_all",
      [](const std::vector<std::shared_ptr<jit::PythonFutureWrapper>>& futures)
          -> std::shared_ptr<jit::PythonFutureWrapper> {
        auto typePtr =
            futures.empty() ? AnyType::get() : futures[0]->fut->elementType();
        c10::List<c10::intrusive_ptr<c10::ivalue::Future>> asList(
            c10::FutureType::create(typePtr));
        asList.reserve(futures.size());
        for (const auto& f : futures) {
          asList.push_back(f->fut);
        }
        return std::make_shared<jit::PythonFutureWrapper>(
            c10::collectAll(asList),
            /* unwrap_func */ [futures](const py::object& /*unused*/) {
              // Throw errors when calling wait() on the returned Future if
              // any of the original futures would throw.
              // NB: PythonFutureWrapper takes an unwrap_func which serves as a
              // callback to evalute the value in the Future. RPC uses this
              // unwrap_func to check whether the returned py::object is a
              // RemoteException object, and re-throw the exception if it is.
              // By extracting the c10::ivalue::Future from PythonFutureWrapper
              // the unwrap_func on the original PythonFutureWrapper objects are
              // discarded, and hence it will return the RemoteException as an
              // object instead of re-throwing it.
              for (auto& fut : futures) {
                fut->wait();
              }
            });
      });

  m.def("_jit_assert_is_instance", [](py::object obj, const TypePtr& type) {
    toIValue(std::move(obj), type);
  });

#if defined(C10_SUPPORTS_FATAL_SIGNAL_HANDLERS)
  m.def("_set_print_stack_traces_on_fatal_signal", [](bool print) {
    c10::FatalSignalHandler::getInstance().setPrintStackTracesOnFatalSignal(
        print);
  });
#endif // defined(C10_SUPPORTS_SIGNAL_HANDLER)

  initPythonCustomClassBindings(module);
  initPythonIRBindings(module);
  tracer::initPythonTracerBindings(module);
  initTreeViewBindings(module);
  initJitScriptBindings(module);
  initJitBackendBindings(module);
  initStaticModuleBindings(module);
  initTensorExprBindings(module);

  setPrintHandler([](const std::string& str) {
    py::gil_scoped_acquire acquire;
    try {
      auto _stdout = py::module::import("sys").attr("stdout");
      _stdout.attr("write")(str);
    } catch (py::error_already_set& e) {
      throw std::runtime_error(e.what());
    }
  });
}
} // namespace jit
} // namespace torch<|MERGE_RESOLUTION|>--- conflicted
+++ resolved
@@ -225,11 +225,8 @@
           py::arg("lowprecision_cast") = true,
           py::arg("opset_version"))
       .def(
-<<<<<<< HEAD
-=======
           "_jit_pass_onnx_remove_inplace_ops_for_onnx", RemoveInplaceOpsForONNX)
       .def(
->>>>>>> 078fadaa
           "_jit_pass_onnx_node_shape_type_inference",
           [](Node* n,
              std::map<std::string, IValue>& params_dict,
@@ -732,13 +729,9 @@
           "_jit_pass_optimize_for_mobile",
           [](script::Module& module,
              std::set<MobileOptimizerType>& optimization_blocklist,
-             std::vector<std::string>& preserved_methods,
-             std::vector<std::string>& methods_to_optimize) {
+             std::vector<std::string>& preserved_methods) {
             return optimizeForMobile(
-                module,
-                optimization_blocklist,
-                preserved_methods,
-                methods_to_optimize);
+                module, optimization_blocklist, preserved_methods);
           })
       .def(
           "_jit_pass_vulkan_insert_prepacked_ops",
