#include <pybind11/functional.h>
#include <pybind11/operators.h>
#include <pybind11/stl.h>
#include <torch/csrc/jit/python/pybind_utils.h>
#include <torch/csrc/jit/tensorexpr/codegen.h>
#ifdef USE_CUDA
#include <torch/csrc/jit/tensorexpr/cuda_codegen.h>
#endif
#include <torch/csrc/jit/tensorexpr/graph_opt.h>
#include <torch/csrc/jit/tensorexpr/ir_printer.h>
#include <torch/csrc/jit/tensorexpr/ir_simplifier.h>
#include <torch/csrc/jit/tensorexpr/kernel.h>
#include <torch/csrc/jit/tensorexpr/llvm_codegen.h>
#include <torch/csrc/jit/tensorexpr/loopnest.h>
#include <torch/csrc/jit/tensorexpr/lowerings.h>
#include <torch/csrc/jit/tensorexpr/reduction.h>

namespace torch {
namespace jit {
using namespace torch::jit::tensorexpr;

ArgValue convertPyToArgValue(py::handle inp) {
  if (py::isinstance<BufHandle>(inp)) {
    return py::cast<BufHandle>(inp);
  } else if (py::isinstance<VarHandle>(inp)) {
    return py::cast<VarHandle>(inp);
  } else if (py::isinstance<py::bool_>(inp)) {
    return py::cast<bool>(inp);
  } else if (py::isinstance<py::float_>(inp)) {
    return py::cast<double>(inp);
  } else if (py::isinstance<py::int_>(inp)) {
    return py::cast<int64_t>(inp);
  } else if (py::isinstance<py::none>(inp)) {
    return ArgNone();
  } else if (py::isinstance<py::list>(inp)) {
    auto l = py::cast<py::list>(inp);
    if (l.size() == 0) {
      return std::vector<BufHandle>();
    } else if (py::isinstance<py::int_>(l[0])) {
      return py::cast<IntList>(inp);
    } else if (py::isinstance<BufHandle>(l[0])) {
      return py::cast<BufList>(inp);
    } else {
      throw std::runtime_error("vector conversion failed");
    }
  } else {
    throw std::runtime_error("conversion not yet implemented");
  }
}

Dtype parsePythonDtype(py::handle obj) {
  if (THPDtype_Check(obj.ptr())) {
    return Dtype(reinterpret_cast<THPDtype*>(obj.ptr())->scalar_type);
  } else {
    throw std::runtime_error("expected a torch.dtype instance");
  }
}

void initTensorExprBindings(PyObject* module) {
  auto m = py::handle(module).cast<py::module>();

  // Tensor Expr Classes
  auto te = m.def_submodule("_te");

  auto dtype_class =
      py::class_<Dtype>(te, "Dtype").def(py::init(&parsePythonDtype));
  py::implicitly_convertible<py::object, Dtype>();

#define DTYPE_SINGLETON_ACCESSOR(ctype, name) \
  dtype_class.def_property_readonly_static(   \
      #name, [](py::object) { return k##name; }); // NOLINT
  AT_FORALL_SCALAR_TYPES_AND3(Bool, Half, BFloat16, DTYPE_SINGLETON_ACCESSOR)
#undef DTYPE_SINGLETON_ACCESSOR

  auto expr_handle_class =
      py::class_<ExprHandle>(te, "ExprHandle")
          .def(
              "__str__",
              [](const ExprHandle& self) {
                std::stringstream ss;
                ss << self;
                return ss.str();
              })
          .def(py::self + py::self)
          .def(py::self * py::self)
          .def(py::self - py::self)
          .def(py::self / py::self)
          .def(py::self % py::self)
          .def(py::self == py::self)
          .def(py::self != py::self)
          .def(py::self > py::self)
          .def(py::self >= py::self)
          .def(py::self < py::self)
          .def(py::self <= py::self)
          .def(py::self & py::self)
          .def(py::self | py::self)
          .def(py::self ^ py::self)
          .def(py::self << py::self)
          .def(py::self >> py::self)
          .def(
              "__pow__",
              [](const ExprHandle& self, const ExprHandle& other) {
                return pow(self, other);
              })
          .def("sin", [](const ExprHandle& self) { return sin(self); })
          .def("cos", [](const ExprHandle& self) { return cos(self); })
          .def("tan", [](const ExprHandle& self) { return tan(self); })
          .def("asin", [](const ExprHandle& self) { return asin(self); })
          .def("acos", [](const ExprHandle& self) { return acos(self); })
          .def("atan", [](const ExprHandle& self) { return atan(self); })
          .def("sinh", [](const ExprHandle& self) { return sinh(self); })
          .def("cosh", [](const ExprHandle& self) { return cosh(self); })
          .def("tanh", [](const ExprHandle& self) { return tanh(self); })
          .def("sigmoid", [](const ExprHandle& self) { return sigmoid(self); })
          .def("exp", [](const ExprHandle& self) { return exp(self); })
          .def("expm1", [](const ExprHandle& self) { return expm1(self); })
          .def(
              "abs",
              [](const ExprHandle& self) { return tensorexpr::abs(self); })
          .def("log", [](const ExprHandle& self) { return log(self); })
          .def(
              "fast_tanh",
              [](const ExprHandle& self) { return fast_tanh(self); })
          .def(
              "fast_sigmoid",
              [](const ExprHandle& self) { return fast_sigmoid(self); })
          .def(
              "fast_log", [](const ExprHandle& self) { return fast_log(self); })
          .def("log_vml", [](const ExprHandle& self) { return log_vml(self); })
          .def("log2", [](const ExprHandle& self) { return log2(self); })
          .def("log10", [](const ExprHandle& self) { return log10(self); })
          .def("log1p", [](const ExprHandle& self) { return log1p(self); })
          .def("erf", [](const ExprHandle& self) { return erf(self); })
          .def("erfc", [](const ExprHandle& self) { return erfc(self); })
          .def(
              "sqrt",
              [](const ExprHandle& self) { return tensorexpr::sqrt(self); })
          .def("rsqrt", [](const ExprHandle& self) { return rsqrt(self); })
          .def("ceil", [](const ExprHandle& self) { return ceil(self); })
          .def("floor", [](const ExprHandle& self) { return floor(self); })
          .def("round", [](const ExprHandle& self) { return round(self); })
          .def("trunc", [](const ExprHandle& self) { return trunc(self); })
          .def("frac", [](const ExprHandle& self) { return frac(self); })
          .def("lgamma", [](const ExprHandle& self) { return lgamma(self); })
          .def("isnan", [](const ExprHandle& self) { return isnan(self); })
          .def(
              "cast",
              [](const ExprHandle& self, const Dtype& dt) {
                return Cast::make(dt, self);
              })
#define EXPRHANDLE_INIT(ctype, name) \
  .def(py::init([](ctype val) { return name##Imm::make(val); }))
              AT_FORALL_SCALAR_TYPES_AND3(Bool, Half, BFloat16, EXPRHANDLE_INIT)
#undef EXPRHANDLE_INIT
      ;

#define EXPRHANDLE_IMPL_CONV(ctype, name) \
  py::implicitly_convertible<ctype, ExprHandle>();
  AT_FORALL_SCALAR_TYPES_AND3(Bool, Half, BFloat16, EXPRHANDLE_IMPL_CONV)
#undef EXPRHANDLE_IMPL_CONV

  te.def(
      "ifThenElse",
      [](const ExprHandle& c, const ExprHandle& t, const ExprHandle& f) {
        return ifThenElse(c, t, f);
      });

  te.def("sin", [](const ExprHandle& v1) { return sin(v1); });
  te.def("cos", [](const ExprHandle& v1) { return cos(v1); });
  te.def("tan", [](const ExprHandle& v1) { return tan(v1); });
  te.def("asin", [](const ExprHandle& v1) { return asin(v1); });
  te.def("acos", [](const ExprHandle& v1) { return acos(v1); });
  te.def("atan", [](const ExprHandle& v1) { return atan(v1); });
  te.def("sinh", [](const ExprHandle& v1) { return sinh(v1); });
  te.def("cosh", [](const ExprHandle& v1) { return cosh(v1); });
  te.def("tanh", [](const ExprHandle& v1) { return tanh(v1); });
  te.def("sigmoid", [](const ExprHandle& v1) { return sigmoid(v1); });
  te.def("exp", [](const ExprHandle& v1) { return exp(v1); });
  te.def("expm1", [](const ExprHandle& v1) { return expm1(v1); });
  te.def("abs", [](const ExprHandle& v1) { return abs(v1); });
  te.def("log", [](const ExprHandle& v1) { return log(v1); });
  te.def("log2", [](const ExprHandle& v1) { return log2(v1); });
  te.def("log10", [](const ExprHandle& v1) { return log10(v1); });
  te.def("log1p", [](const ExprHandle& v1) { return log1p(v1); });
  te.def("erf", [](const ExprHandle& v1) { return erf(v1); });
  te.def("erfc", [](const ExprHandle& v1) { return erfc(v1); });
  te.def("sqrt", [](const ExprHandle& v1) { return sqrt(v1); });
  te.def("rsqrt", [](const ExprHandle& v1) { return rsqrt(v1); });
  te.def("ceil", [](const ExprHandle& v1) { return ceil(v1); });
  te.def("floor", [](const ExprHandle& v1) { return floor(v1); });
  te.def("round", [](const ExprHandle& v1) { return round(v1); });
  te.def("trunc", [](const ExprHandle& v1) { return trunc(v1); });
  te.def("frac", [](const ExprHandle& v1) { return frac(v1); });
  te.def("lgamma", [](const ExprHandle& v1) { return lgamma(v1); });
  te.def("isnan", [](const ExprHandle& v1) { return isnan(v1); });

  te.def("atan2", [](const ExprHandle& v1, const ExprHandle& v2) {
    return atan2(v1, v2);
  });
  te.def("pow", [](const ExprHandle& v1, const ExprHandle& v2) {
    return pow(v1, v2);
  });
  te.def("fmod", [](const ExprHandle& v1, const ExprHandle& v2) {
    return fmod(v1, v2);
  });
  te.def("remainder", [](const ExprHandle& v1, const ExprHandle& v2) {
    return remainder(v1, v2);
  });

#define EXPRHANDLE_CTOR(ctype, name) \
  expr_handle_class.def_static(#ctype, [](ctype v) { return ExprHandle(v); });
  AT_FORALL_SCALAR_TYPES_AND3(Bool, Half, BFloat16, EXPRHANDLE_CTOR)
#undef EXPRHANDLE_CTOR

  py::class_<VarHandle, ExprHandle>(te, "VarHandle")
      .def(
          "__str__",
          [](const ExprHandle& self) {
            std::stringstream ss;
            ss << self;
            return ss.str();
          })
      .def(py::init<Dtype>())
      .def(py::init<const std::string&, Dtype>());
  py::class_<BufHandle, ExprHandle>( // NOLINT
      te,
      "BufHandle")
      .def(
          py::init<const std::string&, const std::vector<ExprHandle>&, Dtype>())
      .def(py::init<const std::vector<ExprHandle>&, Dtype>())
      .def(py::init<Dtype>())
      .def(
          "__hash__",
          [](const BufHandle& self) {
            return std::hash<BufPtr>()(self.node());
          })
      .def(
          "__eq__",
          [](const BufHandle& self, const BufHandle& other) {
            return self.node() == other.node();
          })
      .def(
          "load",
          [](BufHandle& self, const std::vector<ExprHandle>& v) {
            return Load::make(self, v);
          })
      .def(
          "load",
          [](BufHandle& self, const ExprHandle& v) {
            return Load::make(self, {v});
          })
      .def(
          "store",
          [](BufHandle& self,
             const std::vector<ExprHandle>& i,
             const ExprHandle& v) { return Store::make(self, i, v); })
      .def(
          "store",
          [](BufHandle& self, const ExprHandle& i, const ExprHandle& v) {
            return Store::make(self, {i}, v);
          });
  py::class_<Tensor>(te, "Tensor")
      .def(
          py::init([](BufHandle& b, StmtPtr s) { return Tensor(b.node(), s); }))
      .def(
          "load",
          [](Tensor& self, const std::vector<ExprHandle>& v) {
            return self.load(v);
          })
      .def("buf", [](Tensor& self) { return BufHandle(self.buf()); })
      .def("stmt", &Tensor::stmt);
  py::class_<Cast, std::shared_ptr<Cast>>(te, "Cast")
      .def_static("make", &Cast::make)
      .def(
          "src_value",
          [](CastPtr& self) { return ExprHandle(self->src_value()); })
      .def("set_src_value", [](CastPtr& self, const ExprHandle& value) {
        self->set_src_value(value.node());
      });

  py::class_<DimArg>(te, "DimArg")
      .def(py::init<const ExprHandle&>())
      .def(py::init<const ExprHandle&, const std::string&>());
  py::implicitly_convertible<ExprHandle, DimArg>();
  py::implicitly_convertible<int32_t, DimArg>();
  py::implicitly_convertible<int64_t, DimArg>();

  te.def(
      "Compute",
      [](const std::string& func_name,
         const std::vector<DimArg>& dim_args,
         py::function func) {
        if (dim_args.size() == 1) {
          return Compute(func_name, dim_args, [&func](const VarHandle& a) {
            return py::cast<ExprHandle>(func(a));
          });
        } else if (dim_args.size() == 2) {
          return Compute(
              func_name,
              dim_args,
              [&func](const VarHandle& a, const VarHandle& b) {
                return py::cast<ExprHandle>(func(a, b));
              });
        } else if (dim_args.size() == 3) {
          return Compute(
              func_name,
              dim_args,
              [&func](
                  const VarHandle& a, const VarHandle& b, const VarHandle& c) {
                return py::cast<ExprHandle>(func(a, b, c));
              });
        } else if (dim_args.size() == 4) {
          return Compute(
              func_name,
              dim_args,
              [&func](
                  const VarHandle& a,
                  const VarHandle& b,
                  const VarHandle& c,
                  const VarHandle& d) {
                return py::cast<ExprHandle>(func(a, b, c, d));
              });
        } else {
          throw std::runtime_error("Too many args");
        }
      },
      py::return_value_policy::reference);

  te.def(
      "Compute2",
      [](const std::string& func_name,
         const std::vector<DimArg>& dim_args,
         py::function func) {
        return Compute(
            func_name, dim_args, [&func](const std::vector<VarHandle>& dims) {
              return py::cast<ExprHandle>(func(dims));
            });
      },
      py::return_value_policy::reference);

  py::class_<Reducer>(te, "Reducer")
      .def(py::init<
           ExprHandle,
           std::function<ExprHandle(ExprHandle, ExprHandle)>>());

  py::class_<Sum, Reducer>(te, "Sum").def(py::init<>());
  py::class_<Maximum, Reducer>(te, "Maximum").def(py::init<Dtype>());
  te.def(
      "Reduce",
      [](const std::string& func_name,
         const std::vector<DimArg>& dim_args,
         const Reducer& reducer,
         Tensor buffer,
         const std::vector<DimArg>& reduce_args) {
        return Reduce(func_name, dim_args, reducer, buffer, reduce_args);
      },
      py::return_value_policy::reference);

  te.def(
      "Reduce",
      [](const std::string& func_name,
         const std::vector<DimArg>& dim_args,
         const Reducer& reducer,
         const BufHandle& buffer,
         const std::vector<DimArg>& reduce_args) {
        return Reduce(func_name, dim_args, reducer, buffer, reduce_args);
      },
      py::return_value_policy::reference);
  te.def(
      "Reduce",
      [](const std::string& func_name,
         const std::vector<DimArg>& dim_args,
         const Reducer& reducer,
         const std::function<ExprHandle(const std::vector<VarHandle>&)>&
             body_func,
         const std::vector<DimArg>& reduce_args) {
        return Reduce(func_name, dim_args, reducer, body_func, reduce_args);
      },
      py::return_value_policy::reference);
  te.def(
      "Reduce",
      [](const std::string& func_name,
         const std::vector<DimArg>& dim_args,
         const Reducer& reducer,
         const std::function<ExprHandle(const std::vector<VarHandle>&)>&
             init_func,
         const std::function<ExprHandle(const std::vector<VarHandle>&)>&
             body_func,
         const std::vector<DimArg>& reduce_args) {
        return Reduce(func_name, dim_args, reducer, body_func, reduce_args);
      },
      py::return_value_policy::reference);

  py::class_<Stmt, std::shared_ptr<Stmt>>(te, "Stmt")
      .def(py::init([](const std::vector<StmtPtr>& stmts) {
        return tensorexpr::Block::make(stmts);
      }))
      .def("__str__", [](Stmt& self) {
        std::stringstream ss;
        ss << self;
        return ss.str();
      });
  py::class_<Store, Stmt, std::shared_ptr<Store>>(te, "Store")
      .def_static(
          "make",
          [](const BufHandle& buf,
             std::vector<ExprHandle>& indices,
             const ExprHandle& value) {
            return Store::make(buf, indices, value);
          });

  py::class_<For, Stmt, std::shared_ptr<For>>(te, "For")
      .def("index_var", [](For& self) { return VarHandle(self.var()); })
      .def("body", &For::body)
      .def("set_parallel", &For::set_parallel)
      .def(
          "set_gpu_block_index",
          [](For& self, int block_index) {
            self.set_gpu_block_index(block_index);
          })
      .def(
          "set_gpu_thread_index",
          [](For& self, int thread_index) {
            self.set_gpu_thread_index(thread_index);
          })
      .def_static(
          "make",
          [](const VarHandle& var,
             const ExprHandle& start,
             const ExprHandle& stop,
             StmtPtr body) { return For::make(var, start, stop, body); });

  py::class_<Cond, Stmt, std::shared_ptr<Cond>>(te, "Cond")
      .def_static(
          "make",
          [](const ExprHandle& condition,
             StmtPtr true_stmt,
             StmtPtr false_stmt) {
            return Cond::make(condition, true_stmt, false_stmt);
          })
      .def("true_stmt", &Cond::true_stmt)
      .def("false_stmt", &Cond::false_stmt);

  py::class_<tensorexpr::Block, Stmt, std::shared_ptr<tensorexpr::Block>>(
      te, "Block")
      .def(py::init([](const std::vector<StmtPtr>& stmts) {
        return tensorexpr::Block::make(stmts);
      }))
      .def("stmts", &tensorexpr::Block::stmts);
  py::class_<ExternalCall, Stmt, std::shared_ptr<ExternalCall>>(
      te, "ExternalCall")
      .def(py::init(&ExternalCall::make));

  py::class_<LoopNest>(te, "LoopNest")
      .def(py::init<const std::vector<Tensor>&>())
      .def(py::init<const std::vector<Tensor>&, const std::vector<Tensor>&>())
      .def(py::init([](StmtPtr s, const std::vector<BufHandle>& bufs) {
        std::unordered_set<BufPtr> buf_nodes;
        for (auto& buf : bufs) {
          buf_nodes.insert(buf.node());
        }
        return std::make_unique<LoopNest>(s, buf_nodes);
      }))
      .def("vectorize_inner_loops", &LoopNest::vectorizeInnerLoops)
      .def(
          "prepare_for_codegen",
          [](LoopNest& self) { return self.prepareForCodegen(); },
          py::return_value_policy::reference)
      .def(
          "get_loop_body_for",
          [](const LoopNest& self, Tensor t) { return self.getLoopBodyFor(t); },
          py::return_value_policy::reference)
      .def(
          "get_loop_body_for",
          [](const LoopNest& self, BufHandle& b) {
            return self.getLoopBodyFor(b.node());
          },
          py::return_value_policy::reference)
      .def(
          "get_loops_for",
          [](const LoopNest& self, Tensor t) {
            return self.getLoopStmtsFor(t);
          },
          py::return_value_policy::reference)
      .def(
          "get_all_loopnests_for",
          [](const LoopNest& self, const BufHandle& b) {
            return self.getAllLoopNestsWritingToBuf(b.node());
          },
          py::return_value_policy::reference)
      .def(
          "get_enclosing_loopnest",
          [](const LoopNest& self, StmtPtr s) {
            return self.getEnclosingLoopNest(s);
          },
          py::return_value_policy::reference)
      .def(
          "get_innermost_loops_for",
          [](const LoopNest& self, const BufHandle& b) {
            return self.getAllInnermostLoopsWritingToBuf(b.node());
          },
          py::return_value_policy::reference)
      .def(
          "get_writes_for",
          [](const LoopNest& self, const BufHandle& b) {
            return self.getAllWritesToBuf(b.node());
          },
          py::return_value_policy::reference)
      .def(
          "get_loop_at",
          [](const LoopNest& self,
             ForPtr root,
             const std::vector<int>& indices) {
            return self.getLoopAt(root, indices);
          },
          py::return_value_policy::reference)
      .def(
          "get_parent_loop",
          [](const LoopNest& self, StmtPtr s) { return self.getParentLoop(s); },
          py::return_value_policy::reference)
      .def_static(
          "get_loop_stmts_in_loopnest",
          [](ForPtr f, size_t num) {
            return LoopNest::getLoopStmtsInLoopNest(f, num);
          },
          py::return_value_policy::reference)
      .def(
          "split_with_tail",
          [](ForPtr f, int factor) {
            ForPtr inner = nullptr, tail = nullptr;
            LoopNest::splitWithTail(f, factor, &inner, &tail);
            return std::make_tuple(inner, tail);
          },
          py::return_value_policy::reference)
      .def(
          "split_with_mask",
          [](ForPtr f, int factor) {
            ForPtr inner = nullptr;
            LoopNest::splitWithMask(f, factor, &inner);
            return inner;
          },
          py::return_value_policy::reference)
      .def(
          "slice_head",
          [](ForPtr f, int factor) {
            ForPtr head = nullptr, tail = nullptr;
            LoopNest::sliceHead(f, factor, &head, &tail);
            return std::make_tuple(head, tail);
          },
          py::return_value_policy::reference)
      .def(
          "slice_tail",
          [](ForPtr f, int factor) {
            ForPtr head = nullptr, tail = nullptr;
            LoopNest::sliceTail(f, factor, &head, &tail);
            return std::make_tuple(head, tail);
          },
          py::return_value_policy::reference)
      .def_static(
          "normalize",
          [](ForPtr f) {
            LoopNest::normalize(f);
            return f;
          },
          py::return_value_policy::reference)
      .def(
          "tile",
          [](LoopNest& self, ForPtr x, ForPtr y, int x_factor, int y_factor) {
            return self.tile(x, y, x_factor, y_factor);
          },
          py::return_value_policy::reference)
      .def_static(
          "distribute_loop",
          [](ForPtr f) { return LoopNest::distributeLoop(f); },
          py::return_value_policy::reference)
      .def_static(
          "distribute_loop",
          [](ForPtr f, const std::unordered_set<StmtPtr>& pivots) {
            return LoopNest::distributeLoop(f, pivots);
          },
          py::return_value_policy::reference)
      .def_static(
          "distribute_loop_over_inner_loops",
          [](ForPtr f) { return LoopNest::distributeLoopOverInnerLoops(f); },
          py::return_value_policy::reference)
      .def_static(
          "unsafe_fuse_loops",
          [](const std::vector<ForPtr>& loops) {
            ForPtr fused_loop = nullptr;
            LoopNest::unsafeFuseLoops(loops, &fused_loop);
            return fused_loop;
          },
          py::return_value_policy::reference)
      .def_static(
          "fuse_loops",
          [](const std::vector<ForPtr>& loops) {
            ForPtr fused_loop = nullptr;
            LoopNest::fuseLoops(loops, &fused_loop);
            return fused_loop;
          },
          py::return_value_policy::reference)
      .def_static(
          "reorder",
          [](const std::vector<ForPtr>& loops,
             const std::vector<size_t>& permutation) {
            return LoopNest::reorder(loops, permutation);
          },
          py::return_value_policy::reference)
      .def(
          "unroll",
          [](const LoopNest& self, ForPtr f) {
            StmtPtr unrolled = nullptr;
            self.unroll(f, &unrolled);
            return unrolled;
          },
          py::return_value_policy::reference)
      .def(
          "vectorize",
          [](ForPtr f) { LoopNest::vectorize(f); },
          py::return_value_policy::reference)
      .def_static(
          "compress_buffer",
          [](BufHandle& buf, StmtPtr stmt) {
            return LoopNest::compressBuffer(buf.node(), stmt);
          },
          py::return_value_policy::reference)
      .def_static(
          "cache_accesses",
          [](const BufHandle& producer,
             const std::string& name,
             StmtPtr consumer) {
            std::pair<BufPtr, StmtPtr> ret =
                LoopNest::cacheAccesses(producer.node(), name, consumer);
            return std::make_pair(BufHandle(ret.first), ret.second);
          },
          py::return_value_policy::reference)
      .def_static(
          "compute_at",
          [](StmtPtr s, ForPtr at) { LoopNest::computeAt(s, at); })
      .def(
          "compute_inline",
          [](LoopNest& self, StmtPtr s) { self.computeInline(s); },
          py::return_value_policy::reference)
      .def(
          "compute_inline",
          [](LoopNest& self, const BufHandle& b) {
            self.computeInline(b.node());
          },
          py::return_value_policy::reference)
      .def(
          "rfactor",
          [](StmtPtr s, ForPtr target_for) {
            BufPtr rfac_buf = nullptr;
            LoopNest::rfactor(s, target_for, &rfac_buf);
            return BufHandle(rfac_buf);
          },
          py::return_value_policy::reference)
      .def(
          "flatten",
          [](LoopNest& self, const std::vector<ForPtr>& loops) {
            ForPtr flattened = nullptr;
            LoopNest::flatten(loops, &flattened);
            return flattened;
          },
          py::return_value_policy::reference)
      .def(
          "reorder_axis",
          &LoopNest::reorderAxis,
          py::return_value_policy::reference)
      .def("simplify", &LoopNest::simplify, py::return_value_policy::reference)
      .def_static("sanitize_names", &LoopNest::sanitizeNames)
      .def(
          "inline_intermediate_bufs",
          [](LoopNest& self, bool allow_duplicated_work) {
            self.inlineIntermediateBufs(allow_duplicated_work);
          })
      .def(
          "eliminate_dead_stores",
          [](LoopNest& self) { self.eliminateDeadStores(); })
      .def(
          "__str__",
          [](const LoopNest& self) {
            std::stringstream ss;
            ss << *self.root_stmt();
            return ss.str();
          })
      .def(
          "root_stmt",
          &LoopNest::root_stmt,
          py::return_value_policy::reference);

  te.def(
      "simplify",
      [](StmtPtr stmt) { return IRSimplifier::simplify(stmt); },
      py::return_value_policy::reference);

  te.def(
      "lower",
      [](std::string op_str,
         py::list inputs,
         std::vector<ExprHandle> outputShape,
         Dtype outputType) {
        auto op = c10::Symbol::fromQualString(op_str);
        std::vector<ArgValue> argInputs;
        for (auto inp : inputs) {
          argInputs.push_back(convertPyToArgValue(inp));
        }
        if (NNCLoweringFunction lowering =
                getStandardLoweringFor(op.toQualString())) {
          return lowering(
              argInputs, outputShape, outputType.scalar_type(), at::kCPU);
        }
        std::string msg = std::string("Unhandled node kind (in te.lower): ") +
            op.toQualString();
        throw malformed_input(msg);
      });

  py::class_<ArgValue>(te, "ArgValue")
      .def(py::init([](py::handle inp) {
        return std::make_unique<ArgValue>(convertPyToArgValue(inp));
      }))
      .def(
          "as_buf",
          [](const ArgValue& self) { return c10::get<BufHandle>(self); })
      .def(
          "as_var",
          [](const ArgValue& self) { return c10::get<VarHandle>(self); })
      .def(
          "as_float",
          [](const ArgValue& self) { return c10::get<double>(self); })
      .def(
          "as_int",
          [](const ArgValue& self) { return c10::get<int64_t>(self); })
      .def("as_bool", [](const ArgValue& self) { return c10::get<bool>(self); })
      .def(
          "as_none",
          [](const ArgValue& self) { return c10::get<ArgNone>(self); })
      .def(
          "as_buflist",
          [](const ArgValue& self) { return c10::get<BufList>(self); })
      .def("as_intlist", [](const ArgValue& self) {
        return c10::get<IntList>(self);
      });

  py::class_<c10::ScalarType>(te, "ScalarType");

  using TSGraph = std::shared_ptr<Graph>;
  py::class_<TensorExprKernel>(te, "TensorExprKernel")
      .def(py::init<const TSGraph&>())
      .def(
          py::init([](const TSGraph& g,
                      std::unordered_map<std::string, NNCLoweringFunction>
                          custom_lowerings_str,
                      std::vector<int64_t> symbolic_shape_inputs,
                      bool pre_alloc = false) {
            std::unordered_map<c10::Symbol, NNCLoweringFunction>
                custom_lowerings;
            for (auto& kv : custom_lowerings_str) {
              custom_lowerings[c10::Symbol::fromQualString(kv.first)] =
                  kv.second;
            }
            return std::make_unique<TensorExprKernel>(
                g, custom_lowerings, symbolic_shape_inputs, pre_alloc);
          }),
          py::arg("g"),
          py::arg("custom_lowerings_str"),
          py::arg("symbolic_shape_inputs") = std::vector<int64_t>(),
          py::arg("pre_alloc") = false)
      .def(
          "run",
          [](TensorExprKernel& self, const py::tuple& inputs) {
            Stack stack;
            stack.reserve(inputs.size()); // captures?
            for (auto& obj : inputs) {
              stack.push_back(toTypeInferredIValue(obj));
            }
            auto g_inputs = self.graph()->inputs();
            for (size_t i = 0; i < inputs.size(); ++i) {
              if (stack[i].isTensor()) {
                g_inputs[i]->setType(stack[i].type());
              }
            }
            self.run(stack);
            return createPyObjectForStack(std::move(stack));
          })
      .def(
          "fallback",
          [](TensorExprKernel& self, const py::tuple& inputs) {
            Stack stack;
            stack.reserve(inputs.size()); // captures?
            for (auto& obj : inputs) {
              stack.push_back(toTypeInferredIValue(obj));
            }
            auto g_inputs = self.graph()->inputs();
            for (size_t i = 0; i < inputs.size(); ++i) {
              if (stack[i].isTensor()) {
                g_inputs[i]->setType(stack[i].type());
              }
            }
            self.fallback(stack);
            return createPyObjectForStack(std::move(stack));
          })
      .def(
          "get_codegen_stmt",
          [](TensorExprKernel& self) { return self.getCodeGenStmt(); },
          py::return_value_policy::reference)
      .def(
          "get_code_text",
          [](TensorExprKernel& self, const std::string& attr = "") {
            return self.getCodeText(attr);
          },
          py::arg("attr") = "")
      .def("recompile", [](TensorExprKernel& self) { self.recompile(); });

  py::class_<CodeGen>(te, "CodeGen")
      .def(
          "call",
          [](CodeGen& self, const py::sequence& values) {
            std::vector<CodeGen::CallArg> value_ptrs;
            value_ptrs.reserve(py::len(values));
            for (const auto& value : values) {
              if (py::isinstance<py::int_>(value)) {
                value_ptrs.emplace_back(value.cast<int64_t>());
              } else {
                value_ptrs.emplace_back(value.cast<at::Tensor>().data_ptr());
              }
            }
            self.call(value_ptrs);
          })
      .def(
          "call_raw",
          [](CodeGen& self, const py::sequence& values) {
            std::vector<void*> value_ptrs;
            value_ptrs.reserve(py::len(values));
            for (const auto& value : values) {
              // Tensor.data_ptr() returns an int in python
              value_ptrs.emplace_back(
                  reinterpret_cast<void*>(value.cast<intptr_t>()));
            }
            self.call_raw(value_ptrs);
          })
      .def(
          "get_code_text",
          [](CodeGen& self, const std::string& attr = "") {
            return self.getCodeText(attr);
          },
          py::arg("attr") = "");
  py::class_<SimpleIREvaluator, CodeGen>(te, "SimpleIREvaluator"); // NOLINT
#ifdef TORCH_ENABLE_LLVM
  py::class_<LLVMCodeGen, CodeGen>(te, "LLVMCodeGen"); // NOLINT
#endif

  py::class_<CodeGen::BufferArg>(te, "BufferArg")
      .def(py::init<Tensor>())
      .def(py::init<const VarHandle&>())
      .def(py::init<const BufHandle&>());

  py::implicitly_convertible<Tensor, CodeGen::BufferArg>();
  py::implicitly_convertible<VarHandle, CodeGen::BufferArg>();
  py::implicitly_convertible<BufHandle, CodeGen::BufferArg>();

  te.def(
      "construct_codegen",
      [](const std::string& name,
         StmtPtr stmt,
         const std::vector<CodeGen::BufferArg>& args) {
        CodeGen* cg = nullptr;
        if (name == "llvm") {
#ifdef TORCH_ENABLE_LLVM
          cg = new LLVMCodeGen(stmt, args);
#else
          throw std::runtime_error("PyTorch not compiled with LLVM support!");
#endif
        } else if (name == "cuda") {
#ifdef USE_CUDA
          cg = new CudaCodeGen(stmt, args);
#else
          throw std::runtime_error("PyTorch not compiled with CUDA support!");
#endif
        } else if (name == "ir_eval") {
          cg = new SimpleIREvaluator(stmt, args);
        } else {
          throw std::runtime_error(
              "construct_codegen() expects 'llvm', 'cuda', or 'ir_eval'");
        }
        return cg;
      });
  te.def("annotate_input_shapes", &tensorexpr::annotateInputShapes);
  te.def("remove_unused_self_argument", &tensorexpr::removeUnusedSelfArgument);
<<<<<<< HEAD
  te.def("is_graph_compilable", &tensorexpr::isGraphCompilable);
  te.def("fixup_missing_shape_info", &tensorexpr::fixupMissingShapeInfo);
  te.def("remove_graph_output", &tensorexpr::removeGraphOutput);
  te.def(
      "replace_list_output_with_tuple",
      &tensorexpr::replaceListOutputWithTuple);
  te.def("set_llvm_target_triple", [](const c10::optional<std::string>& val) {
    tensorexpr::LLVMTargetTriple() = val;
  });
  te.def("set_llvm_target_cpu", [](const c10::optional<std::string>& val) {
    tensorexpr::LLVMTargetCPU() = val;
  });
  te.def("set_llvm_target_attrs", [](const c10::optional<std::string>& val) {
    tensorexpr::LLVMTargetAttrs() = val;
  });
  te.def("set_llvm_aot_workflow", [](bool val) {
    tensorexpr::LLVMAOTWorkflow() = val;
  });
=======
>>>>>>> d72b4d90
}
} // namespace jit
} // namespace torch<|MERGE_RESOLUTION|>--- conflicted
+++ resolved
@@ -887,13 +887,6 @@
       });
   te.def("annotate_input_shapes", &tensorexpr::annotateInputShapes);
   te.def("remove_unused_self_argument", &tensorexpr::removeUnusedSelfArgument);
-<<<<<<< HEAD
-  te.def("is_graph_compilable", &tensorexpr::isGraphCompilable);
-  te.def("fixup_missing_shape_info", &tensorexpr::fixupMissingShapeInfo);
-  te.def("remove_graph_output", &tensorexpr::removeGraphOutput);
-  te.def(
-      "replace_list_output_with_tuple",
-      &tensorexpr::replaceListOutputWithTuple);
   te.def("set_llvm_target_triple", [](const c10::optional<std::string>& val) {
     tensorexpr::LLVMTargetTriple() = val;
   });
@@ -906,8 +899,6 @@
   te.def("set_llvm_aot_workflow", [](bool val) {
     tensorexpr::LLVMAOTWorkflow() = val;
   });
-=======
->>>>>>> d72b4d90
 }
 } // namespace jit
 } // namespace torch