--- conflicted
+++ resolved
@@ -729,7 +729,7 @@
     if (node->kind() == prim::Constant) {
       continue;
     }
-    auto input_indices = std::make_unique<uint16_t[]>(node->inputs().size());
+    ProcessedNodeInputs input_indices(node->inputs().size());
     std::vector<DefInfo> input_ssa_defs;
     for (const auto input_idx : c10::irange(node->inputs().size())) {
       Value *const input  = node->inputs()[input_idx];
@@ -757,7 +757,7 @@
       input_indices[input_idx] = input_ivalue_idx;
     }
 
-    nodes_.emplace_back(node, std::move(input_indices), node->inputs().size(), node_output_idx_map[node_idx], opts.enable_out_variant);
+    nodes_.emplace_back(node, std::move(input_indices), node_output_idx_map[node_idx], opts.enable_out_variant);
     node_has_out_variant.emplace(node, nodes_.back().has_out_variant());
     for (const auto i : c10::irange(node->outputs().size())) {
       value_to_ssa_def[node->outputs()[i]] = std::make_pair(node_idx, i);
@@ -1511,33 +1511,17 @@
 
 ProcessedNode::ProcessedNode(
     Node* node,
-    std::unique_ptr<uint16_t[]> inputs,
-    uint16_t inputs_size,
+    ProcessedNodeInputs inputs,
     uint16_t outputs_offset,
     bool enable_out_variant)
     : node_(node),
-<<<<<<< HEAD
-      inputs_(inputsSize)
-=======
       inputs_(std::move(inputs)),
-      inputs_size_(inputs_size),
       outputs_offset_(outputs_offset)
->>>>>>> 309eb434
 #ifndef PYTORCH_DISABLE_PER_OP_PROFILING
     ,
       op_name_(node->kind().toQualString())
 #endif
 {
-<<<<<<< HEAD
-  // TODO leverage type information
-  TORCH_CHECK(
-      inputsSize < (1 << 16),
-      inputsSize,
-      " inputs to ProcessedNode ",
-      node->kind().toQualString(),
-      " is too many to use 2-byte indexing");
-=======
->>>>>>> 309eb434
   TORCH_CHECK(
       node->outputs().size() < (1 << (sizeof(num_outputs_) * 8)),
       node->outputs().size(),
