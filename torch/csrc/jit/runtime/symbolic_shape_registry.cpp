--- conflicted
+++ resolved
@@ -55,27 +55,6 @@
             out.append(elem)
           return out
 
-<<<<<<< HEAD
-        def unary_one_unused_input(self: List[int], inp0: Any):
-          return _copy(self)
-
-        def unary_two_unused_inputs(self: List[int], inp0: Any, inp1: Any):
-          return _copy(self)
-
-        def unary_three_unused_inputs(self: List[int], inp0: Any, inp1: Any, inp2: Any):
-          out: List[int] = []
-          for elem in self:
-            out.append(elem)
-          return out
-
-        def unary_four_unused_inputs(self: List[int], inp0: Any, inp1: Any, inp2: Any, inp3: Any):
-          return _copy(self)
-
-        def unary_five_unused_inputs(self: List[int], inp0: Any, inp1: Any, inp2: Any, inp3: Any, inp4: Any):
-          return _copy(self)
-
-=======
->>>>>>> facff2ec
         def unary(self: List[int]):
           return _copy(self)
 
@@ -579,24 +558,16 @@
       {"aten::div.Scalar(Tensor self, Scalar other) -> Tensor", "unary"},
       {"aten::contiguous(Tensor(a) self, *, MemoryFormat memory_format=contiguous_format) -> Tensor(a)", "unary"},
       {"aten::gt.Tensor(Tensor self, Tensor other) -> Tensor", "broadcast"},
-<<<<<<< HEAD
-      {"aten::rsub.Tensor(Tensor self, Scalar other, Scalar alpha=1) -> Tensor", "unary_two_unused_inputs"},
-      {"aten::add.Tensor(Tensor self, Tensor other, *, Scalar alpha=1) -> Tensor", "broadcast_one_unused_input"},
-      {"aten::add_.Tensor(Tensor self, Tensor other, *, Scalar alpha=1) -> Tensor", "broadcast_one_unused_input"},
-      {"aten::add.Scalar(Tensor self, Scalar other, Scalar alpha=1) -> Tensor", "unary_two_unused_inputs"},
-      {"aten::hardtanh(Tensor self, Scalar min_val=-1, Scalar max_val=1) -> Tensor", "unary_two_unused_inputs"},
-      {"aten::hardswish(Tensor self) -> Tensor", "unary"},
-=======
       {"aten::rsub.Tensor(Tensor self, Scalar other, Scalar alpha=1) -> Tensor", "unary"},
       {"aten::add.Tensor(Tensor self, Tensor other, *, Scalar alpha=1) -> Tensor", "broadcast"},
       {"aten::add_.Tensor(Tensor self, Tensor other, *, Scalar alpha=1) -> Tensor", "broadcast"},
       {"aten::add.Scalar(Tensor self, Scalar other, Scalar alpha=1) -> Tensor", "unary"},
       {"aten::hardtanh(Tensor self, Scalar min_val=-1, Scalar max_val=1) -> Tensor", "unary"},
->>>>>>> facff2ec
+      {"aten::hardswish(Tensor self) -> Tensor", "unary"},
       {"aten::hardswish_(Tensor self) -> Tensor", "unary"},
       {"aten::hardsigmoid(Tensor self) -> Tensor", "unary"},
       {"aten::hardsigmoid_(Tensor self) -> Tensor", "unary"},
-      {"aten::dropout(Tensor input, float p, bool train) -> Tensor", "unary_two_unused_inputs"},
+      {"aten::dropout(Tensor input, float p, bool train) -> Tensor", "unary"},
       {"aten::adaptive_avg_pool2d(Tensor self, int[2] output_size) -> Tensor", "adaptive_avg_pool2d"},
       {"aten::gelu(Tensor self) -> Tensor", "unary"},
       {"aten::tanh(Tensor self) -> Tensor", "unary"},
@@ -641,7 +612,7 @@
       {"aten::expand(Tensor(a) self, int[] size, *, bool implicit=False) -> Tensor(a)", "expand_one_unused"},
       {"aten::mean.dim(Tensor self, int[1] dim, bool keepdim=False, *, ScalarType? dtype=None) -> Tensor", "mean_dim"},
       {"aten::addmm(Tensor self, Tensor mat1, Tensor mat2, *, Scalar beta=1, Scalar alpha=1) -> Tensor", "addmm"},
-      {"aten::quantize_per_tensor(Tensor self, float scale, int zero_point, ScalarType dtype) -> Tensor", "unary_three_unused_inputs"},
+      {"aten::quantize_per_tensor(Tensor self, float scale, int zero_point, ScalarType dtype) -> Tensor", "unary"},
       {"aten::dequantize(Tensor self) -> Tensor", "unary"},
 #ifdef USE_XNNPACK
       {"prepacked::conv2d_clamp_run(Tensor X, __torch__.torch.classes.xnnpack.Conv2dOpContext W_prepack) -> Tensor Y", "prepacked_conv2d_clamp_run"},
