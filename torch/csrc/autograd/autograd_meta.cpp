#include <c10/util/irange.h>
#include <torch/csrc/autograd/variable.h>

namespace torch {
namespace autograd {

using at::Tensor;

// [Forward Grad View/inplace]
// It is important to us to allow view and inplace to work with dual Tensors. These operations
// should either compute the right gradient or raise a user-friendly error.

// The basic case where all Tensors are dual Tensors is as follows:
//     # Have:
//     #   foo is a dual Tensor that is not a view
//     #   bar is a dual Tensor of appropriate size (depending on cases) that is not a view
//
//     # Case 1: no view
//     foo.copy_(bar)
//
//     # Case 2: with view, propagate from view to base
//     view = foo[0]
//     view.copy_(bar)
//
//     # Case 3: with view, propagate from base to view
//     view = foo[0]
//     foo.copy_(bar)
//
//     # In both cases, the forward grad of foo must be properly updated.
//     # In the second and third cases, the forward grad of view must match
//     # the one of foo for the subset they have in common.
//
// All these cases can be handled by the following layout constraint on the forward grad:
//   - A Tensor and its forward grad (for all levels) must have the same metadata (size, stride
//     and storage offset). Storage offset must be in this metadata because of as_strided.
//   - View operations must create a forward grad that is a view of the base's forward grad.
//   - Inplace operations must modify the input's forward grad inplace.
//
// This layout constraint is ensured in the `set_fw_grad` function below


// More complex cases arrise when non-dual Tensor interact with dual Tensors.
// The two most important cases are:
//
//     # Have:
//     #   foo is a regular Tensor that is not a view
//     #   bar is a dual Tensor of appropriate size (depending on cases) that is not a view
//
//     # Case 4: Changes on the view must propagate to its base
//     view = foo[0]
//     # view is still a regular Tensor here
//     view.copy_(bar)
//     # Now both view and foo are dual Tensor with appropriate forward grad
//
//     # Case 5: Changes on the base must propagate on all its views
//     view = foo[0]
//     # view is still a regular Tensor here
//     base.copy_(bar)
//     # Now both view and foo are dual Tensor with appropriate forward grad
//
//     # NB there is a case 6 involving changes on a view propagating to other views
//     # but it is fully described by the two others and is skipped in this discussion.
//
// Case 4 is handled by set_fw_grad by properly setting the forward grad of the base if needed.
// Case 5 is handled in fw_grad by reading the forward grad from the base if needed.


namespace {
  // Check if two Tensor have the same storage offset, sizes and strides
  bool has_same_meta(const Variable& base, const Variable& other) {
    if (!base.defined() || !other.defined()) {
      return false;
    }
    if (base.storage_offset() != other.storage_offset()) {
      return false;
    }
    if (base.dim() != other.dim()) {
      return false;
    }
    for (const auto i : c10::irange(base.dim())) {
      if (base.sizes()[i] != other.sizes()[i]) {
        return false;
      }
      if (base.strides()[i] != other.strides()[i]) {
        return false;
      }
    }
    return true;
  }

} // anonymous namespace

// This function is will ensure that the fw_grad_ is properly a view of the base for inplace ops on
// Tensors that do not have forward grad originally.
void AutogradMeta::set_fw_grad(const at::TensorBase& new_grad_base, const at::TensorBase& self_base, uint64_t level, bool is_inplace_op) {
  // Lazy initialization
  {
    std::lock_guard<std::mutex> lock(mutex_);
    if (!fw_grad_) {
      fw_grad_ = std::make_shared<ForwardGrad>();
    }
  }
  if (fw_grad_->contains(level)) {
    // Setting the forward grad again is only allowed if it is a no-op.
    // We do allow this case to simplify writing codegen for inplace ops.
    TORCH_INTERNAL_ASSERT(new_grad_base.defined(), "Cannot set a forward grad that is an undefined Tensor. Use "
                          "_fw_primal(level) to get a new Tensor with this forward grad unset.");

    TORCH_INTERNAL_ASSERT(is_inplace_op, "Only inplace operations can re-set the forward grad of a Tensor that "
                          "already has one.");

    TORCH_INTERNAL_ASSERT(fw_grad_->value(level).is_same(new_grad_base), "Cannot set a value of a forward grad if it "
                          "already exists. Inplace operations should modify it inplace.");
  } else {
    // TODO(alband) remove this spurious version counter bump
    Tensor new_grad(new_grad_base);
    at::OptionalTensorRef self_ref(self_base);
    const Tensor &self = *self_ref;

    TORCH_CHECK(self.is_same_size(new_grad), "Trying to set a forward gradient that has a different size than that "
                "of the original Tensor, this is not supported. Tensor is of size ", self.sizes(), " while the given "
                "forward gradient is of size ", new_grad.sizes(), ".");

    if (is_inplace_op && is_view_) {
      auto this_view_meta = static_cast<DifferentiableViewMeta*>(this);

      // For inplace ops on a Tensor that does not already have a forward grad and is a view, we propagate
      // the tangent to the base and ensure that the new_grad is a view of that base's tangent.
      // This ensure that case 4 from [Forward Grad View/inplace] above works fine
      // What happens in this long if statement is:
      //   - Check if the base already has a grad
      //   - If not, set a new fw_grad for it full of zeros
      //   - Take a view of the base's forward grad
      //   - Copy the given new_grad into this view
      //   - Use this view as the new new_grad
      if (this_view_meta->has_fw_view()) {
        auto view_info = this_view_meta->get_forward_view();
        auto& base = view_info.base_;

        if (!base._fw_grad(level).defined()) {
          // Enforce same meta here to make sure that the view op below is always valid
          Tensor new_base_fw_grad;
          if (has_same_meta(new_grad, base) && has_same_meta(new_grad, self)) {
            // TODO extend this special case to when the underlying storage of new_grad
            // can be re-used.
            new_base_fw_grad = new_grad;
          } else {
            new_base_fw_grad = at::_new_zeros_with_same_feature_meta(new_grad, base);

            // Update new_grad to be a view of the base
            Tensor new_fw_grad_value;
            if (view_info.has_view_fn()) {
              new_fw_grad_value = view_info.view_fn()(new_base_fw_grad);
            } else {
              new_fw_grad_value = new_base_fw_grad.as_strided(self.sizes(), self.strides(), self.storage_offset());
            }

            new_fw_grad_value.copy_(new_grad);
            new_grad = new_fw_grad_value;
          }

          base._set_fw_grad(new_base_fw_grad, level, /* is_inplace_op */ false);
        }
      }
    }

    // Enforce the basic layout constraint
    if (!has_same_meta(new_grad, self)) {
<<<<<<< HEAD
      if (is_view_) {
        auto this_view_meta = static_cast<DifferentiableViewMeta*>(this);
        TORCH_INTERNAL_ASSERT(!this_view_meta->has_fw_view(),
            "Expected the output of forward differentiable view operations to have the tangent have the same layout as primal")
      }
      auto res = at::_new_zeros_with_same_feature_meta(new_grad, self, c10::nullopt);
=======
      auto res = at::_new_zeros_with_same_feature_meta(new_grad, self);
>>>>>>> 27fcc13b
      res.copy_(new_grad);
      new_grad = res;
    }

    fw_grad_->set_value(new_grad, level);
  }
}

const Variable& AutogradMeta::fw_grad(uint64_t level, const at::TensorBase& self) const {
  // TLS that disables forward AD
  // This is only used for custom Function implementation
  if (!c10::AutogradState::get_tls_state().get_fw_grad_mode()) {
    return ForwardGrad::undef_grad();
  }

  // Ensure that concurent fw_grad() "reads" are thread safe
  std::lock_guard<std::mutex> lock(mutex_);

  const auto& direct_fw_grad = fw_grad_ ? fw_grad_->value(level) : ForwardGrad::undef_grad();

  if (!direct_fw_grad.defined() && is_view_) {
    // For view that don't have a forward grad, check if their base has one that
    // has been defined by an inplace operation.
    // This ensure that case 5 from [Forward Grad View/inplace] above works fine
    auto const_view_meta = static_cast<const torch::autograd::DifferentiableViewMeta*>(this);
    // This is ok to do as we ONLY modify fw_grad_ and this field is properly locked in all methods
    // NOLINTNEXTLINE(cppcoreguidelines-pro-type-const-cast)
    auto this_view_meta = const_cast<torch::autograd::DifferentiableViewMeta*>(const_view_meta);
    if (this_view_meta->has_fw_view()) {
      const auto& view_info = this_view_meta->get_forward_view();
      const auto& base = view_info.base_;

      const auto& base_val = base._fw_grad(level);
      if (base_val.defined()) {
        // Lazy initialization of fw_grad_
        this_view_meta->fw_grad_ = std::make_shared<ForwardGrad>();

        Variable new_val;
        if (view_info.has_view_fn()) {
          new_val = view_info.view_fn()(base_val);
        } else {
          new_val = base_val.as_strided(self.sizes(), self.strides(), self.storage_offset());
        }

        this_view_meta->fw_grad_->set_value(new_val, level);
        return this_view_meta->fw_grad_->value(level);
      }
    }
  }
  return direct_fw_grad;
}

}} // torch::autograd<|MERGE_RESOLUTION|>--- conflicted
+++ resolved
@@ -166,16 +166,12 @@
 
     // Enforce the basic layout constraint
     if (!has_same_meta(new_grad, self)) {
-<<<<<<< HEAD
       if (is_view_) {
         auto this_view_meta = static_cast<DifferentiableViewMeta*>(this);
         TORCH_INTERNAL_ASSERT(!this_view_meta->has_fw_view(),
             "Expected the output of forward differentiable view operations to have the tangent have the same layout as primal")
       }
-      auto res = at::_new_zeros_with_same_feature_meta(new_grad, self, c10::nullopt);
-=======
       auto res = at::_new_zeros_with_same_feature_meta(new_grad, self);
->>>>>>> 27fcc13b
       res.copy_(new_grad);
       new_grad = res;
     }
