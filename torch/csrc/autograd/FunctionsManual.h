--- conflicted
+++ resolved
@@ -181,7 +181,13 @@
     const Tensor & b, const Tensor & a, const Tensor & x,
     const bool upper, const bool transpose, const bool unitriangular,
     std::array<bool, 2> output_mask);
-<<<<<<< HEAD
+Tensor triangular_solve_jvp(
+  const Tensor& X, const Tensor& A,
+  const Tensor& dA, const Tensor& dB,
+  const bool upper,
+  const bool transpose,
+  const bool unitriangular
+);
 Tensor linalg_solve_triangular_forward_AD(
     const Tensor& A_t,
     const Tensor& B_t,
@@ -198,15 +204,6 @@
     const bool left,
     const bool unitriangular,
     std::array<bool, 2> output_mask);
-=======
-Tensor triangular_solve_jvp(
-  const Tensor& X, const Tensor& A,
-  const Tensor& dA, const Tensor& dB,
-  const bool upper,
-  const bool transpose,
-  const bool unitriangular
-);
->>>>>>> 3fe2ff80
 std::tuple<Tensor, Tensor, Tensor> _trilinear_backward(const Tensor& grad_out, const Tensor& i1, const Tensor& i2, const Tensor& i3,
                                                        IntArrayRef expand1, IntArrayRef expand2, IntArrayRef expand3,
                                                        IntArrayRef sumdim, std::array<bool, 3> grad_mask);
