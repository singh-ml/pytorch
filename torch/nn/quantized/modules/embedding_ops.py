--- conflicted
+++ resolved
@@ -230,11 +230,7 @@
             assert type(mod) == nn.EmbeddingBag, 'nnq.' + cls.__name__ + '.from_float only works for ' + \
                 nn.EmbeddingBag.__name__
             assert hasattr(mod, 'qconfig'), 'EmbeddingBag input float module must have qconfig defined'
-<<<<<<< HEAD
-            from torch.quantization.qconfig import float_qparams_weight_only_qconfig
-=======
             from torch.ao.quantization.qconfig import float_qparams_weight_only_qconfig
->>>>>>> 632719c2
             if mod.qconfig is not None and mod.qconfig.weight is not None:
                 weight_observer = mod.qconfig.weight()
             else:
