from __future__ import absolute_import, division, print_function, unicode_literals
import torch
import torch.nn as nn
import torch.nn._intrinsic
import torch.nn.qat as nnqat
import torch.nn.functional as F
from torch.nn import init


class ConvBn2d(nn.Conv2d):
    r"""
    A ConvBn2d module is a module fused from Conv2d and BatchNorm2d,
    attached with FakeQuantize modules for both output activation and weight,
    used in quantization aware training.

    We combined the interface of :class:`torch.nn.Conv2d` and
    :class:`torch.nn.BatchNorm2d`.

    Implementation details: https://arxiv.org/pdf/1806.08342.pdf section 3.2.2

    Similar to :class:`torch.nn.Conv2d`, with FakeQuantize modules initialized
    to default.

    Attributes:
        freeze_bn:
        observer: fake quant module for output activation, it's called observer
            to align with post training flow
        weight_fake_quant: fake quant module for weight

    """
    _FLOAT_MODULE = torch.nn._intrinsic.ConvBn2d

    def __init__(self,
                 # Conv2d args
                 in_channels, out_channels, kernel_size, stride=1,
                 padding=0, dilation=1, groups=1,
                 # bias: None, only support Conv with no bias
                 padding_mode='zeros',
                 # BatchNorm2d args
                 # num_features: out_channels
                 eps=1e-05, momentum=0.1,
                 # affine: True
                 # track_running_stats: True
                 # Args for this module
                 freeze_bn=False,
                 qconfig=None):
        super(ConvBn2d, self).__init__(in_channels, out_channels, kernel_size,
                                       stride, padding, dilation, groups, False, padding_mode)
        assert qconfig, 'qconfig must be provided for QAT module'
        self.qconfig = qconfig
        self.eps = eps
        self.momentum = momentum
        self.freeze_bn = freeze_bn if self.training else True
        self.num_features = out_channels
        self.gamma = nn.Parameter(torch.Tensor(out_channels))
        self.beta = nn.Parameter(torch.Tensor(out_channels))
        self.affine = True
        self.track_running_stats = True
        self.register_buffer('running_mean', torch.zeros(out_channels))
        self.register_buffer('running_var', torch.ones(out_channels))
        self.register_buffer('num_batches_tracked', torch.tensor(0, dtype=torch.long))
        self.observer = self.qconfig.activation()
        self.weight_fake_quant = self.qconfig.weight()
        self.reset_bn_parameters()

    def reset_running_stats(self):
        self.running_mean.zero_()
        self.running_var.fill_(1)
        self.num_batches_tracked.zero_()

    def reset_bn_parameters(self):
        self.reset_running_stats()
        init.uniform_(self.gamma)
        init.zeros_(self.beta)

    def reset_parameters(self):
        super(ConvBn2d, self).reset_parameters()
        # A hack to avoid resetting on undefined parameters
        if hasattr(self, 'gamma'):
            self.reset_bn_parameters()

    def enable_fake_quant(self):
        self.observer.enable_fake_quant()
<<<<<<< HEAD
        self.weight_fake_quant.enable_fake_quant()
=======
        self.observer.enable_observer()
        self.weight_fake_quant.enable_fake_quant()
        self.weight_fake_quant.enable_observer()
>>>>>>> 1876000c
        return self

    def disable_fake_quant(self):
        self.observer.disable_fake_quant()
<<<<<<< HEAD
        self.weight_fake_quant.disable_fake_quant()
        return self

    def update_bn_stats(self):
        self.freeze_bn = False
        return self

    def freeze_bn_stats(self):
        self.freeze_bn = True
=======
        self.observer.disable_observer()
        self.weight_fake_quant.disable_fake_quant()
        self.weight_fake_quant.disable_observer()
>>>>>>> 1876000c
        return self

    def _forward(self, input):
        # exponential_average_factor is self.momentum set to
        # (when it is available) only so that if gets updated
        # in ONNX graph when this node is exported to ONNX.
        if self.momentum is None:
            exponential_average_factor = 0.0
        else:
            exponential_average_factor = self.momentum

        if self.training and not self.freeze_bn and self.track_running_stats:
            # TODO: if statement only here to tell the jit to skip emitting this when it is None
            if self.num_batches_tracked is not None:
                self.num_batches_tracked += 1
                if self.momentum is None:  # use cumulative moving average
                    exponential_average_factor = 1.0 / float(self.num_batches_tracked)
                else:  # use exponential moving average
                    exponential_average_factor = self.momentum

        # we use running statistics from the previous batch, so this is an
        # approximation of the approach mentioned in the whitepaper, but we only
        # need to do one convolution in this case instead of two
        running_std = torch.sqrt(self.running_var + self.eps)
        scale_factor = self.gamma / running_std
        scaled_weight = self.weight * scale_factor.reshape([-1, 1, 1, 1])
        conv = self.conv2d_forward(input, self.weight_fake_quant(scaled_weight))

        if self.training and not self.freeze_bn:
            # recovering original conv to get original batch_mean and batch_var
            conv_orig = conv / scale_factor.reshape([1, -1, 1, 1])
            batch_mean = torch.mean(conv_orig, dim=[0, 2, 3])
            batch_var = torch.var(conv_orig, dim=[0, 2, 3], unbiased=False)
            n = float(conv_orig.numel() / conv_orig.size()[1])
            unbiased_batch_var = batch_var * (n / (n - 1))
            batch_rstd = torch.ones_like(batch_var) / torch.sqrt(batch_var + self.eps)

            rescale_factor = running_std * batch_rstd
            conv = conv * rescale_factor.reshape([1, -1, 1, 1])
            conv = conv + (self.beta - self.gamma * batch_mean * batch_rstd).reshape([1, -1, 1, 1])

            self.running_mean = exponential_average_factor * batch_mean.detach() + \
                (1 - exponential_average_factor) * self.running_mean
            self.running_var = exponential_average_factor * unbiased_batch_var.detach() + \
                (1 - exponential_average_factor) * self.running_var
        else:
            conv = conv + (self.beta - self.gamma * self.running_mean /
                           running_std).reshape([1, -1, 1, 1])
        return conv

    def extra_repr(self):
        # TODO(jerryzh): extend
        return super(ConvBn2d, self).extra_repr()

    def forward(self, input):
        return self.observer(self._forward(input))

    @classmethod
    def from_float(cls, mod, qconfig=None):
        r"""Create a qat module from a float module or qparams_dict

            Args: `mod` a float module, either produced by torch.quantization utilities
            or directly from user
        """
        assert type(mod) == cls._FLOAT_MODULE, 'qat.' + cls.__name__ + '.from_float only works for ' + \
            cls._FLOAT_MODULE.__name__
        if not qconfig:
            assert hasattr(mod, 'qconfig'), 'Input float module must have qconfig defined'
            assert mod.qconfig, 'Input float module must have a valid qconfig'
            qconfig = mod.qconfig
        conv, bn = mod[0], mod[1]
        qat_convbn = cls(conv.in_channels, conv.out_channels, conv.kernel_size,
                         conv.stride, conv.padding, conv.dilation,
                         conv.groups,
                         conv.padding_mode,
                         bn.eps, bn.momentum,
                         False,
                         qconfig)
        assert qat_convbn.bias is None, 'QAT ConvBn should not have bias'
        qat_convbn.weight = conv.weight
        qat_convbn.gamma = bn.weight
        qat_convbn.beta = bn.bias
        qat_convbn.running_mean = bn.running_mean
        qat_convbn.running_var = bn.running_var
        qat_convbn.num_batches_tracked = bn.num_batches_tracked
        return qat_convbn

class ConvBnReLU2d(ConvBn2d):
    r"""
    A ConvBnReLU2d module is a module fused from Conv2d, BatchNorm2d and ReLU,
    attached with FakeQuantize modules for both output activation and weight,
    used in quantization aware training.

    We combined the interface of :class:`torch.nn.Conv2d` and
    :class:`torch.nn.BatchNorm2d` and :class:`torch.nn.ReLU`.

    Implementation details: https://arxiv.org/pdf/1806.08342.pdf

    Similar to `torch.nn.Conv2d`, with FakeQuantize modules initialized to
    default.

    Attributes:
        observer: fake quant module for output activation, it's called observer
            to align with post training flow
        weight_fake_quant: fake quant module for weight

    """
    _FLOAT_MODULE = torch.nn._intrinsic.ConvBnReLU2d

    def __init__(self,
                 # Conv2d args
                 in_channels, out_channels, kernel_size, stride=1,
                 padding=0, dilation=1, groups=1,
                 # bias: None, only support Conv with no bias
                 padding_mode='zeros',
                 # BatchNorm2d args
                 # num_features: out_channels
                 eps=1e-05, momentum=0.1,
                 # affine: True
                 # track_running_stats: True
                 # Args for this module
                 freeze_bn=False,
                 qconfig=None):
        super(ConvBnReLU2d, self).__init__(in_channels, out_channels, kernel_size, stride,
                                           padding, dilation, groups,
                                           padding_mode, eps, momentum,
                                           freeze_bn,
                                           qconfig)

    def forward(self, input):
        return self.observer(F.relu(super(ConvBnReLU2d, self)._forward(input)))

    def update_bn_stats(self):
        self.freeze_bn = False
        return self

    def freeze_bn_stats(self):
        self.freeze_bn = True
        return self

    @classmethod
    def from_float(cls, mod, qconfig=None):
        return super(ConvBnReLU2d, cls).from_float(mod, qconfig)

class ConvReLU2d(nnqat.Conv2d):
    r"""
    A ConvReLU2d module is a fused module of Conv2d and ReLU, attached with
    FakeQuantize modules for both output activation and weight for
    quantization aware training.

    We combined the interface of :class:`~torch.nn.Conv2d` and
    :class:`~torch.nn.BatchNorm2d`.

    Attributes:
        observer: fake quant module for output activation, it's called observer
            to align with post training flow
        weight_fake_quant: fake quant module for weight

    """
    _FLOAT_MODULE = torch.nn._intrinsic.ConvReLU2d

    def __init__(self, in_channels, out_channels, kernel_size, stride=1,
                 padding=0, dilation=1, groups=1,
                 bias=True, padding_mode='zeros',
                 qconfig=None):
        super(ConvReLU2d, self).__init__(in_channels, out_channels, kernel_size,
                                         stride=stride, padding=padding, dilation=dilation,
                                         groups=groups, bias=bias, padding_mode=padding_mode)
        assert qconfig, 'qconfig must be provided for QAT module'
        self.qconfig = qconfig
        self.observer = self.qconfig.activation()
        self.weight_fake_quant = self.qconfig.weight()

    def forward(self, input):
        return self.observer(F.relu(conv2d_forward(input, self.padding_mode,
                             self.padding, self.weight_fake_quant(self.weight),
                             self.bias, self.stride, self.dilation, self.groups),
                             True))

    @classmethod
    def from_float(cls, mod, qconfig=None):
        return super(ConvReLU2d, cls).from_float(mod, qconfig)

def update_bn_stats(mod):
    if type(mod) in set([ConvBnReLU2d,ConvBn2d]):
        mod.update_bn_stats()

def freeze_bn_stats(mod):
    if type(mod) in set([ConvBnReLU2d, ConvBn2d]):
        mod.freeze_bn_stats()<|MERGE_RESOLUTION|>--- conflicted
+++ resolved
@@ -81,32 +81,16 @@
 
     def enable_fake_quant(self):
         self.observer.enable_fake_quant()
-<<<<<<< HEAD
-        self.weight_fake_quant.enable_fake_quant()
-=======
         self.observer.enable_observer()
         self.weight_fake_quant.enable_fake_quant()
         self.weight_fake_quant.enable_observer()
->>>>>>> 1876000c
         return self
 
     def disable_fake_quant(self):
         self.observer.disable_fake_quant()
-<<<<<<< HEAD
-        self.weight_fake_quant.disable_fake_quant()
-        return self
-
-    def update_bn_stats(self):
-        self.freeze_bn = False
-        return self
-
-    def freeze_bn_stats(self):
-        self.freeze_bn = True
-=======
         self.observer.disable_observer()
         self.weight_fake_quant.disable_fake_quant()
         self.weight_fake_quant.disable_observer()
->>>>>>> 1876000c
         return self
 
     def _forward(self, input):
