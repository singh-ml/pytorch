import warnings
from typing import List, NamedTuple, Iterable, Any, Optional, Tuple, Sequence, Dict

import tensorrt as trt
import torch
import torch.fx
from torch.fx.node import _get_qualified_name
from torch.fx.passes.shape_prop import TensorMetadata


TRTInterpreterResult = Tuple[Any, Sequence[str], Sequence[str]]


# Borrowed from torch2trt
def torch_dtype_to_trt(dtype):
    if trt.__version__ >= "7.0" and dtype == torch.bool:
        return trt.bool
    elif dtype == torch.int8:
        return trt.int8
    elif dtype == torch.int32:
        return trt.int32
    elif dtype == torch.float16:
        return trt.float16
    elif dtype == torch.float32:
        return trt.float32
    else:
        raise TypeError("%s is not supported by tensorrt" % dtype)


def torch_dtype_from_trt(dtype):
    if dtype == trt.int8:
        return torch.int8
    elif trt.__version__ >= "7.0" and dtype == trt.bool:
        return torch.bool
    elif dtype == trt.int32:
        return torch.int32
    elif dtype == trt.float16:
        return torch.float16
    elif dtype == trt.float32:
        return torch.float32
    else:
        raise TypeError("%s is not supported by torch" % dtype)


class TRTModule(torch.nn.Module):
<<<<<<< HEAD
    def __init__(self, engine=None, input_names=None, output_names=None):
=======
    def __init__(self, engine=None, input_names=None, output_names=None, cuda_graph_batch_size=-1):
>>>>>>> 632719c2
        super(TRTModule, self).__init__()
        self._register_state_dict_hook(TRTModule._on_state_dict)
        self.engine = engine
        self.input_names = input_names
        self.output_names = output_names
<<<<<<< HEAD
=======
        self.cuda_graph_batch_size = cuda_graph_batch_size
>>>>>>> 632719c2
        self.initialized = False

        if engine:
            self._initialize()

    def _initialize(self):
        self.initialized = True
        self.context = self.engine.create_execution_context()

        # Indices of inputs/outputs in the trt engine bindings, in the order
        # as they are in the original PyTorch model.
        self.input_binding_indices_in_order: Sequence[int] = [
            self.engine.get_binding_index(name) for name in self.input_names
        ]
        self.output_binding_indices_in_order: Sequence[int] = [
            self.engine.get_binding_index(name) for name in self.output_names
        ]

        self.input_dtypes: Sequence[torch.dtype] = [
            torch_dtype_from_trt(self.engine.get_binding_dtype(idx))
            for idx in self.input_binding_indices_in_order
        ]
        self.input_shapes: Sequence[Sequence[int]] = [
            tuple(self.engine.get_binding_shape(idx))
            for idx in self.input_binding_indices_in_order
        ]
        self.output_dtypes: Sequence[torch.dtype] = [
            torch_dtype_from_trt(self.engine.get_binding_dtype(idx))
            for idx in self.output_binding_indices_in_order
        ]

    def _check_initialized(self):
        if not self.initialized:
            raise RuntimeError("TRTModule is not initialized.")

    def _on_state_dict(self, state_dict, prefix, local_metadata):
        self._check_initialized()
        state_dict[prefix + "engine"] = bytearray(self.engine.serialize())
        state_dict[prefix + "input_names"] = self.input_names
        state_dict[prefix + "output_names"] = self.output_names
<<<<<<< HEAD
=======
        state_dict[prefix + "cuda_graph_batch_size"] = self.cuda_graph_batch_size
>>>>>>> 632719c2

    def _load_from_state_dict(
        self,
        state_dict,
        prefix,
        local_metadata,
        strict,
        missing_keys,
        unexpected_keys,
        error_msgs,
    ):
        engine_bytes = state_dict[prefix + "engine"]

        logger = trt.Logger()
        runtime = trt.Runtime(logger)
        self.engine = runtime.deserialize_cuda_engine(engine_bytes)

        self.input_names = state_dict[prefix + "input_names"]
        self.output_names = state_dict[prefix + "output_names"]
        self._initialize()

    def __getstate__(self):
        state = self.__dict__.copy()
        state["engine"] = bytearray(self.engine.serialize())
        state.pop('context', None)
        return state

    def __setstate__(self, state):
        logger = trt.Logger()
        runtime = trt.Runtime(logger)
        state["engine"] = runtime.deserialize_cuda_engine(state["engine"])
        self.__dict__.update(state)
        if self.engine:
            self.context = self.engine.create_execution_context()

    def forward(self, *inputs):
        with torch.autograd.profiler.record_function("TRTModule:Forward"):
            self._check_initialized()

            with torch.autograd.profiler.record_function("TRTModule:ProcessInputs"):
                assert len(inputs) == len(
                    self.input_names
                ), f"Wrong number of inputs, expect {len(self.input_names)} get {len(inputs)}."

                # This is only used when the trt engine is using implicit batch dim.
                batch_size = inputs[0].shape[0]
                contiguous_inputs: List[torch.Tensor] = [i.contiguous() for i in inputs]
                bindings: List[Any] = [None] * (
                    len(self.input_names) + len(self.output_names)
                )

                for i, input_name in enumerate(self.input_names):
                    assert inputs[
                        i
                    ].is_cuda, f"{i}th input({input_name}) is not on cuda device."
                    assert (
                        inputs[i].dtype == self.input_dtypes[i]
                    ), f"Dtype mismatch for {i}th input({input_name}). Expect {self.input_dtypes[i]}, got {inputs[i].dtype}."

                    idx = self.input_binding_indices_in_order[i]
                    bindings[idx] = contiguous_inputs[i].data_ptr()
<<<<<<< HEAD

=======
                    # print(contiguous_inputs[i].shape)
>>>>>>> 632719c2
                    if not self.engine.has_implicit_batch_dimension:
                        self.context.set_binding_shape(
                            idx, tuple(contiguous_inputs[i].shape)
                        )
                    else:
                        assert (
                            inputs[i].size()[1:] == self.input_shapes[i]
                        ), f"Shape mismatch for {i}th input({input_name}). " \
                           f"Expect {self.input_shapes[i]}, got {inputs[i].size()[1:]}."

            with torch.autograd.profiler.record_function("TRTModule:ProcessOutputs"):
                # create output tensors
                outputs: List[torch.Tensor] = []
                for i, idx in enumerate(self.output_binding_indices_in_order):
                    if self.engine.has_implicit_batch_dimension:
                        shape = (batch_size,) + tuple(
                            self.engine.get_binding_shape(idx)
                        )
                    else:
                        shape = tuple(self.context.get_binding_shape(idx))

                    output = torch.empty(  # type: ignore[call-overload]
                        size=shape,
                        dtype=self.output_dtypes[i],
                        device=torch.cuda.current_device(),
                    )
                    outputs.append(output)
                    bindings[idx] = output.data_ptr()

            with torch.autograd.profiler.record_function("TRTModule:TensorRTRuntime"):
                if self.engine.has_implicit_batch_dimension:
                    self.context.execute_async(
                        batch_size, bindings, torch.cuda.current_stream().cuda_stream
                    )
                else:
                    self.context.execute_async_v2(
                        bindings, torch.cuda.current_stream().cuda_stream
                    )

            if len(outputs) == 1:
                return outputs[0]

            return tuple(outputs)

    def enable_profiling(self):
        """
        Enable TensorRT profiling. After calling this function, TensorRT will report
        time spent on each layer in stdout for each forward run.
        """
        self._check_initialized()

        if not self.context.profiler:
            self.context.profiler = trt.Profiler()

    def disable_profiling(self):
        """
        Disable TensorRT profiling.
        """
        self._check_initialized()

        torch.cuda.synchronize()
        del self.context
        self.context = self.engine.create_execution_context()


CONVERTERS = {}


def tensorrt_converter(key):
    def register_converter(converter):
        CONVERTERS[key] = converter
        return converter

    return register_converter


class InputTensorSpec(NamedTuple):
    """
    This class contains the information of a input tensor.

    shape: shape of the tensor.

    dtype: dtyep of the tensor.

    device: device of the tensor. This is only used to generate inputs to the given model
        in order to run shape prop. For TensorRT engine, inputs have to be on cuda device.

    shape_ranges: If dynamic shape is needed (shape has dimensions of -1), then this field
        has to be provided (default is empty list). Every shape_range is a tuple of three
        tuples ((min_input_shape), (optimized_input_shape), (max_input_shape)). Each shape_range
        is used to populate a TensorRT optimization profile.
        e.g. If the input shape varies from (1, 224) to (100, 224) and we want to optimize
        for (25, 224) because it's the most common input shape, then we set shape_ranges to
        ((1, 224), (25, 225), (100, 224)).

    has_batch_dim: Whether the shape includes batch dimension. Batch dimension has to be provided
        if the engine want to run with dynamic shape.
    """

    shape: torch.Size
    dtype: torch.dtype
    device: torch.device = torch.device("cpu")
    shape_ranges: List[Tuple[Tuple[int, ...], Tuple[int, ...], Tuple[int, ...]]] = []
    has_batch_dim: bool = True

    @classmethod
    def from_tensor(cls, tensor: torch.Tensor):
        return cls(tensor.shape, tensor.dtype, tensor.device)

    @classmethod
    def from_tensors(cls, tensors: Iterable[torch.Tensor]):
        return [cls.from_tensor(t) for t in tensors]


def get_dynamic_dims(shape):
    dynamic_dims = []

    for i, s in enumerate(shape):
        if s == -1:
            dynamic_dims.append(i)

    return dynamic_dims


def create_inputs_from_specs(input_specs):
    inputs = []

    for shape, dtype, device, shape_ranges, has_batch_dim in input_specs:
        if len(get_dynamic_dims(shape)):
            shape = shape_ranges[0][1]
        elif not has_batch_dim:
            shape = (1,) + tuple(shape)

        inputs.append(torch.randn(shape).to(dtype=dtype, device=device))

    return inputs


class TRTInterpreter(torch.fx.Interpreter):
    def __init__(
        self,
        module: torch.fx.GraphModule,
        input_specs: List[InputTensorSpec],
        explicit_batch_dimension: bool = False,
        explicit_precision: bool = False,
        logger_level=None,
    ):
        super().__init__(module)

        self.logger = trt.Logger(logger_level or trt.Logger.WARNING)
        self.builder = trt.Builder(self.logger)

        flag = 0
        if explicit_batch_dimension:
            EXPLICIT_BATCH = 1 << (int)(
                trt.NetworkDefinitionCreationFlag.EXPLICIT_BATCH
            )
            flag |= EXPLICIT_BATCH

        if explicit_precision:
            EXPLICIT_PRECISION = 1 << (int)(
                trt.NetworkDefinitionCreationFlag.EXPLICIT_PRECISION
            )
            flag |= EXPLICIT_PRECISION
        self.network = self.builder.create_network(flag)

        missing_ops = self.validate_conversion()
        if missing_ops:
            warnings.warn(
                "Interpretation will fail due to missing operations \n"
                + "\n".join(f"{i}" for i in missing_ops)
            )

        self.optimization_profiles: Optional[List] = None
        self.input_specs = input_specs
        self.input_specs_iter = 0
        self.validate_input_specs()
        self._cur_node_name: Optional[str] = None
        self._input_names: List[str] = []
        self._output_names: List[str] = []
        self._itensor_to_tensor_meta: Dict[trt.tensorrt.ITensor, TensorMetadata] = dict()

    def validate_input_specs(self):
        for shape, dtpe, _, shape_ranges, has_batch_dim in self.input_specs:
            if not self.network.has_implicit_batch_dimension:
                assert (
                    has_batch_dim
                ), "It's required to specify batch dimension when it's explicit in TensorRT network."

            dynamic_dims = get_dynamic_dims(shape)
            if len(dynamic_dims):
                assert not self.network.has_implicit_batch_dimension, (
                    "Can't have dynamic dim when "
                    f"batch dim is implicit, got {shape}."
                )
                assert len(
                    shape_ranges
                ), "shape_ranges must be provided when shape has dynamic dim."

                if self.optimization_profiles:
                    assert len(shape_ranges) == len(self.optimization_profiles), (
                        "Number of optimization "
                        f"profiles {len(self.optimization_profiles)} doesn't match with the number of shape_range"
                        f" {len(shape_ranges)} provided."
                    )
                else:
                    self.optimization_profiles = [
                        self.builder.create_optimization_profile()
                        for _ in range(len(shape_ranges))
                    ]

                for shape_range in shape_ranges:
                    assert (
                        len(shape_range) == 3
                    ), f"Expect three elements in shape_range, got {len(shape_range)}"
                    assert all(len(s) == len(shape) for s in shape_range), (
                        "Expect elements in shape_range"
                        f" {shape_range} have the same number of dimension as the provided shape {len(shape)}"
                    )

                    for i in range(len(shape)):
                        if i in dynamic_dims:
                            assert all(
                                shape_range[j][i] <= shape_range[j + 1][i]
                                for j in range(2)
                            ), (
                                "Expect dynamic dim"
                                f" {i} to have incremental value for shapes in shape_range {shape_range}."
                            )
                        else:
                            assert all(s[i] == shape[i] for s in shape_range), (
                                f"Expect non dynamic dim {i} to be the same"
                                f" for all shapes in shape_range {shape_range}."
                            )
            else:
                assert (
                    len(shape_ranges) == 0
                ), "shape_ranges are provided for input that doesn't have dynamic dim."

    def validate_conversion(self):
        missing_converter = set()

        for node in self.module.graph.nodes:
            if node.op == "call_function" and not CONVERTERS.get(node.target):
                missing_converter.add(f"{node.op} {_get_qualified_name(node.target)}")
            elif node.op == "call_method" and not CONVERTERS.get(node.target):
                missing_converter.add(f"{node.op} torch.Tensor.{node.target}")
            elif node.op == "call_module":
                submod = self.fetch_attr(node.target)
                submod_type = getattr(submod, "_base_class_origin", type(submod))
                if not CONVERTERS.get(submod_type):
                    missing_converter.add(f"{node.op} {torch.typename(submod_type)}")

        return missing_converter

    def run(
        self,
        max_batch_size=64,
        max_workspace_size=1 << 25,
        fp16_mode=True,
        int8_mode=False,
        force_fp32_output=False,
        strict_type_constraints=False,
<<<<<<< HEAD
=======
        algorithm_selector=None,
>>>>>>> 632719c2
    ) -> TRTInterpreterResult:
        # For float outputs, we set their dtype to fp16 only if fp16_mode=True and
        # force_fp32_output=False.
        self.output_fp16 = not force_fp32_output and fp16_mode

        if int8_mode and not self.builder.platform_has_fast_int8:
            warnings.warn("Current platform doesn't support fast native int8!")

        if fp16_mode and not self.builder.platform_has_fast_fp16:
            warnings.warn("Current platform doesn't support fast native fp16!")

        self.input_specs_iter = 0
        super().run()

        self.builder.max_batch_size = max_batch_size
        builder_config = self.builder.create_builder_config()
        builder_config.max_workspace_size = max_workspace_size
        if fp16_mode:
            builder_config.set_flag(trt.BuilderFlag.FP16)

        if int8_mode:
            builder_config.set_flag(trt.BuilderFlag.INT8)

        if strict_type_constraints:
            builder_config.set_flag(trt.BuilderFlag.STRICT_TYPES)

        if self.optimization_profiles:
            for optimization_profile in self.optimization_profiles:
                builder_config.add_optimization_profile(optimization_profile)

        if algorithm_selector:
            builder_config.set_flag(trt.BuilderFlag.DISABLE_TIMING_CACHE)
            builder_config.algorithm_selector = algorithm_selector

        engine = self.builder.build_engine(self.network, builder_config)
        assert engine
        return engine, self._input_names, self._output_names

    def run_node(self, n):
        self._cur_node_name = str(n)
        # add "_itensor_to_tensor_meta"
        kwargs = dict(n.kwargs)
        kwargs["_itensor_to_tensor_meta"] = self._itensor_to_tensor_meta
        n.kwargs = kwargs

        # run the node
        trt_node = super().run_node(n)

        # remove "_itensor_to_tensor_meta"
        kwargs = dict(n.kwargs)
        del kwargs["_itensor_to_tensor_meta"]
        n.kwargs = kwargs

        if isinstance(trt_node, trt.tensorrt.ITensor):
            self._itensor_to_tensor_meta[trt_node] = n.meta.get("tensor_meta")

        return trt_node

    def placeholder(self, target, args, kwargs):
        self._input_names.append(target)
        shape, dtype, _, shape_ranges, has_batch_dim = self.input_specs[
            self.input_specs_iter
        ]
        self.input_specs_iter += 1

        if self.network.has_implicit_batch_dimension:
            if has_batch_dim:
                shape = shape[1:]
        else:
            for i, shape_range in enumerate(shape_ranges):
                assert self.optimization_profiles
                self.optimization_profiles[i].set_shape(target, *shape_range)

        return self.network.add_input(
            name=target, shape=tuple(shape), dtype=torch_dtype_to_trt(dtype)
        )

    def call_module(self, target, args, kwargs):
        assert isinstance(target, str)
        submod = self.fetch_attr(target)
        submod_type = getattr(submod, "_base_class_origin", type(submod))
        converter = CONVERTERS.get(submod_type)

        if not converter:
            raise RuntimeError(
                f"Conversion of module of type {submod_type} not currently supported!"
            )

        return converter(self.network, submod, args, kwargs, self._cur_node_name)

    def call_function(self, target, args, kwargs):
        converter = CONVERTERS.get(target)

        if not converter:
            raise RuntimeError(
                f"Conversion of function {torch.typename(target)} not currently supported!"
            )

        return converter(self.network, target, args, kwargs, self._cur_node_name)

    def call_method(self, target, args, kwargs):
        assert isinstance(target, str)
        converter = CONVERTERS.get(target)

        if not converter:
            raise RuntimeError(
                f"Conversion of method {target} not currently supported!"
            )

        return converter(self.network, target, args, kwargs, self._cur_node_name)

    def output(self, target, args, kwargs):
        assert len(args) == 1
        outputs = args[0] if isinstance(args[0], tuple) else (args[0],)

        if not all(isinstance(output, trt.tensorrt.ITensor) for output in outputs):
            raise RuntimeError("TensorRT requires all outputs to be Tensor!")

        for i, output in enumerate(outputs):
            name = f"output{i}"
            output.name = name
            self.network.mark_output(output)
            if self.output_fp16 and output.dtype == trt.float32:
                output.dtype = trt.float16
            self._output_names.append(name)<|MERGE_RESOLUTION|>--- conflicted
+++ resolved
@@ -43,20 +43,13 @@
 
 
 class TRTModule(torch.nn.Module):
-<<<<<<< HEAD
-    def __init__(self, engine=None, input_names=None, output_names=None):
-=======
     def __init__(self, engine=None, input_names=None, output_names=None, cuda_graph_batch_size=-1):
->>>>>>> 632719c2
         super(TRTModule, self).__init__()
         self._register_state_dict_hook(TRTModule._on_state_dict)
         self.engine = engine
         self.input_names = input_names
         self.output_names = output_names
-<<<<<<< HEAD
-=======
         self.cuda_graph_batch_size = cuda_graph_batch_size
->>>>>>> 632719c2
         self.initialized = False
 
         if engine:
@@ -97,10 +90,7 @@
         state_dict[prefix + "engine"] = bytearray(self.engine.serialize())
         state_dict[prefix + "input_names"] = self.input_names
         state_dict[prefix + "output_names"] = self.output_names
-<<<<<<< HEAD
-=======
         state_dict[prefix + "cuda_graph_batch_size"] = self.cuda_graph_batch_size
->>>>>>> 632719c2
 
     def _load_from_state_dict(
         self,
@@ -162,11 +152,7 @@
 
                     idx = self.input_binding_indices_in_order[i]
                     bindings[idx] = contiguous_inputs[i].data_ptr()
-<<<<<<< HEAD
-
-=======
                     # print(contiguous_inputs[i].shape)
->>>>>>> 632719c2
                     if not self.engine.has_implicit_batch_dimension:
                         self.context.set_binding_shape(
                             idx, tuple(contiguous_inputs[i].shape)
@@ -430,10 +416,7 @@
         int8_mode=False,
         force_fp32_output=False,
         strict_type_constraints=False,
-<<<<<<< HEAD
-=======
         algorithm_selector=None,
->>>>>>> 632719c2
     ) -> TRTInterpreterResult:
         # For float outputs, we set their dtype to fp16 only if fp16_mode=True and
         # force_fp32_output=False.
