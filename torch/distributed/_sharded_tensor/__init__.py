--- conflicted
+++ resolved
@@ -21,10 +21,7 @@
     TensorInitParams,
     TensorProperties,
 )
-<<<<<<< HEAD
-=======
 from .utils import load_with_process_group
->>>>>>> 632719c2
 import torch.distributed as dist
 from torch.distributed import distributed_c10d
 
