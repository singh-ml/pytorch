#include <gtest/gtest.h>
#include <torch/csrc/jit/ir/alias_analysis.h>
#include <torch/csrc/jit/ir/irparser.h>
#include <torch/csrc/jit/runtime/static/ProcessedNodeInputs.h>
#include <torch/csrc/jit/runtime/static/fusion.h>
#include <torch/csrc/jit/runtime/static/impl.h>
#include <torch/csrc/jit/runtime/static/ops.h>
#include <torch/csrc/jit/runtime/static/passes.h>

#include "deep_wide_pt.h"
#include "test_utils.h"

using namespace torch;
using namespace torch::jit;
using namespace torch::jit::test;

namespace {

StaticModule makeStaticModuleFromScript(const std::string& script) {
  Module m("module");
  m.define(script);
  return StaticModule(m);
}

bool testCanEnableStaticRuntime(const std::string& jit_script) {
  script::Module module("module");
  module.define(jit_script);

  Method method = module.get_method("forward");
  auto graph = module.get_method("forward").graph();

  // here we do not freeze graph
  return canEnableStaticRuntime(graph);
}

bool testHasInplaceOp(const std::string& jit_script) {
  script::Module module("module");
  module.define(jit_script);

  Method method = module.get_method("forward");
  auto graph = module.get_method("forward").graph();

  AliasDb alias_db(graph);
  return HasInplaceOp(graph, alias_db);
}

bool testModuleHasOp(const std::string& jit_script, const char* op_name) {
  script::Module module("module");
  module.define(jit_script);

  return forwardHasOp(module, op_name);
}

const auto reshape_inplace_script = R"JIT(
  def forward(self, inp: Tensor, shape: List[int]):
      a = inp + inp
      b = a.reshape(shape)
      c = b.sigmoid_()
      d = c + c
      e = a + a
      f = b + b
      return (d, e, f)
)JIT";

const auto reshape_inplace_script_1 = R"JIT(
  def forward(self, inp: Tensor, shape: List[int], flag: bool):
    if flag:
      a = inp + inp
      b = a.reshape(shape)
      c = b.sigmoid()
    else:
      a = inp * inp
      b = a.sigmoid_()
      c = b.reshape(shape)
    d = c + c
    e = a + a
    f = b + b
    return (d, e, f)
)JIT";

const auto sigmoid_inplace_script = R"JIT(
  def forward(self, inp: Tensor):
      a = torch.sigmoid(inp, out=inp).clone()
      return (a)
)JIT";

const auto sigmoid_out_script = R"JIT(
  def forward(self, inp: Tensor):
      a = inp + inp
      b = torch.sigmoid(inp, out=a).clone()
      return (b)
)JIT";

} // namespace

// Test that StaticModule::value_group groups values of the graph into
// 1) Inputs/Constants and their aliases 2) Outputs and their aliases.
TEST(StaticModule, ValueGroup) {
  const std::string src = R"IR(
    graph(%input0 : Tensor, %input1 : Tensor):
      # Constants.
      %0 : int = prim::Constant[value=1]()
      # Internal values.
      %1 : Tensor = aten::add(%input0, %input1, %0)
      # This includes aliases of output.
      %2 : Tensor = aten::add(%input0, %1, %0)
      # This includes output.
      %3 : (Tensor) = prim::TupleConstruct(%2)
      return (%3)
    )IR";
  auto input_graph = std::make_shared<torch::jit::Graph>();
  torch::jit::parseIR(src, input_graph.get());
  torch::jit::StaticModule sm(input_graph);
  const Graph& graph = sm.graph();
  std::vector<const Node*> nodes(graph.nodes().begin(), graph.nodes().end());
  const auto& value_group = sm.value_group();

  std::vector<const Value*> expected_input_aliases{
      graph.inputs()[0], graph.inputs()[1], nodes[0]->output()};
  for (auto* value : expected_input_aliases) {
    EXPECT_TRUE(value_group.isExternalAlias(value));
  }

  std::vector<const Value*> expected_output_aliases{
      graph.outputs()[0], nodes[2]->output()};
  for (auto* value : expected_output_aliases) {
    EXPECT_TRUE(value_group.isOutputAlias(value));
  }
  EXPECT_FALSE(value_group.isAlwaysAlive(nodes[1]->output()));
  EXPECT_TRUE(value_group.isAlwaysAlive(graph.inputs()[0]));
  EXPECT_TRUE(value_group.isAlwaysAlive(graph.inputs()[1]));
  EXPECT_TRUE(value_group.isAlwaysAlive(graph.outputs()[0]));
}

TEST(StaticModule, IsOptimizableContainerType_NonOptimizableInputs) {
  // Cannot use out variants for list/tuple construction here because
  // inputs are not produced by nodes with out variants.
  const std::string src = R"JIT(
        def forward(self, a, b):
            a_alias = a.view(a.size())
            non_optimizable_list = [a_alias]
            non_optimizable_tuple = (b, )
            return non_optimizable_list, non_optimizable_tuple
    )JIT";

  auto sm = makeStaticModuleFromScript(src);
  const auto& graph = sm.graph();

  for (const Node* n : graph.nodes()) {
    EXPECT_FALSE(sm.is_optimizable_container_type(n));
  }
}

TEST(StaticModule, IsOptimizableContainerType_WrongType) {
  // Cannot use out variants for list/tuple construction here because
  // types are not Tensors
  const std::string src = R"JIT(
        def forward(self, x: int, y: int):
            a = 1 + x
            b = 2 + y
            non_optimizable_list = [a]
            non_optimizable_tuple = (b, )
            return non_optimizable_list, non_optimizable_tuple
    )JIT";

  auto sm = makeStaticModuleFromScript(src);
  const auto& graph = sm.graph();

  for (const Node* n : graph.nodes()) {
    EXPECT_FALSE(sm.is_optimizable_container_type(n));
  }
}

TEST(StaticModule, IsOptimizableContainerType_CanUseOutVariant) {
  // This container should be optimizable since aten::add has an
  // out variant the container contains Tensors.
  const std::string src = R"JIT(
        def forward(self, x):
            a = torch.relu(x)
            optimizable_list = [a]
            return optimizable_list
    )JIT";
  auto sm = makeStaticModuleFromScript(src);
  const auto& graph = sm.graph();

  for (const Node* n : graph.nodes()) {
    if (n->kind() == c10::prim::ListConstruct) {
      EXPECT_TRUE(sm.is_optimizable_container_type(n));
    } else {
      EXPECT_FALSE(sm.is_optimizable_container_type(n));
    }
  }
}

// Test operator() with rvalue inputs
TEST(StaticModule, RValueInputs) {
  const std::string src = R"JIT(
    def forward(self, x):
        y = torch.relu(x)
        return y.clone()
  )JIT";
  auto sm = makeStaticModuleFromScript(src);

  std::vector<IValue> input{at::randn({1})};

  auto expected = sm(input, {});
  auto actual = sm(std::move(input), {});

  EXPECT_TRUE(expected.isTensor());
  EXPECT_TRUE(actual.isTensor());
  EXPECT_TRUE(expected.toTensor().equal(actual.toTensor()));
}

TEST(StaticRuntime, InPlace) {
  EXPECT_TRUE(testHasInplaceOp(reshape_inplace_script));
  EXPECT_TRUE(testHasInplaceOp(reshape_inplace_script_1));
  EXPECT_TRUE(testHasInplaceOp(sigmoid_inplace_script));
  EXPECT_FALSE(testHasInplaceOp(sigmoid_out_script));
}

TEST(StaticRuntime, ModuleHasOp) {
  EXPECT_TRUE(testModuleHasOp(reshape_inplace_script, "aten::sigmoid_"));
  EXPECT_TRUE(testModuleHasOp(reshape_inplace_script_1, "aten::reshape"));
  EXPECT_TRUE(testModuleHasOp(sigmoid_inplace_script, "aten::clone"));
  EXPECT_FALSE(testModuleHasOp(reshape_inplace_script_1, "aten::add_"));
}

TEST(StaticRuntime, CanEnableStaticRuntime) {
  const auto while_script = R"JIT(
    def forward(self, a: Tensor, x: int):
        c = 0
        while c < x:
            a = a * a
            c += 2
        return a
  )JIT";

  const auto for_script = R"JIT(
    def forward(self, a: Tensor, x: int):
        for c in range(x):
            a = a * a
        return a
  )JIT";

  const auto if_script = R"JIT(
    def forward(self, a: Tensor, b: bool):
        if b:
            return a
        else:
            return a * a
  )JIT";

  const auto is_script = R"JIT(
    def forward(self, a: Tensor, b: Tensor):
        return a is b
  )JIT";

  const auto is_not_script = R"JIT(
    def forward(self, a: Tensor, b: Tensor):
        return a is not b
  )JIT";

  EXPECT_TRUE(testCanEnableStaticRuntime(reshape_inplace_script));
  EXPECT_FALSE(testCanEnableStaticRuntime(for_script));
  EXPECT_FALSE(testCanEnableStaticRuntime(while_script));
  EXPECT_FALSE(testCanEnableStaticRuntime(if_script));
  EXPECT_FALSE(testCanEnableStaticRuntime(is_script));
  EXPECT_FALSE(testCanEnableStaticRuntime(is_not_script));
}

TEST(StaticRuntime, NestedOutput) {
  // dict of tuple of list
  const auto nested_output_script_0 = R"JIT(
    def forward(self, a, b):
      c = (a + b).relu().nan_to_num().float()
      d = a.flatten().nan_to_num() * b.flatten().nan_to_num()
      e = d.float().relu()
      f = ([c], [d])
      g = ([e], [f])
      return ({"prediction":(f, g)})
  )JIT";

  // tuple of lists
  const auto nested_output_script_1 = R"JIT(
    def forward(self, a, b):
      c = (a + b).relu().nan_to_num().float()
      d = a.flatten().nan_to_num() * b.flatten().nan_to_num()
      e = d.float().relu()
      f = [c]
      g = [e]
      return (f, g)
  )JIT";

  // list of tuple of dict
  const auto nested_output_script_2 = R"JIT(
    def forward(self, a, b):
      c = (a + b).relu().nan_to_num().float()
      d = b * c
      e = a.flatten().nan_to_num() * b.flatten().nan_to_num()
      f = e.float().relu()
      g = ({"d": d}, {"b": b})
      h = ({"e": e}, {"f": f})
      return [g, h]
  )JIT";

  // lit of dict
  const auto nested_output_script_3 = R"JIT(
    def forward(self, a, b):
      c = (a + b).relu().nan_to_num().float()
      d = b * c
      e = a.flatten().nan_to_num() * b.flatten().nan_to_num()
      f = e.float().relu()
      g = {"d": d, "b": b}
      h = {"e": e, "f": f}
      return [g, h]
  )JIT";

  auto run_test = [&](std::vector<int64_t> shapes) {
    auto a = at::randn(shapes);
    auto b = at::randn(shapes);

    std::vector<IValue> args{a, b};
    testStaticRuntime(nested_output_script_0, args);
    testStaticRuntime(nested_output_script_1, args);
    testStaticRuntime(nested_output_script_2, args);
    testStaticRuntime(nested_output_script_3, args);

    if (shapes.size() > 0 && shapes[0] != 0) {
      shapes[0] *= 3;
      testStaticRuntime(
          nested_output_script_0, args, {at::randn(shapes), at::randn(shapes)});
      testStaticRuntime(
          nested_output_script_1, args, {at::randn(shapes), at::randn(shapes)});
    }
  };
  run_test({2, 3, 1, 2});
  run_test({2, 6});
}

// test memory reuse
TEST(StaticRuntime, LongModel) {
  torch::jit::Module mod = getLongScriptModel();
  auto a = torch::randn({2, 2});
  auto b = torch::randn({2, 2});
  auto c = torch::randn({2, 2});

  // run jit graph executor
  std::vector<at::IValue> input_ivalues({a, b, c});
  at::Tensor output_1 = mod.forward(input_ivalues).toTensor();

  // run static runtime
  std::vector<c10::IValue> input_tensors({a, b, c});
  torch::jit::StaticModule smod(mod);
  at::Tensor output_2 = smod(input_tensors, {}).toTensor();
  smod.runtime().check_for_memory_leak();
  EXPECT_TRUE(torch::allclose(output_1, output_2, 1e-6));
}

TEST(StaticRuntime, TrivialModel) {
  torch::jit::Module mod = getTrivialScriptModel();
  auto a = torch::randn({2, 2});
  auto b = torch::randn({2, 2});
  auto c = torch::randn({2, 2});

  // run jit graph executor
  std::vector<at::IValue> input_ivalues({a, b, c});
  at::Tensor output_1 = mod.forward(input_ivalues).toTensor();

  // run static runtime
  std::vector<c10::IValue> input_tensors({a, b, c});
  torch::jit::StaticModule smod(mod);
  at::Tensor output_2 = smod(input_tensors, {}).toTensor();
  smod.runtime().check_for_memory_leak();
  EXPECT_TRUE(torch::allclose(output_1, output_2, 1e-6));
}

TEST(StaticRuntime, DeepWide) {
  const int embedding_size = 32;
  const int num_features = 50;
  torch::jit::Module mod = getDeepAndWideSciptModel();
  torch::jit::StaticModule smod(mod);

  for (int batch_size : {1, 8, 32}) {
    for (int i = 0; i < 2; ++i) {
      auto ad_emb_packed = torch::randn({batch_size, 1, embedding_size});
      auto user_emb = torch::randn({batch_size, 1, embedding_size});
      auto wide = torch::randn({batch_size, num_features});

      // run jit graph executor
      std::vector<at::IValue> inputs({ad_emb_packed, user_emb, wide});
      auto output_1 = getTensor(mod.forward(inputs));

      // run static runtime
      std::vector<c10::IValue> input_tensors({ad_emb_packed, user_emb, wide});
      auto outputs = smod(input_tensors, {}).toTupleRef().elements();
      ASSERT_TRUE(outputs.size() > 0);
      at::Tensor output_2 = outputs[0].toTensor();
      smod.runtime().check_for_memory_leak();
      EXPECT_TRUE(torch::allclose(output_1, output_2, 1e-6));
    }
  }
}

TEST(StaticRuntime, KWargsAPI_1) {
  const int embedding_size = 32;
  const int num_features = 50;
  auto module = getDeepAndWideSciptModel();
  torch::jit::StaticModule smod(module);

  for (int batch_size : {1, 8, 32}) {
    for (int i = 0; i < 2; ++i) {
      auto ad_emb_packed = torch::randn({batch_size, 1, embedding_size});
      auto user_emb = torch::randn({batch_size, 1, embedding_size});
      auto wide = torch::randn({batch_size, num_features});
      {
        std::vector<at::IValue> inputs({ad_emb_packed, user_emb, wide});

        // run jit graph executor
        at::Tensor output_1 = getTensor(module.forward(inputs));

        // run static runtime
        c10::IValue output_ivalue = smod(inputs, {});
        smod.runtime().check_for_memory_leak();

        at::Tensor output_2 = getTensor(output_ivalue);
        EXPECT_TRUE(torch::allclose(output_1, output_2, 1e-6));

        // check for output aliasing
        EXPECT_EQ(output_ivalue.use_count(), 1);
        output_ivalue = IValue();

        EXPECT_EQ(output_2.getIntrusivePtr().use_count(), 1);
      }

      // check for input aliasing (deep & wide does not have ops
      // that create aliases of input tensors)
      EXPECT_EQ(ad_emb_packed.getIntrusivePtr().use_count(), 1);
      EXPECT_EQ(user_emb.getIntrusivePtr().use_count(), 1);
      EXPECT_EQ(wide.getIntrusivePtr().use_count(), 1);
    }
  }
}

TEST(StaticRuntime, KWargsAPI_2) {
  const int embedding_size = 32;
  const int num_features = 50;
  auto module = getDeepAndWideSciptModel();
  torch::jit::StaticModule smod(module);

  for (int batch_size : {1, 8, 32}) {
    for (int i = 0; i < 2; ++i) {
      auto ad_emb_packed = torch::randn({batch_size, 1, embedding_size});
      auto user_emb = torch::randn({batch_size, 1, embedding_size});
      auto wide = torch::randn({batch_size, num_features});
      {
        // run jit graph executor
        std::vector<at::IValue> args({ad_emb_packed, user_emb, wide});
        at::Tensor output_1 = getTensor(module.forward(args));

        std::unordered_map<std::string, c10::IValue> kwargs(
            {{"ad_emb_packed", ad_emb_packed},
             {"user_emb", user_emb},
             {"wide", wide}});

        // run static runtime
        c10::IValue output_ivalue = smod(std::vector<IValue>{}, kwargs);
        smod.runtime().check_for_memory_leak();

        at::Tensor output_2 = getTensor(output_ivalue);
        EXPECT_TRUE(torch::allclose(output_1, output_2, 1e-6));

        // check for output aliasing
        EXPECT_EQ(output_ivalue.use_count(), 1);
        output_ivalue = IValue();

        EXPECT_EQ(output_2.getIntrusivePtr().use_count(), 1);
      }

      EXPECT_EQ(ad_emb_packed.getIntrusivePtr().use_count(), 1);
      EXPECT_EQ(user_emb.getIntrusivePtr().use_count(), 1);
      EXPECT_EQ(wide.getIntrusivePtr().use_count(), 1);
    }
  }
}

TEST(StaticRuntime, CleanUpMemory) {
  const int embedding_size = 32;
  const int num_features = 50;
  torch::jit::Module mod = getDeepAndWideSciptModel();

  for (auto cleanup_activations : {true, false}) {
    for (auto enable_out_variant : {true, false}) {
      for (auto optimize_memory : {true, false}) {
        for (auto manage_output_tensors : {true, false}) {
          if (manage_output_tensors && !enable_out_variant) {
            // when manage_output_tensors is enabled, enable_out_variant
            // must be enabled too
            continue;
          }
          if (optimize_memory && !enable_out_variant) {
            // when optimize_memory is enabled, enable_out_variant must be
            // enabled too
            continue;
          }
          VLOG(1) << "cleanup_activations: " << cleanup_activations
                  << ", enable_out_variant: " << enable_out_variant
                  << ", optimize_memory: " << optimize_memory
                  << ", manage_output_tensors: " << manage_output_tensors;
          torch::jit::StaticModuleOptions opts{
              cleanup_activations,
              enable_out_variant,
              optimize_memory,
              manage_output_tensors};
          torch::jit::StaticModule smod(mod, false, opts);
          torch::jit::StaticRuntime runtime(smod);

          for (int batch_size : {1, 8, 32}) {
            for (int i = 0; i < 2; ++i) {
              auto ad_emb_packed =
                  torch::randn({batch_size, 1, embedding_size});
              auto user_emb = torch::randn({batch_size, 1, embedding_size});
              auto wide = torch::randn({batch_size, num_features});

              // run jit graph executor
              std::vector<at::IValue> inputs({ad_emb_packed, user_emb, wide});
              auto output_1 = getTensor(mod.forward(inputs));

              // run static runtime
              std::vector<c10::IValue> input_tensors(
                  {ad_emb_packed, user_emb, wide});
              auto outputs = runtime(input_tensors, {}).toTupleRef().elements();
              ASSERT_TRUE(outputs.size() > 0);
              auto output_2 = outputs[0].toTensor();
              runtime.check_for_memory_leak();
              EXPECT_TRUE(torch::allclose(output_1, output_2, 1e-6));
              if (manage_output_tensors) {
                runtime.deallocateOutputTensors();
                runtime.checkOutputTensorMemoryLeaks();
              }
            }
          }
        }
      }
    }
  }
}

TEST(StaticRuntime, ManageOutputTensors) {
  const std::string test_graph = R"IR(
    graph(%0 : Tensor):
      # With manage_output_tensor enabled, this tensor is managed.
      %1 : Tensor = aten::abs(%0)
      # The output container object is never managed.
      %2 : (Tensor) = prim::TupleConstruct(%1)
      return (%2)
  )IR";
  auto a = at::randn({2, 2});
  auto b = at::randn({3, 6});
  std::vector<at::IValue> args{a};
  std::vector<at::IValue> args2{b};
  testStaticRuntime(test_graph, args);
  testStaticRuntime(test_graph, args, args2);
}

TEST(
    StaticRuntime,
    ManageOutputTensorsReturnsOutputContainingManagedOutputTensor) {
  const std::string test_graph = R"IR(
    graph(%0 : Tensor):
      # With manage_output_tensor enabled, this tensor is managed.
      %1 : Tensor = aten::abs(%0)
      # The output container object is never managed.
      %2 : (Tensor) = prim::TupleConstruct(%1)
      return (%2)
  )IR";
  auto g = std::make_shared<torch::jit::Graph>();
  torch::jit::parseIR(test_graph, g.get());
  torch::jit::StaticModuleOptions opts{
      /*cleanup_activations=*/true,
      /*enable_out_variant=*/true,
      /*optimize_memory=*/true,
      /*manage_output_tensors=*/true};
  auto a = at::randn({2, 2});
  std::vector<at::IValue> args{a};
  torch::jit::StaticModule smod(g, opts);
  torch::jit::StaticRuntime runtime(smod);
  // Profile run.
  {
    IValue tuple = runtime(args, {});
    ASSERT_TRUE(tuple.isTuple());
    ASSERT_EQ(tuple.toTupleRef().elements().size(), 1);
    // Do not manage intput value.
    EXPECT_FALSE(runtime.isManagedOutputTensor(args[0]));
    // Do not manage direct output value.
    EXPECT_FALSE(runtime.isManagedOutputTensor(tuple));
    IValue element = tuple.toTupleRef().elements()[0];
    // Tensor to be managed, but not yet from the profile run.
    EXPECT_FALSE(runtime.isManagedOutputTensor(element));
    tuple = IValue();
    runtime.deallocateOutputTensors();
    runtime.checkOutputTensorMemoryLeaks();
  }
  // Second run that manages output tensors.
  {
    IValue tuple = runtime(args, {});
    ASSERT_TRUE(tuple.isTuple());
    ASSERT_EQ(tuple.toTupleRef().elements().size(), 1);
    // Do not manage intput value.
    EXPECT_FALSE(runtime.isManagedOutputTensor(args[0]));
    // Do not manage direct output value.
    EXPECT_FALSE(runtime.isManagedOutputTensor(tuple));
    IValue element = tuple.toTupleRef().elements()[0];
    // Tensor to be managed, but not yet from the profile run.
    EXPECT_TRUE(runtime.isManagedOutputTensor(element));
    tuple = IValue();
    runtime.deallocateOutputTensors();
    runtime.checkOutputTensorMemoryLeaks();
  }
}

TEST(StaticRuntime, ManageOutputTensorsWithDeallocateOutputTensors) {
  const int embedding_size = 32;
  const int num_features = 50;
  torch::jit::Module mod = getDeepAndWideSciptModel();

  torch::jit::StaticModuleOptions opts{
      /*cleanup_activations=*/true,
      /*enable_out_variant=*/true,
      /*optimize_memory=*/true,
      /*manage_output_tensors=*/true};
  torch::jit::StaticModule smod(mod, false, opts);
  torch::jit::StaticRuntime runtime(smod);
  // Reenter the runtime with the input with the same shape/different shapes.
  for (int batch_size : {8, 8, 24, 8}) {
    auto ad_emb_packed = torch::randn({batch_size, 1, embedding_size});
    auto user_emb = torch::randn({batch_size, 1, embedding_size});
    auto wide = torch::randn({batch_size, num_features});
    std::vector<c10::IValue> input_tensors({ad_emb_packed, user_emb, wide});
    runtime(input_tensors, {});
    runtime.check_for_memory_leak();
    runtime.deallocateOutputTensors();
    runtime.checkOutputTensorMemoryLeaks();
  }
}

TEST(StaticRuntime, ManageOutputTensorsWithoutDeallocateOutputTensors) {
  const int embedding_size = 32;
  const int num_features = 50;
  torch::jit::Module mod = getDeepAndWideSciptModel();

  torch::jit::StaticModuleOptions opts{
      /*cleanup_activations=*/true,
      /*enable_out_variant=*/true,
      /*optimize_memory=*/true,
      /*manage_output_tensors=*/true};
  torch::jit::StaticModule smod(mod, false, opts);
  torch::jit::StaticRuntime runtime(smod);
  int batch_size = 8;
  auto ad_emb_packed = torch::randn({batch_size, 1, embedding_size});
  auto user_emb = torch::randn({batch_size, 1, embedding_size});
  auto wide = torch::randn({batch_size, num_features});
  std::vector<c10::IValue> input_tensors({ad_emb_packed, user_emb, wide});
  // Profile run.
  runtime(input_tensors, {});
  runtime.deallocateOutputTensors();
  // Run again to allocate output Tensors without deallocating them.
  runtime(input_tensors, {});
  // Memory leak checking fails.
  EXPECT_THROW(runtime.checkOutputTensorMemoryLeaks(), std::exception);
  // Calling the runtime without deallocation fails too.
  EXPECT_THROW(runtime(input_tensors, {}), std::exception);
  // After deallocation, everything works fine.
  runtime.deallocateOutputTensors();
  runtime.checkOutputTensorMemoryLeaks();
  runtime(input_tensors, {});
}

TEST(StaticRuntime, FusionPass) {
  const int embedding_size = 32;
  const int num_features = 50;
  for (int batch_size : {1, 8, 32}) {
    for (int i = 0; i < 2; ++i) {
      torch::jit::Module module = getDeepAndWideSciptModel();
      auto ad_emb_packed = torch::randn({batch_size, 1, embedding_size});
      auto user_emb = torch::randn({batch_size, 1, embedding_size});
      auto wide = torch::randn({batch_size, num_features});

      // run jit graph executor
      std::vector<at::IValue> inputs({ad_emb_packed, user_emb, wide});
      auto output_1 = getTensor(module.forward(inputs));

      Method method = module.get_method("forward");
      auto graph = method.graph();
      fuseStaticSubgraphs(graph, 2);
      bool hit = false;
      for (const auto& n : module.get_method("forward").graph()->nodes()) {
        if (n->kind() == torch::jit::prim::StaticSubgraph) {
          hit = true;
        }
      }
      EXPECT_TRUE(hit);
      auto output_2 = getTensor(module.forward(inputs));
      EXPECT_TRUE(torch::allclose(output_1, output_2, 1e-6));
    }
  }
}

static ProcessedNodeInputs createProcessedNodeInputs(
    c10::ArrayRef<uint16_t> inputs) {
  ProcessedNodeInputs result(inputs.size());
  for (const auto idx : c10::irange(inputs.size())) {
    result[idx] = inputs[idx];
  }
  return result;
}

TEST(
    ProcessedNode,
    VerifyNoMemoryOverlapWithImmutableInputsWithImmutableArguments) {
  const auto sigmoid_script = R"JIT(
    def forward(self, inp: Tensor):
        b = torch.sigmoid(inp).clone()
        return (b)
  )JIT";
  script::Module module("module");
  // Not using out= variant.
  module.define(sigmoid_script);
  torch::jit::StaticModule smodule(module);
  Node* sigmoid_node = getNodeWithKind(smodule, "aten::sigmoid");
  IValue values[] = {torch::randn({2, 3}), torch::randn({3, 1})};
<<<<<<< HEAD
  ProcessedNode pnode(sigmoid_node, createProcessedNodeInputs({0}), 1, true);
=======
  ProcessedNode pnode(sigmoid_node, makeInputsArray({0}), 1, 1, true, false);
>>>>>>> 9f264878
  pnode.set_values(values);
  EXPECT_TRUE(pnode.verify_no_memory_overlap());

  pnode.Output(0) = values[0];
  EXPECT_FALSE(pnode.verify_no_memory_overlap());
}

TEST(
    ProcessedNode,
    VerifyNoMemoryOverlapWithImmutableInputsWithMutableArguments) {
  script::Module module("module");
  // Using out= variant.
  module.define(sigmoid_inplace_script);
  torch::jit::StaticModule smodule(module);
  Node* sigmoid_node = getNodeWithKind(smodule, "aten::sigmoid");
  IValue values[] = {torch::randn({2, 3}), torch::randn({3, 1})};
<<<<<<< HEAD
  ProcessedNode pnode(sigmoid_node, createProcessedNodeInputs({0}), 1, true);
=======
  ProcessedNode pnode(sigmoid_node, makeInputsArray({0}), 1, 1, true, false);
>>>>>>> 9f264878
  pnode.set_values(values);

  ASSERT_EQ(&pnode.Output(0), &values[1]);
  EXPECT_TRUE(pnode.verify_no_memory_overlap());

  pnode.Output(0) = values[0];
  EXPECT_TRUE(pnode.verify_no_memory_overlap());
}

TEST(ProcessedNode, VerifyNoMemoryOverlapWithOverlappingOutputs) {
  auto g = std::make_shared<torch::jit::Graph>();
  torch::jit::parseIR(
      R"IR(
    graph(%0):
      %1 : Tensor, %2 : Tensor = prim::ListUnpack(%0)
      return (%1, %2))IR",
      g.get());
  torch::jit::StaticModule smodule(g);
  Node* list_unpack_node = getNodeWithKind(smodule, "prim::ListUnpack");
  {
    IValue values[] = {at::randn({2, 3}), at::empty({1, 3}), at::empty({4, 5})};
    ProcessedNode list_unpack_pnode(
        list_unpack_node,
        createProcessedNodeInputs({0}),
        1,
        /*enable_out_variant=*/true,
        /* check_memory_overlap */ false);
    list_unpack_pnode.set_values(values);
    ASSERT_EQ(list_unpack_pnode.outputs().size(), 2);
    EXPECT_TRUE(list_unpack_pnode.verify_no_memory_overlap());
  }
  {
    IValue values[] = {at::randn({2, 3}), at::empty({1, 3}), at::empty({4, 5})};
    ProcessedNode list_unpack_pnode(
        list_unpack_node,
        createProcessedNodeInputs({0}),
        1,
        /*enable_out_variant=*/true,
        /* check_memory_overlap */ false);
    list_unpack_pnode.set_values(values);
    auto b = at::randn({2, 3});
    list_unpack_pnode.Output(0) = b;
    list_unpack_pnode.Output(1) = b;
    EXPECT_FALSE(list_unpack_pnode.verify_no_memory_overlap());
  }
}

namespace test {
at::Tensor bad_add(const at::Tensor& self, int64_t b) {
  if (b == 0) {
    return self;
  }
  return at::native::add(self, b);
}

at::Tensor good_add(const at::Tensor& self, int64_t b) {
  if (b == 0) {
    return self;
  }
  return at::native::add(self, b);
}
} // namespace test

// test::bad_add has the schema with incorrect alias annotation.
// test::good_add has the correct alias annotation.
TORCH_LIBRARY_FRAGMENT(test, m) {
  m.def("bad_add(Tensor self, int b=0) -> Tensor");
  m.def("good_add(Tensor(a) self, int b=0) -> Tensor(a)");
}
TORCH_LIBRARY_IMPL(test, CPU, m) {
  m.impl("bad_add", ::test::bad_add);
  m.impl("good_add", ::test::good_add);
}

TEST(StaticRuntime, BadSchemaAliasInfo) {
  const std::string src = R"IR(
      graph(%x: Tensor, %s: int):
          %c0 : int = prim::Constant[value=0]()
          %c1 : int = prim::Constant[value=1]()
          %a = aten::add(%x, %x, %c1)
          %b1 = test::bad_add(%a, %s) # b1 aliases a
          %t : (Tensor) = prim::TupleConstruct(%b1)
          return (%t)
  )IR";

  const auto x1 = at::randn({2, 2});
  // big enough to trigger resize of the internal buffer
  const auto x2 = at::randn({3, 6});
  testStaticRuntime(src, {x1, 0}, {x2, 10});
  // This test doesn't pass yet. This is the corner case mentioned in Step 2 of
  // [Check and correct bad schema alias info at runtime]
  // testStaticRuntime(src, {x1, 10}, {x2, 0});
}

// This test repeats the last test, but with the correct schema alias
// annotations
TEST(StaticRuntime, GoodSchemaAliasInfo) {
  // comment out the prim::TupleConstruct repro the failure of
  // DCHECK(!isManagedOutputTensor(*outputs_[0]));
  const std::string src = R"IR(
      graph(%x: Tensor, %s: int):
          %c0 : int = prim::Constant[value=0]()
          %c1 : int = prim::Constant[value=1]()
          %a = aten::add(%x, %x, %c1)
          %b1 = test::good_add(%a, %s) # b1 aliases a
          # return (%b1)
          %t : (Tensor) = prim::TupleConstruct(%b1)
          return (%t)
  )IR";

  const auto x1 = at::randn({2, 2});
  // big enough to trigger resize of the internal buffer
  const auto x2 = at::randn({3, 6});
  testStaticRuntime(src, {x1, 0}, {x2, 10});
  testStaticRuntime(src, {x1, 10}, {x2, 0});
}<|MERGE_RESOLUTION|>--- conflicted
+++ resolved
@@ -728,11 +728,8 @@
   torch::jit::StaticModule smodule(module);
   Node* sigmoid_node = getNodeWithKind(smodule, "aten::sigmoid");
   IValue values[] = {torch::randn({2, 3}), torch::randn({3, 1})};
-<<<<<<< HEAD
-  ProcessedNode pnode(sigmoid_node, createProcessedNodeInputs({0}), 1, true);
-=======
-  ProcessedNode pnode(sigmoid_node, makeInputsArray({0}), 1, 1, true, false);
->>>>>>> 9f264878
+  ProcessedNode pnode(
+      sigmoid_node, createProcessedNodeInputs({0}), 1, true, false);
   pnode.set_values(values);
   EXPECT_TRUE(pnode.verify_no_memory_overlap());
 
@@ -749,11 +746,8 @@
   torch::jit::StaticModule smodule(module);
   Node* sigmoid_node = getNodeWithKind(smodule, "aten::sigmoid");
   IValue values[] = {torch::randn({2, 3}), torch::randn({3, 1})};
-<<<<<<< HEAD
-  ProcessedNode pnode(sigmoid_node, createProcessedNodeInputs({0}), 1, true);
-=======
-  ProcessedNode pnode(sigmoid_node, makeInputsArray({0}), 1, 1, true, false);
->>>>>>> 9f264878
+  ProcessedNode pnode(
+      sigmoid_node, createProcessedNodeInputs({0}), 1, true, false);
   pnode.set_values(values);
 
   ASSERT_EQ(&pnode.Output(0), &values[1]);
