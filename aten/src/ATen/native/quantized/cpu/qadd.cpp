#include <ATen/ATen.h>
#include <torch/library.h>
#include <ATen/cpu/vec/vec.h>
#include <ATen/native/TensorIterator.h>
#include <ATen/native/cpu/Loops.h>
#include <ATen/quantized/Quantizer.h>
#include <ATen/native/quantized/cpu/quantized_ops.h>
#include <ATen/native/quantized/cpu/init_qnnpack.h>
#include <ATen/native/quantized/cpu/qnnpack_utils.h>
#include <caffe2/utils/threadpool/pthreadpool-cpp.h>

#include <algorithm>

namespace at {
namespace native {

DEFINE_DISPATCH(qadd_relu_stub);
DEFINE_DISPATCH(qadd_stub);
DEFINE_DISPATCH(qadd_scalar_relu_stub);
DEFINE_DISPATCH(qadd_scalar_stub);

namespace {

inline void check_inputs(const Tensor& qa, const Tensor& qb) {
  TORCH_CHECK(
      qa.qscheme() == kPerTensorAffine,
      "Only per tensor quantization is suported in Add.");
  TORCH_CHECK(
      qa.qscheme() == qb.qscheme(),
      "Both inputs to Add must have the same quantization shceme.");
<<<<<<< HEAD
  // TORCH_CHECK(qa.numel() == qb.numel(), "Add operands must be the same size!");
=======
>>>>>>> 20c02c6f
  TORCH_CHECK(
      qa.scalar_type() == qb.scalar_type(),
      "Add operands should have same data type.");
}

// Note: out is assumed to be the same size as self and other.
// Note: Addition is only supported when self, other, out are of the same dtype.
template <bool ReLUFused = false>
Tensor _add_out(Tensor& out, const Tensor& self, const Tensor& other) {
  if (ReLUFused) {
    qadd_relu_stub(self.device().type(), out, self, other);
  } else {
    qadd_stub(self.device().type(), out, self, other);
  }
  return out;
}

template <bool ReLUFused = false>
Tensor _add_scalar_out(Tensor& out, const Tensor& self, const Scalar& other) {
  TORCH_CHECK(
      self.qscheme() == kPerTensorAffine,
      "Only per tensor affine is supported for now!!");
  // To implement tensor-scalar addition in quantized space, we simply
  // adjust the quantization parameters based on the following rules:
  //
  // Let s = scale, z = zero point, c = other.toFloat(), c_q = round(c/s)
  // q_min = lowest representable value of scalar type
  // q_max = highest representable value of scalar type
  //
  // Let s' = the calculated scale or the output
  // z' = the calculated zero-point for the output
  //
  // If q_min > z - c_q
  //   s' = [(q_max - (z - c_q)]/[q_max - q_min] * s
  //   z' = q_min
  //   Xq' = at::requantize_from_int(Xq - z + c_q, s/s', z')
  // If q_max < z - c_q
  //   s' = [z - c_q -q_min]/[q_max - q_min] * s
  //   z' = q_max
  //   Xq' = at::requantize_from_int(Xq - z + c_q, s/s', z')
  // Else
  //   s' = s
  //   z' = z - c_q

  AT_DISPATCH_QINT_TYPES(self.scalar_type(), "qadd_scalar", [&]() {
    double s = self.q_scale();
    int64_t z = self.q_zero_point();
    double c = other.toDouble();
    // NOLINTNEXTLINE(bugprone-signed-char-misuse)
    int64_t q_min = std::numeric_limits<underlying_t>::min();
    int64_t q_max = std::numeric_limits<underlying_t>::max();

    int64_t c_q = std::nearbyint(c / s);

    double s_prime;
    int64_t z_prime;

    if (q_min > z - c_q) {
      s_prime = (((double)q_max - (z - c_q))) / ((double)q_max - q_min) * s;
      z_prime = q_min;
      set_quantizer_(out, make_per_tensor_affine_quantizer(
          s_prime, z_prime, self.scalar_type()));
      if (ReLUFused) {
        qadd_scalar_relu_stub(self.device().type(), out, self, c_q);
      } else {
        qadd_scalar_stub(self.device().type(), out, self, c_q);
      }
    } else if (q_max < z - c_q) {
      s_prime = ((double)(z - c_q) - q_min) / ((double)q_max - q_min) * s;
      z_prime = q_max;
      set_quantizer_(out, make_per_tensor_affine_quantizer(
          s_prime, z_prime, self.scalar_type()));
      if (ReLUFused) {
        qadd_scalar_relu_stub(self.device().type(), out, self, c_q);
      } else {
        qadd_scalar_stub(self.device().type(), out, self, c_q);
      }
    } else {
      s_prime = s;
      z_prime = z - c_q;
      out.copy_(self);
      set_quantizer_(out, make_per_tensor_affine_quantizer(
          s_prime, z_prime, self.scalar_type()));
      if (ReLUFused) {
        at::native::relu_quantized_cpu_(out);
      }
    }
  });
  return out;
}


#ifdef USE_PYTORCH_QNNPACK
template <bool ReLUFused = false>
Tensor qnnpack_add(Tensor qa, Tensor qb, double scale, int64_t zero_point) {
  TORCH_CHECK(qa.ndimension() > 0, "qnnpack_add(): Got empty input tensor.");
  Tensor qa_contig = qa.contiguous(qa.suggest_memory_format());
  // Reason for use qa's memory format for qb is that for the underlying
  // kernel can flatten all the dims and iterate over both the tensors.
  // In most cases, both qa and qb are in same memory format.
  // When they are not there is a copy overhead to make it contiguous
  // in qa's memory format.
  Tensor qb_contig = qb.contiguous(qa.suggest_memory_format());

  const auto a_zero_point = qa_contig.q_zero_point();
  const auto b_zero_point = qb_contig.q_zero_point();
  const auto a_scale = qa_contig.q_scale();
  const auto b_scale = qb_contig.q_scale();

  Tensor qy = at::native::empty_affine_quantized(
      qa_contig.sizes(),
      kQUInt8,
      c10::nullopt /* layout */,
      kCPU,
      c10::nullopt /* pin_memory */,
      scale,
      zero_point,
      qa.suggest_memory_format());

  if (qa_contig.size(0) == 0) {
    return qy;
  }

  initQNNPACK();

  pytorch_qnnp_operator_t qnnpack_operator{nullptr};

  size_t num_elems = qa_contig.numel() / qa_contig.size(0);
  auto output_min = ReLUFused
      // NOLINTNEXTLINE(cppcoreguidelines-narrowing-conversions,bugprone-narrowing-conversions)
      ? activationLimits(scale, zero_point, Activation::RELU)
            .first
      : std::numeric_limits<uint8_t>::min();
  auto output_max = ReLUFused
      // NOLINTNEXTLINE(cppcoreguidelines-narrowing-conversions,bugprone-narrowing-conversions)
      ? activationLimits(scale, zero_point, Activation::RELU)
            .second
      : std::numeric_limits<uint8_t>::max();
  const pytorch_qnnp_status createStatus = pytorch_qnnp_create_add_nc_q8(
      num_elems /* input size */,
      a_zero_point /* a zero_point */,
      a_scale /* a scale */,
      b_zero_point /* b zero_point */,
      b_scale /* b scale */,
      static_cast<uint8_t>(zero_point) /* sum zero_point */,
      // NOLINTNEXTLINE(cppcoreguidelines-narrowing-conversions,bugprone-narrowing-conversions)
      scale /* sum scale */,
      output_min /* output min */,
      output_max /* output max */,
      0 /* flags */,
      &qnnpack_operator);

  TORCH_INTERNAL_ASSERT(
      createStatus == pytorch_qnnp_status_success,
      "failed to create QNNPACK Add operator");

  std::unique_ptr<pytorch_qnnp_operator, QnnpackOperatorDeleter>
      qnnpack_uniq_ptr(qnnpack_operator);

  const pytorch_qnnp_status setupStatus = pytorch_qnnp_setup_add_nc_q8(
      qnnpack_operator /* add op */,
      qa_contig.size(0) /* batch size */,
      (uint8_t*)qa_contig.data_ptr<c10::quint8>() /* a data */,
      num_elems /* A stride */,
      (uint8_t*)qb_contig.data_ptr<c10::quint8>() /* b data */,
      num_elems /* B stride */,
      (uint8_t*)qy.data_ptr<c10::quint8>() /* output data */,
      num_elems /* sum stride */);
  TORCH_INTERNAL_ASSERT(
      setupStatus == pytorch_qnnp_status_success,
      "failed to setup QNNPACK Add operator");

  pthreadpool_t threadpool = caffe2::pthreadpool_();
  const pytorch_qnnp_status runStatus =
      pytorch_qnnp_run_operator(qnnpack_operator, threadpool);

  TORCH_INTERNAL_ASSERT(
      runStatus == pytorch_qnnp_status_success,
      "failed to run QNNPACK Add operator");

  return qy;
}
#endif

template <bool ReLUFused = false>
Tensor qadd(Tensor qa, Tensor qb, double scale, int64_t zero_point) {
  check_inputs(qa, qb);
#ifdef USE_PYTORCH_QNNPACK
  if (at::globalContext().qEngine() == at::QEngine::QNNPACK &&
      qa.scalar_type() == kQUInt8 && qb.scalar_type() == kQUInt8) {
    return qnnpack_add<ReLUFused>(qa, qb, scale, zero_point);
  }
#endif
  auto qc = at::_empty_affine_quantized(
      qa.sizes(),
      at::device(kCPU)
         .dtype(qa.scalar_type())
         .memory_format(qa.suggest_memory_format()),
      scale,
      zero_point,
      c10::nullopt);
  return _add_out<ReLUFused>(qc, qa, qb);
}

template <bool ReLUFused = false>
Tensor qadd_out(Tensor qa, Tensor qb, Tensor out) {
  check_inputs(qa, qb);
  check_inputs(qa, out);
  return _add_out<ReLUFused>(out, qa, qb);
}


template <bool ReLUFused = false>
Tensor qadd_scalar(Tensor qa, const Scalar& b) {
  TORCH_CHECK(qa.qscheme() == kPerTensorAffine ||
              qa.qscheme() == kPerTensorSymmetric,
              "Only per tensor quantization is supported in Add.");
  auto qc = at::empty_like(qa, qa.suggest_memory_format());
  return _add_scalar_out<ReLUFused>(qc, qa, b);
}

template <bool ReLUFused = false>
Tensor qadd_scalar2(Scalar b, Tensor qa) {
  TORCH_CHECK(qa.qscheme() == kPerTensorAffine ||
              qa.qscheme() == kPerTensorSymmetric,
              "Only per tensor quantization is supported in Add.");
  auto qc = at::empty_like(qa, qa.suggest_memory_format());
  return _add_scalar_out<ReLUFused>(qc, qa, b);
}

template <bool ReLUFused = false>
Tensor qadd_scalar_out(Tensor qa, const Scalar& b, Tensor out) {
  check_inputs(qa, out);
  return _add_scalar_out<ReLUFused>(out, qa, b);
}

// `torch.jit.trace` will trace Scalar as Tensor
// This can be removed after broadcast is supported and
// all variations of `quantized::add` is merged into `quantized::add`
template <bool ReLUFused = false>
Tensor qadd_scalar_tensor(Tensor qa, Tensor b) {
  return qadd_scalar(qa, b.item());
}

// `torch.jit.trace` will trace Scalar as Tensor
// This can be removed after broadcast is supported and
// all variations of `quantized::add` is merged into `quantized::add`
template <bool ReLUFused = false>
Tensor qadd_scalar_tensor_out(Tensor qa, Tensor b, Tensor out) {
  return qadd_scalar_out(qa, b.item(), out);
}

TORCH_LIBRARY_IMPL(quantized, QuantizedCPU, m) {
  m.impl(TORCH_SELECTIVE_NAME("quantized::add"),                 TORCH_FN(qadd</*ReLUFused=*/false>));
  m.impl(TORCH_SELECTIVE_NAME("quantized::add.out"),             TORCH_FN(qadd_out</*ReLUFused=*/false>));
  m.impl(TORCH_SELECTIVE_NAME("quantized::add.Scalar"),          TORCH_FN(qadd_scalar</*ReLUFused=*/false>));
  m.impl(TORCH_SELECTIVE_NAME("quantized::add.Scalar2"),          TORCH_FN(qadd_scalar2</*ReLUFused=*/false>));
  m.impl(TORCH_SELECTIVE_NAME("quantized::add.Scalar_out"),      TORCH_FN(qadd_scalar_out</*ReLUFused=*/false>));
  m.impl(TORCH_SELECTIVE_NAME("quantized::add_relu"),            TORCH_FN(qadd</*ReLUFused=*/true>));
  m.impl(TORCH_SELECTIVE_NAME("quantized::add_relu.out"),        TORCH_FN(qadd_out</*ReLUFused=*/true>));
  m.impl(TORCH_SELECTIVE_NAME("quantized::add_relu.Scalar"),     TORCH_FN(qadd_scalar</*ReLUFused=*/true>));
  m.impl(TORCH_SELECTIVE_NAME("quantized::add_relu.Scalar2"),     TORCH_FN(qadd_scalar2</*ReLUFused=*/true>));
  m.impl(TORCH_SELECTIVE_NAME("quantized::add_relu.Scalar_out"), TORCH_FN(qadd_scalar_out</*ReLUFused=*/true>));
  // deprecated functions, kept for backward compatibility
  m.impl(TORCH_SELECTIVE_NAME("quantized::add_out"),             TORCH_FN(qadd_out</*ReLUFused=*/false>));
  m.impl(TORCH_SELECTIVE_NAME("quantized::add_relu_out"),        TORCH_FN(qadd_out</*ReLUFused=*/true>));
  m.impl(TORCH_SELECTIVE_NAME("quantized::add_scalar"),          TORCH_FN(qadd_scalar</*ReLUFused=*/false>));
  m.impl(TORCH_SELECTIVE_NAME("quantized::add_scalar_relu"),     TORCH_FN(qadd_scalar</*ReLUFused=*/true>));
  m.impl(TORCH_SELECTIVE_NAME("quantized::add_scalar_out"),      TORCH_FN(qadd_scalar_out</*ReLUFused=*/false>));
  m.impl(TORCH_SELECTIVE_NAME("quantized::add_scalar_relu_out"), TORCH_FN(qadd_scalar_out</*ReLUFused=*/true>));
  m.impl(TORCH_SELECTIVE_NAME("quantized::add_scalar.Tensor"),   TORCH_FN(qadd_scalar_tensor</*ReLUFused=*/false>));
  m.impl(TORCH_SELECTIVE_NAME("quantized::add_scalar_relu.Tensor"), TORCH_FN(qadd_scalar_tensor</*ReLUFused=*/true>));
  m.impl(TORCH_SELECTIVE_NAME("quantized::add_scalar_out.Tensor"), TORCH_FN(qadd_scalar_tensor_out</*ReLUFused=*/false>));
  m.impl(TORCH_SELECTIVE_NAME("quantized::add_scalar_relu_out.Tensor"), TORCH_FN(qadd_scalar_tensor_out</*ReLUFused=*/true>));
}

TORCH_LIBRARY_IMPL(_quantized, QuantizedCPU, m) {
  m.impl(TORCH_SELECTIVE_NAME("_quantized::add"), TORCH_FN(qadd</*ReLUFused=*/false>));
}

}  // namespace
}}  // namespace at::native<|MERGE_RESOLUTION|>--- conflicted
+++ resolved
@@ -28,10 +28,6 @@
   TORCH_CHECK(
       qa.qscheme() == qb.qscheme(),
       "Both inputs to Add must have the same quantization shceme.");
-<<<<<<< HEAD
-  // TORCH_CHECK(qa.numel() == qb.numel(), "Add operands must be the same size!");
-=======
->>>>>>> 20c02c6f
   TORCH_CHECK(
       qa.scalar_type() == qb.scalar_type(),
       "Add operands should have same data type.");
