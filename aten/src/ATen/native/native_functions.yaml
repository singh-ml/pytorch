--- conflicted
+++ resolved
@@ -3128,13 +3128,8 @@
 - func: mv(Tensor self, Tensor vec) -> Tensor
   variants: function, method
   dispatch:
-<<<<<<< HEAD
-    CPU, CUDA, SparseCsrCPU, SparseCsrCUDA: mv
+    CompositeExplicitAutograd: mv
     SparseCPU, SparseCUDA: mv_sparse
-=======
-    CompositeExplicitAutograd: mv
-    SparseCPU, SparseCUDA, SparseCsrCPU: mv_sparse
->>>>>>> 7695b206
 
 - func: mv.out(Tensor self, Tensor vec, *, Tensor(a!) out) -> Tensor(a!)
   dispatch:
