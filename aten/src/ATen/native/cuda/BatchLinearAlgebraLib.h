--- conflicted
+++ resolved
@@ -35,13 +35,8 @@
 namespace native {
 
 void geqrf_batched_cublas(const Tensor& input, const Tensor& tau);
-<<<<<<< HEAD
-void triangular_solve_cublas(const Tensor& A, const Tensor& B, bool upper, bool transpose, bool conjugate_transpose, bool unitriangular);
-void triangular_solve_batched_cublas(const Tensor& A, const Tensor& B, bool upper, bool transpose, bool conjugate_transpose, bool unitriangular);
-=======
-void triangular_solve_cublas(Tensor& A, Tensor& B, bool left, bool upper, TransposeType transpose, bool unitriangular);
-void triangular_solve_batched_cublas(Tensor& A, Tensor& B, bool left, bool upper, TransposeType transpose, bool unitriangular);
->>>>>>> cc4db352
+void triangular_solve_cublas(const Tensor& A, const Tensor& B, bool left, bool upper, TransposeType transpose, bool unitriangular);
+void triangular_solve_batched_cublas(const Tensor& A, const Tensor& B, bool left, bool upper, TransposeType transpose, bool unitriangular);
 void gels_batched_cublas(const Tensor& a, Tensor& b, Tensor& infos);
 void lu_solve_batched_cublas(const Tensor& b, const Tensor& lu, const Tensor& pivots, TransposeType transpose);
 
