--- conflicted
+++ resolved
@@ -455,7 +455,6 @@
 }
 
 /*
-<<<<<<< HEAD
   Computes C = alpha * A + beta * B
 
   Args:
@@ -606,7 +605,9 @@
             C_col_indices_ptr,
             work_data.get());
       });
-=======
+}
+
+/*
   Solves a system of linear equations whose coefficients are represented in a sparse triangular matrix A:
   op(A) X = B.
 
@@ -771,7 +772,6 @@
     X.copy_(*X_);
   }
 #endif // !AT_USE_CUSPARSE_GENERIC_SPSV()
->>>>>>> f29c52b7
 }
 
 } // namespace cuda
