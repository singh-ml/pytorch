#pragma once

#include <ATen/SparseCsrTensorUtils.h>
#include <ATen/Tensor.h>
#include <ATen/core/Scalar.h>

namespace at {
namespace native {
namespace sparse {
namespace impl {
namespace cuda {

void addmm_out_sparse_csr(
    const at::sparse_csr::SparseCsrTensor& mat1,
    const Tensor& mat2,
    const Scalar& beta,
    const Scalar& alpha,
    const Tensor& result);

void addmv_out_sparse_csr(
    const at::sparse_csr::SparseCsrTensor& mat,
    const Tensor& vec,
    const Scalar& beta,
    const Scalar& alpha,
    const Tensor& result);

<<<<<<< HEAD
void add_out_sparse_csr(
    const at::sparse_csr::SparseCsrTensor& mat1,
    const at::sparse_csr::SparseCsrTensor& mat2,
    const Scalar& alpha,
    const Scalar& beta,
    const at::sparse_csr::SparseCsrTensor& result);
=======
void triangular_solve_out_sparse_csr(
    const at::sparse_csr::SparseCsrTensor& A,
    const Tensor& B,
    const Tensor& X,
    bool upper,
    bool transpose,
    bool unitriangular);
>>>>>>> f29c52b7

} // namespace cuda
} // namespace impl
} // namespace sparse
} // namespace native
} // namespace at<|MERGE_RESOLUTION|>--- conflicted
+++ resolved
@@ -24,14 +24,13 @@
     const Scalar& alpha,
     const Tensor& result);
 
-<<<<<<< HEAD
 void add_out_sparse_csr(
     const at::sparse_csr::SparseCsrTensor& mat1,
     const at::sparse_csr::SparseCsrTensor& mat2,
     const Scalar& alpha,
     const Scalar& beta,
     const at::sparse_csr::SparseCsrTensor& result);
-=======
+
 void triangular_solve_out_sparse_csr(
     const at::sparse_csr::SparseCsrTensor& A,
     const Tensor& B,
@@ -39,7 +38,6 @@
     bool upper,
     bool transpose,
     bool unitriangular);
->>>>>>> f29c52b7
 
 } // namespace cuda
 } // namespace impl
