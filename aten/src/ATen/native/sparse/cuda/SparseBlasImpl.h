#pragma once

#include <ATen/SparseCsrTensorUtils.h>
#include <ATen/Tensor.h>
#include <ATen/core/Scalar.h>

namespace at {
namespace native {
namespace sparse {
namespace impl {
namespace cuda {

void addmm_out_sparse_csr(
    const at::sparse_csr::SparseCsrTensor& mat1,
    const Tensor& mat2,
    const Scalar& beta,
    const Scalar& alpha,
    const Tensor& result);

void addmv_out_sparse_csr(
    const at::sparse_csr::SparseCsrTensor& mat,
    const Tensor& vec,
    const Scalar& beta,
    const Scalar& alpha,
    const Tensor& result);

<<<<<<< HEAD
void add_out_sparse_csr(
    const at::sparse_csr::SparseCsrTensor& mat1,
    const at::sparse_csr::SparseCsrTensor& mat2,
    const Scalar& alpha,
    const Scalar& beta,
    const at::sparse_csr::SparseCsrTensor& result);

void triangular_solve_out_sparse_csr(
    const at::sparse_csr::SparseCsrTensor& A,
    const Tensor& B,
    const Tensor& X,
    bool upper,
    bool transpose,
    bool unitriangular);

=======
>>>>>>> 955e7d52
} // namespace cuda
} // namespace impl
} // namespace sparse
} // namespace native
} // namespace at<|MERGE_RESOLUTION|>--- conflicted
+++ resolved
@@ -24,14 +24,6 @@
     const Scalar& alpha,
     const Tensor& result);
 
-<<<<<<< HEAD
-void add_out_sparse_csr(
-    const at::sparse_csr::SparseCsrTensor& mat1,
-    const at::sparse_csr::SparseCsrTensor& mat2,
-    const Scalar& alpha,
-    const Scalar& beta,
-    const at::sparse_csr::SparseCsrTensor& result);
-
 void triangular_solve_out_sparse_csr(
     const at::sparse_csr::SparseCsrTensor& A,
     const Tensor& B,
@@ -40,8 +32,6 @@
     bool transpose,
     bool unitriangular);
 
-=======
->>>>>>> 955e7d52
 } // namespace cuda
 } // namespace impl
 } // namespace sparse
