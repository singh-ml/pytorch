--- conflicted
+++ resolved
@@ -113,17 +113,14 @@
   // Once WorkNCCL is gone (as part of the Future and Work merge) this should be
   // fixed.
  protected:
-<<<<<<< HEAD
   // The device that was current when markCompleted was called, which we'll
   // restore when invoking callbacks.
   c10::DeviceIndex currentDevice_;
 
-=======
   // The events that correspond to the completion of the async I/O kernels. They
   // are recorded on the appropriate streams when the future is marked completed
   // and can then be queried/waited/blocked on. There is one event for each
   // distinct device on which the value's tensors reside.
->>>>>>> d2f3f0b7
   std::shared_ptr<std::vector<at::cuda::CUDAEvent>> cudaEvents_;
 
   // A cached version of the data ptrs extracted from the value when the future
