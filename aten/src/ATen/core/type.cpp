--- conflicted
+++ resolved
@@ -781,21 +781,21 @@
 // an Optional. This populates `types` with all the types found during
 // flattening. At the end of `flattenUnion`, `types` may have
 // duplicates, but it will not have nested Optionals/Unions
-void flattenUnion(TypePtr& type, std::vector<TypePtr>& types) {
+void flattenUnion(TypePtr& type, std::vector<TypePtr>* to_fill) {
   if (auto union_type = type->cast<UnionType>()) {
     for (auto inner : union_type->containedTypes()) {
-      flattenUnion(inner, types);
+      flattenUnion(inner, to_fill);
     }
   } else if (auto opt_type = type->cast<OptionalType>()) {
     auto inner = opt_type->getElementType();
-    flattenUnion(inner, types);
-    types.emplace_back(NoneType::get());
+    flattenUnion(inner, to_fill);
+    to_fill->emplace_back(NoneType::get());
   } else if (type->kind() == NumberType::Kind) {
-    types.emplace_back(IntType::get());
-    types.emplace_back(FloatType::get());
-    types.emplace_back(ComplexType::get());
+    to_fill->emplace_back(IntType::get());
+    to_fill->emplace_back(FloatType::get());
+    to_fill->emplace_back(ComplexType::get());
   } else {
-    types.emplace_back(type);
+    to_fill->emplace_back(type);
   }
 }
 
@@ -808,7 +808,10 @@
 // this isn't an issue--most types SHOULD be unified even if the parent
 // type wasn't in the original vector. However, later additions to the
 // type system might necessitate reworking `get_supertype`
-void filterDuplicateSubtypes(std::vector<TypePtr>& types) {
+void filterDuplicateSubtypes(std::vector<TypePtr>* types) {
+  if (types->empty()) {
+    return;
+  }
   auto get_supertype = [](const TypePtr t1, const TypePtr t2) -> c10::optional<TypePtr> {
     // We don't want nested Optionals. Also, prematurely unifying to
     // `Optional` could prevent us from coalescing other types
@@ -827,14 +830,14 @@
   // decrement `end`, swap `types[j]` with the unified type, and
   // break. Otherwise, we keep `end` where it is to signify that the
   // new end of the vector hasn't shifted
-  size_t end_idx = types.size()-1;
-  for (size_t i = types.size()-1; i > 0; --i) {
+  size_t end_idx = types->size()-1;
+  for (size_t i = types->size()-1; i > 0; --i) {
     for (size_t j = std::min(i-1, end_idx); ; --j) {
       c10::optional<TypePtr> unified;
-      unified = get_supertype(types[i], types[j]);
+      unified = get_supertype((*types)[i], (*types)[j]);
       if (unified) {
-        types[j] = *unified;
-        types[i] = types[end_idx];
+        (*types)[j] = *unified;
+        (*types)[i] = (*types)[end_idx];
         --end_idx;
         break;
       }
@@ -846,15 +849,15 @@
     }
   }
   // Cut off the vector's tail so that `end` is the real last element
-  types.erase(types.begin() + end_idx + 1, types.end());
-}
-
-void standardizeUnion(std::vector<TypePtr>& types) {
+  types->erase(types->begin() + end_idx + 1, types->end());
+}
+
+void sortUnion(std::vector<TypePtr>* types) {
   // We want the elements to be sorted so we can easily compare two
   // UnionType objects for equality in the future. Note that this order
   // is guaranteed to be stable since we've already coalesced any
   // possible types
-  std::sort(types.begin(), types.end(),
+  std::sort(types->begin(), types->end(),
           [](const TypePtr a, const TypePtr b) -> bool {
             if (a->kind() != b->kind()) {
               return a->kind() < b->kind();
@@ -863,17 +866,27 @@
           });
 }
 
+void standardizeVectorForUnion(std::vector<TypePtr>& reference, std::vector<TypePtr>* to_fill) {
+  for (auto type : reference) {
+    flattenUnion(type, to_fill);
+  }
+  filterDuplicateSubtypes(to_fill);
+  sortUnion(to_fill);
+}
+
+void standardizeVectorForUnion(std::vector<TypePtr>* to_flatten) {
+  TORCH_INTERNAL_ASSERT(to_flatten, "`standardizeVectorForUnion was ",
+                        "passed a `nullptr`");
+  std::vector<TypePtr> to_fill;
+  standardizeVectorForUnion(*to_flatten, &to_fill);
+  *to_flatten = to_fill;
+}
+
 UnionType::UnionType(std::vector<TypePtr> types, TypeKind kind) : Type(kind) {
   TORCH_INTERNAL_ASSERT(types.size() >= 2, "Cannot create a Union of "
                         "one or fewer types");
 
-  for (auto type : types) {
-    flattenUnion(type, types_);
-  }
-
-  filterDuplicateSubtypes(types_);
-
-  standardizeUnion(types_);
+  standardizeVectorForUnion(types, &types_);
 
   // Gate the assert in a regular conditional so that we don't create
   // this long error message unnecessarily
@@ -947,11 +960,7 @@
     auto optional_lhs = this->toOptional();
     return optional_lhs && *optional_rhs == *((optional_lhs.value())->expect<OptionalType>());
   } else if (rhs.kind() == NumberType::Kind) {
-<<<<<<< HEAD
-    return can_hold_numbertype();
-=======
     return this->types_.size() == 3 && canHoldType(NumberType::get());
->>>>>>> 2a2b510e
   } else {
     return false;
   }
@@ -1054,11 +1063,7 @@
   if (!canHoldType(NoneType::get())) {
       return c10::nullopt;
   }
-  std::vector<TypePtr> optional_types;
-  for (auto type : types_) {
-    flattenUnion(type, optional_types);
-  }
-  filterDuplicateSubtypes(optional_types);
+  std::vector<TypePtr> optional_types = this->containedTypes().vec();
 
   auto get_type_iterator = [&](TypePtr lhs) -> c10::optional<decltype (optional_types.begin())> {
     for (auto rhs = optional_types.begin(); rhs < optional_types.end(); ++rhs) {
