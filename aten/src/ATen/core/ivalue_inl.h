--- conflicted
+++ resolved
@@ -285,6 +285,24 @@
 
   explicit TupleElements(std::vector<IValue> elements)
   : inlineSize_(0), elementsVector_(std::move(elements)) {}
+
+  explicit TupleElements(c10::ArrayRef<IValue> elements)
+  : inlineSize_(elements.size() <= 3? elements.size() : 0) {
+    switch (inlineSize_) {
+      case 3:
+        new (&elementsInline_[2]) IValue(elements[2]);
+        C10_FALLTHROUGH;
+      case 2:
+        new (&elementsInline_[1]) IValue(elements[1]);
+        C10_FALLTHROUGH;
+      case 1:
+        new (&elementsInline_[0]) IValue(elements[0]);
+        break;
+      case 0:
+        new (&elementsVector_) std::vector<IValue>(elements.begin(), elements.end());
+        break;
+    }
+  }
 
   explicit TupleElements(IValue&& e1)
   : inlineSize_(1) {
@@ -567,28 +585,25 @@
   static c10::intrusive_ptr<Tuple> createNamed(
       std::vector<IValue> elements_,
       std::shared_ptr<TupleType> type_) {
-    return c10::make_intrusive<Tuple>(std::move(elements_), type_);
+    return c10::make_intrusive<Tuple>(std::move(elements_), std::move(type_));
   }
 
   static c10::intrusive_ptr<Tuple> createNamed(
       TupleElements elements_,
       std::shared_ptr<TupleType> type_) {
-    return c10::make_intrusive<Tuple>(std::move(elements_), type_);
-  }
-
-<<<<<<< HEAD
-=======
+    return c10::make_intrusive<Tuple>(std::move(elements_), std::move(type_));
+  }
+
   static c10::intrusive_ptr<Tuple> createNamed(
       std::initializer_list<IValue> elements_,
       std::shared_ptr<TupleType> type_) {
-    return createNamed(std::vector<IValue>(elements_), std::move(type_));
-  }
-
->>>>>>> e4a9ee8d
+    return createNamed(TupleElements(c10::ArrayRef<IValue>(elements_)), std::move(type_));
+  }
+
   // MSVC apparently can't disambiguate the other two overloads of
   // create when passed an initializer_list without this.
   static c10::intrusive_ptr<Tuple> create(std::initializer_list<IValue> elements_) {
-    return create(std::vector<IValue>(elements_));
+    return create(c10::ArrayRef<IValue>(elements_));
   }
 
   static c10::intrusive_ptr<Tuple> create(std::vector<IValue> elements_) {
@@ -599,22 +614,10 @@
     return c10::make_intrusive<Tuple>(std::move(elements_));
   }
 
-<<<<<<< HEAD
   static c10::intrusive_ptr<Tuple> create(c10::ArrayRef<IValue> elements_) {
-    switch (elements_.size()) {
-      case 1:
-        return create(elements_[0]);
-      case 2:
-        return create(elements_[0], elements_[1]);
-      case 3:
-        return create(elements_[0], elements_[1], elements_[2]);
-      default:
-        return create(elements_.vec());
-    }
-  }
-
-=======
->>>>>>> e4a9ee8d
+    return create(TupleElements(elements_));
+  }
+
   static c10::intrusive_ptr<Tuple> create(IValue e1) {
     return c10::make_intrusive<Tuple>(std::move(e1));
   }
@@ -633,13 +636,9 @@
         {IValue(std::forward<Args>(elements_))...});
   }
 
-<<<<<<< HEAD
-  Tuple(const Tuple& rhs) = delete;
-=======
   // Again, it would be nice to make this noncopyable, but there's a
   // lot of extant code that copies Tuples.
   // Tuple(const Tuple& rhs) = delete;
->>>>>>> e4a9ee8d
 
   const TupleElements& elements() const& {
     return elements_;
