# -*- coding: utf-8 -*-
# Owner(s): ["module: tests"]

import torch
import torch.utils.data
import numpy as np

import contextlib
import gc
import io
import inspect
import itertools
import math
import random
import re
import copy
import os
import tempfile
import unittest
import warnings
import types
import pickle
import textwrap
import subprocess
import weakref
import sys
from torch.utils.dlpack import from_dlpack, to_dlpack
from torch._six import inf, nan, string_classes
from itertools import product, combinations, permutations
from functools import partial
from torch import multiprocessing as mp
from torch.testing import make_tensor
from torch.testing._internal.common_utils import (
    TestCase, TEST_WITH_ROCM, run_tests,
    IS_WINDOWS, IS_FILESYSTEM_UTF8_ENCODING, NO_MULTIPROCESSING_SPAWN,
    do_test_dtypes, IS_SANDCASTLE, IS_FBCODE, IS_REMOTE_GPU, load_tests, slowTest,
    skipCUDAMemoryLeakCheckIf, BytesIOContext, noarchTest,
    skipIfRocm, skipIfNoSciPy, TemporaryFileName, TemporaryDirectoryName,
    wrapDeterministicFlagAPITest, DeterministicGuard, CudaSyncGuard,
    skipIfNotRegistered, bytes_to_scalar)
from multiprocessing.reduction import ForkingPickler
from torch.testing._internal.common_device_type import (
    expectedFailureMeta,
    expectedFailureXLA,
    instantiate_device_type_tests,
    skipCUDAVersionIn,
    onlyCUDA, onlyCPU,
    dtypes, dtypesIfCUDA, dtypesIfCPU, deviceCountAtLeast,
    skipMeta,
    PYTORCH_CUDA_MEMCHECK, largeTensorTest, onlyNativeDeviceTypes,
    expectedAlertNondeterministic, get_all_device_types, skipXLA)
from typing import Dict, List, Tuple
import torch.backends.quantized
import torch.testing._internal.data
from torch.testing._internal.common_cuda import tf32_on_and_off, tf32_is_not_fp32
from torch.testing._internal.common_dtype import (
    get_all_fp_dtypes, get_all_int_dtypes, get_all_math_dtypes, get_all_dtypes, get_all_complex_dtypes
)

# Protects against includes accidentally setting the default dtype
assert torch.get_default_dtype() is torch.float32

# load_tests from torch.testing._internal.common_utils is used to automatically filter tests for
# sharding on sandcastle. This line silences flake warnings
load_tests = load_tests

AMPERE_OR_ROCM = TEST_WITH_ROCM or tf32_is_not_fp32()

# Wrap base test class into a class to hide it from testing
# See https://stackoverflow.com/a/25695512
class AbstractTestCases:
    # This is intentionally prefixed by an underscore. Otherwise pytest will try to
    # run its methods as test cases.
    class _TestTorchMixin(TestCase):
        def _make_tensors(self, shape, val_range=(-100, 100), use_floating=True, use_integral=True,
                          use_complex=False) -> Dict[str, List[torch.Tensor]]:
            float_types = [torch.double,
                           torch.float]
            int_types = [torch.int64,
                         torch.int32,
                         torch.int16]

            complex_types = [torch.complex64,
                             torch.complex128]

            def make_contiguous(shape, dtype) -> torch.Tensor:
                if dtype in float_types:
                    val = torch.randn(shape, dtype=dtype)
                    val = val * ((val_range[1] - val_range[0]) / (math.pi * 2.0))
                    val = val + ((val_range[1] - val_range[0]) / 2.0)
                    val = torch.clamp(val, min=val_range[0], max=val_range[1])
                    return val
                result = torch.zeros(shape, dtype=dtype)
                result.apply_(lambda x: random.randint(val_range[0], val_range[1]))
                return result

            def make_non_contiguous(shape, dtype) -> torch.Tensor:
                contig = make_contiguous(shape, dtype)
                non_contig = torch.empty(shape + (2, 2), dtype=dtype)[..., 0]
                non_contig = non_contig.select(-1, -1)
                non_contig.copy_(contig)
                self.assertFalse(non_contig.is_contiguous())
                return non_contig

            def make_contiguous_slice(size, dtype) -> torch.Tensor:
                contig = make_contiguous((1, size), dtype)
                non_contig = contig[:1, 1:size - 1]
                self.assertTrue(non_contig.is_contiguous())
                return contig

            types = []
            if use_floating:
                types += float_types
            if use_integral:
                types += int_types
            if use_complex:
                types += complex_types
            tensors: Dict[str, List[torch.Tensor]] = {"cont": [], "noncont": [], "slice": []}
            for dtype in types:
                tensors["cont"].append(make_contiguous(shape, dtype))
                tensors["noncont"].append(make_non_contiguous(shape, dtype))
                tensors["slice"].append(make_contiguous_slice(sum(list(shape)), dtype))

            return tensors

        def test_dir(self):
            dir(torch)

        def test_wildcard_import(self):
            exec('from torch import *')

        @wrapDeterministicFlagAPITest
        def test_deterministic_flag(self):
            for deterministic, warn_only in product([True, False], [True, False]):
                torch.use_deterministic_algorithms(deterministic, warn_only=warn_only)
                self.assertEqual(deterministic, torch.are_deterministic_algorithms_enabled())
                self.assertEqual(warn_only, torch.is_deterministic_algorithms_warn_only_enabled())

            with self.assertRaisesRegex(
                    TypeError,
                    r"_set_deterministic_algorithms\(\): argument 'mode' \(position 1\) must be bool, not int"):
                torch.use_deterministic_algorithms(1)

            with self.assertRaisesRegex(
                    TypeError,
                    r"_set_deterministic_algorithms\(\): argument 'warn_only' must be bool, not int"):
                torch.use_deterministic_algorithms(False, warn_only=1)

        def test_type_conversion_via_dtype_name(self):
            x = torch.tensor([1])
            self.assertEqual(x.byte().dtype, torch.uint8)
            self.assertEqual(x.bool().dtype, torch.bool)
            self.assertEqual(x.char().dtype, torch.int8)
            self.assertEqual(x.double().dtype, torch.float64)
            self.assertEqual(x.float().dtype, torch.float32)
            self.assertEqual(x.half().dtype, torch.float16)
            self.assertEqual(x.int().dtype, torch.int32)
            self.assertEqual(x.bfloat16().dtype, torch.bfloat16)
            cfloat = x.cfloat()
            self.assertEqual(cfloat.dtype, torch.complex64)
            self.assertEqual(cfloat.real, x.float())
            self.assertEqual(cfloat.imag, torch.zeros_like(cfloat.imag))
            cdouble = x.cdouble()
            self.assertEqual(cdouble.dtype, torch.complex128)
            self.assertEqual(cdouble.real, x.double())
            self.assertEqual(cdouble.imag, torch.zeros_like(cdouble.imag))

        def test_doc_template(self) -> None:
            from torch._torch_docs import __file__ as doc_file
            from torch._torch_docs import multi_dim_common, single_dim_common, factory_common_args, factory_like_common_args

            with open(doc_file, "r", encoding="utf-8") as f:
                doc_strs = f.read()

            for doc_str in re.findall(r'add_docstr\((.*?),.*?("""|\'\'\')(.*?)("""|\'\'\')\)', doc_strs, re.MULTILINE | re.DOTALL):
                for common_args in [multi_dim_common, single_dim_common, factory_common_args, factory_like_common_args]:
                    for k, v in common_args.items():
                        self.assertNotIn(v, doc_str[2], 'The argument description "{}" in {} can be '
                                                        'replaced by {{{}}}'.format(v, doc_str[0], k))

        def test_doc(self):
            checked_types = (types.MethodType, types.FunctionType,
                             types.BuiltinFunctionType, types.BuiltinMethodType)

            def test_namespace(ns, *skips):
                if isinstance(ns, object):
                    ns_name = ns.__class__.__name__
                else:
                    ns_name = ns.__name__
                skip_regexes = []
                for r in skips:
                    if isinstance(r, string_classes):
                        skip_regexes.append(re.compile('^{}$'.format(re.escape(r))))
                    else:
                        skip_regexes.append(r)

                for name in dir(ns):
                    if name.startswith('_'):
                        continue
                    if name in ['real', 'imag']:
                        y = torch.randn(1, dtype=torch.cfloat)
                        var = getattr(y, name)
                    elif name in ["H", "mT", "mH"]:
                        y = torch.randn(1, 1)
                        var = getattr(y, name)
                    else:
                        var = getattr(ns, name)
                    if not isinstance(var, checked_types):
                        continue
                    doc = var.__doc__
                    has_doc = doc is not None and len(doc.strip()) > 0
                    full_name = ns_name + '.' + name
                    if any(r.match(name) for r in skip_regexes):
                        self.assertFalse(has_doc,
                                         'New docs have been added for {}, please remove '
                                         'it from the skipped list in TestTorch.test_doc'.format(full_name))
                    else:
                        self.assertTrue(has_doc, '{} is missing documentation'.format(full_name))

            # FIXME: All of the following should be marked as expected failures
            # so that it is easier to tell when missing has been added.
            # FIXME: fix all the skipped ones below!
            test_namespace(torch.randn(1),
                           'as_strided_',
                           re.compile('^clamp_(min|max)_?$'),
                           'is_distributed',
                           'is_nonzero',
                           'is_same_size',
                           'log_softmax',
                           'map2_',
                           'new',
                           'reinforce',
                           'relu',
                           'relu_',
                           'prelu',
                           'resize',
                           'resize_as',
                           'softmax',
                           'split_with_sizes',
                           'unsafe_split_with_sizes',
                           '_autocast_to_fp16',
                           '_autocast_to_fp32',
                           )
            test_namespace(torch.nn)
            test_namespace(torch.nn.functional, 'assert_int_or_pair')
            # TODO: add torch.* tests when we have proper namespacing on ATen functions
            # test_namespace(torch)

        def test_ort_error(self):
            with self.assertRaisesRegex(RuntimeError,
                                        "Could not run 'aten::empty.memory_format' with arguments from the 'ORT' backend"):
                torch.zeros(1, device=torch.device('ort'))

        def test_has_storage(self):
            self.assertIsNotNone(torch.tensor([]).storage())
            self.assertIsNotNone(torch.empty(0).storage())
            self.assertIsNotNone(torch.tensor([]).clone().storage())
            self.assertIsNotNone(torch.tensor([0, 0, 0]).nonzero().storage())
            self.assertIsNotNone(torch.tensor([]).new().storage())

        def test_where_invalid_device(self):
            if torch.cuda.is_available():
                for devices in [('cpu', 'cuda', 'cuda'), ('cuda', 'cpu', 'cpu'),
                                ('cuda', 'cpu', 'cuda'), ('cpu', 'cuda', 'cpu')]:
                    condition = torch.rand(16, device=devices[0])
                    x = torch.rand(16, device=devices[1])
                    y = torch.rand(16, device=devices[2])
                    with self.assertRaisesRegex(RuntimeError,
                                                "Expected condition, x and y to be on the same device"):
                        torch.where(condition, x, y)

        def test_where_bool_tensor(self):
            for d in get_all_device_types():
                a = torch.tensor([True, False], device=d)
                res = torch.where(a > 0)
                self.assertEqual(1, len(res))

        def test_where_tensor(self):
            def rand_tensor(size, dtype, device):
                if dtype.is_floating_point or dtype.is_complex:
                    return torch.rand(size=size, dtype=dtype, device=device)
                elif dtype == torch.uint8:
                    return torch.randint(1, 5, size=size, dtype=dtype, device=device)
                elif dtype == torch.bool:
                    return torch.randint(0, 1, size=size, dtype=dtype, device=device).bool()
                else:
                    return torch.randint(-5, 5, size=size, dtype=dtype, device=device)

            def get_tensor(size, dtype, device, contiguous):
                if not contiguous and len(size) < 2:
                    raise RuntimeError("Unable to generate non contiguous tensor with size < 2")
                t = rand_tensor(size, dtype, device)
                if contiguous:
                    return t
                else:
                    return t.transpose(0, 1)

            height = 5
            width = 5
            for device in get_all_device_types():
                for dt1 in get_all_dtypes():
                    for dt2 in get_all_dtypes():
                        for contiguous in [True, False]:
                            x1 = get_tensor((height, width), dt1, device, contiguous)
                            x2 = get_tensor((height, width), dt2, device, contiguous)
                            if dt1 != dt2:
                                self.assertRaisesRegex(RuntimeError, "expected scalar type", lambda: torch.where(x1 == 1, x1, x2))
                            else:
                                if x1.is_floating_point():
                                    condition = (x1 < 0.5)
                                elif x1.is_complex():
                                    condition = (x1.abs() < 0.5)
                                else:
                                    condition = (x1 == 1)
                                expected = condition.to(x1.dtype) * x1 + (~condition).to(x2.dtype) * x2
                                result = torch.where(condition, x1, x2)
                                self.assertEqual(expected, result)

        def test_dtypes(self):
            all_dtypes = get_all_dtypes()
            do_test_dtypes(self, all_dtypes, torch.strided, torch.device('cpu'))
            if torch.cuda.is_available():
                all_dtypes.remove(torch.bfloat16)  # Remove once _th_zero_ is enabled on cuda for bfloat16
                do_test_dtypes(self, all_dtypes, torch.strided, torch.device('cuda:0'))

        def test_copy_dtypes(self):
            all_dtypes = get_all_dtypes()
            for dtype in all_dtypes:
                copied_dtype = copy.deepcopy(dtype)
                self.assertIs(dtype, copied_dtype)

        def test_copy_transpose(self):
            x = torch.arange(100 * 100, dtype=torch.float).reshape(100, 100).t()
            y = torch.empty(100, 100, dtype=torch.float)
            y.copy_(x)
            self.assertEqual(y[:, 0], range(100))
            self.assertEqual(y[:, 40], range(4000, 4100))

            y = torch.empty(100, 100, dtype=torch.double)
            y.copy_(x)
            self.assertEqual(y[:, 0], range(100))
            self.assertEqual(y[:, 40], range(4000, 4100))

            # Validates regression reported in https://github.com/pytorch/pytorch/issues/45269
            x = torch.arange(100 * 100).reshape(100, 100).to(dtype=torch.cfloat).t()
            y = torch.empty(100, 100, dtype=torch.cfloat)
            y.copy_(x)
            self.assertEqual(y[:, 0], range(100))
            self.assertEqual(y[:, 40], range(4000, 4100))

        # Verifies the bugfix for https://github.com/pytorch/pytorch/issues/64358
        def test_copy_transpose_2d_broadcast(self):
            # The shape (60, 60) is chosen because of
            # `MIN_SZ = 60 * 60` in `copy_transpose_valid` from aten/src/ATen/native/Copy.cpp
            A = torch.randn(60, 60)
            A.copy_(torch.tensor([[1.]]))
            self.assertEqual(A, torch.ones(60, 60))

        def test_device(self):
            cpu = torch.device('cpu')
            self.assertEqual('cpu', str(cpu))
            self.assertEqual('cpu', cpu.type)
            self.assertEqual(None, cpu.index)

            cpu0 = torch.device('cpu:0')
            self.assertEqual('cpu:0', str(cpu0))
            self.assertEqual('cpu', cpu0.type)
            self.assertEqual(0, cpu0.index)

            cpu0 = torch.device('cpu', 0)
            self.assertEqual('cpu:0', str(cpu0))
            self.assertEqual('cpu', cpu0.type)
            self.assertEqual(0, cpu0.index)

            cuda = torch.device('cuda')
            self.assertEqual('cuda', str(cuda))
            self.assertEqual('cuda', cuda.type)
            self.assertEqual(None, cuda.index)

            cuda1 = torch.device('cuda:1')
            self.assertEqual('cuda:1', str(cuda1))
            self.assertEqual('cuda', cuda1.type)
            self.assertEqual(1, cuda1.index)

            cuda1 = torch.device('cuda', 1)
            self.assertEqual('cuda:1', str(cuda1))
            self.assertEqual('cuda', cuda1.type)
            self.assertEqual(1, cuda1.index)

            cuda90 = torch.device('cuda', 90)
            self.assertEqual('cuda:90', str(cuda90))
            self.assertEqual('cuda', cuda90.type)
            self.assertEqual(90, cuda90.index)

            self.assertRaises(RuntimeError, lambda: torch.device('cpu:-1'))
            self.assertRaises(RuntimeError, lambda: torch.device('cuda:-1'))
            self.assertRaises(RuntimeError, lambda: torch.device('cuda:2 '))
            self.assertRaises(RuntimeError, lambda: torch.device('cuda: 2'))
            self.assertRaises(RuntimeError, lambda: torch.device('cuda:2 2'))
            self.assertRaises(RuntimeError, lambda: torch.device('cuda:2.'))
            self.assertRaises(RuntimeError, lambda: torch.device('cuda:2?'))
            self.assertRaises(RuntimeError, lambda: torch.device('cuda:?2'))
            self.assertRaises(RuntimeError, lambda: torch.device('cuda:'))
            self.assertRaises(RuntimeError, lambda: torch.device('cuda:2.232'))
            self.assertRaises(RuntimeError, lambda: torch.device('cuda:2 cuda:3'))
            self.assertRaises(RuntimeError, lambda: torch.device('cuda:2+cuda:3'))
            self.assertRaises(RuntimeError, lambda: torch.device('cuda:2cuda:3'))
            self.assertRaises(RuntimeError, lambda: torch.device(-1))

            self.assertRaises(RuntimeError, lambda: torch.device('other'))
            self.assertRaises(RuntimeError, lambda: torch.device('other:0'))

            device_set = {'cpu', 'cpu:0', 'cuda', 'cuda:0', 'cuda:1', 'cuda:10', 'cuda:100'}
            device_hash_set = set()
            for device in list(device_set):
                device_hash_set.add(hash(torch.device(device)))
            self.assertEqual(len(device_set), len(device_hash_set))

            def get_expected_device_repr(device):
                if device.index is not None:
                    return "device(type='{type}', index={index})".format(
                        type=device.type, index=device.index)

                return "device(type='{type}')".format(type=device.type)

            for device in device_set:
                dev = torch.device(device)
                self.assertEqual(repr(dev), get_expected_device_repr(dev))

        def test_to(self):
            def test_copy_behavior(t, non_blocking=False):
                self.assertIs(t, t.to(t, non_blocking=non_blocking))
                self.assertIs(t, t.to(t.dtype, non_blocking=non_blocking))
                self.assertIs(t, t.to(torch.empty_like(t), non_blocking=non_blocking))
                self.assertIsNot(t, t.to(t, non_blocking=non_blocking, copy=True))
                self.assertIsNot(t, t.to(t.dtype, non_blocking=non_blocking, copy=True))
                self.assertIsNot(t, t.to(torch.empty_like(t), non_blocking=non_blocking, copy=True))

                devices = [t.device]
                if t.device.type == 'cuda':
                    if t.device.index == -1:
                        devices.append('cuda:{}'.format(torch.cuda.current_device()))
                    elif t.device.index == torch.cuda.current_device():
                        devices.append('cuda')
                for device in devices:
                    self.assertIs(t, t.to(device, non_blocking=non_blocking))
                    self.assertIs(t, t.to(device, t.dtype, non_blocking=non_blocking))
                    self.assertIsNot(t, t.to(device, non_blocking=non_blocking, copy=True))
                    self.assertIsNot(t, t.to(device, t.dtype, non_blocking=non_blocking, copy=True))

            a = torch.tensor(5)
            test_copy_behavior(a)
            self.assertEqual(a.device, a.to('cpu').device)
            self.assertEqual(a.device, a.to('cpu', dtype=torch.float32).device)
            self.assertIs(torch.float32, a.to('cpu', dtype=torch.float32).dtype)
            self.assertEqual(a.device, a.to(torch.float32).device)
            self.assertIs(torch.float32, a.to(dtype=torch.float32).dtype)
            self.assertEqual(a.data_ptr(), a.to('cpu').data_ptr())
            self.assertEqual(a.data_ptr(), a.to(dtype=a.dtype, device=a.device, copy=False).data_ptr())
            self.assertEqual(a.data_ptr(), a.to('cpu', copy=False).data_ptr())
            self.assertNotEqual(a.data_ptr(), a.to('cpu', copy=True).data_ptr())

            if torch.cuda.is_available():
                for non_blocking in [True, False]:
                    for cuda in ['cuda', 'cuda:0' if torch.cuda.device_count() == 1 else 'cuda:1']:
                        b = torch.tensor(5., device=cuda)
                        test_copy_behavior(b, non_blocking)
                        self.assertEqual(b.device, b.to(cuda, non_blocking=non_blocking).device)
                        self.assertEqual(a.device, b.to('cpu', non_blocking=non_blocking).device)
                        self.assertEqual(b.device, a.to(cuda, non_blocking=non_blocking).device)
                        self.assertIs(torch.int32, b.to('cpu', dtype=torch.int32, non_blocking=non_blocking).dtype)
                        self.assertEqual(a.device, b.to('cpu', dtype=torch.int32, non_blocking=non_blocking).device)
                        self.assertIs(torch.int32, b.to(dtype=torch.int32).dtype)
                        self.assertEqual(b.device, b.to(dtype=torch.int32).device)

        def test_to_with_tensor(self):
            a = torch.tensor(5)
            self.assertEqual(a.device, a.to(a).device)

            if torch.cuda.is_available():
                for non_blocking in [True, False]:
                    for cuda in ['cuda', 'cuda:0' if torch.cuda.device_count() == 1 else 'cuda:1']:
                        b = torch.tensor(5., device=cuda)
                        self.assertEqual(b.device, b.to(b, non_blocking=non_blocking).device)
                        self.assertEqual(a.device, b.to(a, non_blocking=non_blocking).device)
                        self.assertEqual(b.device, a.to(b, non_blocking=non_blocking).device)

        def test_as_subclass(self):
            class SubTensor(torch.Tensor):
                member_var = object()

            t0 = torch.tensor(0)
            t1 = torch.tensor([1, 2])
            t2 = torch.tensor([[3, 4], [5, 6]])

            s0 = t0.as_subclass(SubTensor)
            s1 = t1.as_subclass(SubTensor)
            s2 = t2.as_subclass(SubTensor)

            # Check that the correct type is returned.
            self.assertTrue(type(s0) is SubTensor)
            self.assertTrue(type(s1) is SubTensor)
            self.assertTrue(type(s2) is SubTensor)

            # Check that the data is equal.
            self.assertEqual(t0, s0)
            self.assertEqual(t1, s1)
            self.assertEqual(t2, s2)

            t0[()] = 1
            t1[1] = 3
            t2[1, 1] = 7

            # Check that the data is equal even after modification.
            self.assertEqual(t0, s0)
            self.assertEqual(t1, s1)
            self.assertEqual(t2, s2)

            # Check that member variables are passed through.
            self.assertTrue(s0.member_var is SubTensor.member_var)
            self.assertTrue(s1.member_var is SubTensor.member_var)
            self.assertTrue(s2.member_var is SubTensor.member_var)

            # Test that autograd is propagated.
            t = torch.tensor(5, dtype=torch.float32, requires_grad=True)

            # Run a calculation on the tensor.
            exp_t = torch.exp(t)

            # Cast exp_t to a subclass.
            exp_s = exp_t.as_subclass(SubTensor)

            # Make sure that t.grad was initially None
            self.assertTrue(t.grad is None)

            # Run the autograd calculation.
            exp_s.backward()

            # Make sure autograd was propagated to the original tensor
            # declared with requires_grad.
            self.assertTrue(t.grad is not None)

            # Make sure invalid subclasses raise nice errors
            class BadSubTensor():
                member_var = object()

            err_msg = "Creating a Tensor subclass from a class that does not inherit from Tensor"
            with self.assertRaisesRegex(RuntimeError, err_msg):
                s0 = t0.as_subclass(BadSubTensor)


        def test_type(self):
            x = torch.randn(3, 3).double()
            self.assertEqual(x.type('torch.FloatTensor').dtype, torch.float32)
            self.assertEqual(x.type(torch.FloatTensor).dtype, torch.float32)
            self.assertEqual(x.int().type(torch.Tensor).dtype, torch.get_default_dtype())
            self.assertEqual(x.type(torch.int32).dtype, torch.int32)

        def test_qengine(self):
            qengines = torch.backends.quantized.supported_engines
            original_qe = torch.backends.quantized.engine
            for qe in qengines:
                torch.backends.quantized.engine = qe
                assert torch.backends.quantized.engine == qe, 'qengine not set successfully'
            torch.backends.quantized.engine = original_qe

        def _spawn_method(self, method, arg):
            try:
                mp.set_start_method('spawn')
            except RuntimeError:
                pass
            with mp.Pool(1) as pool:
                out: list = pool.map(method, [arg])
                self.assertTrue(out[0])

        @staticmethod
        def _test_multinomial_invalid_probs(probs):
            try:
                # n_sample = 1 is a special case, test n_sample=2 which is more general
                torch.multinomial(probs.to('cpu'), 2)
                return False  # Should not be reached
            except RuntimeError as e:
                return 'probability tensor contains either `inf`, `nan` or element < 0' in str(e)

        @slowTest
        @unittest.skipIf(NO_MULTIPROCESSING_SPAWN, "Disabled for environments that \
                         don't support multiprocessing with spawn start method")
        @unittest.skipIf(IS_WINDOWS, 'FIXME: CUDA OOM error on Windows')
        def test_multinomial_invalid_probs(self):
            test_method = AbstractTestCases._TestTorchMixin._test_multinomial_invalid_probs
            self._spawn_method(test_method, torch.tensor([1., -1., 1.]))
            self._spawn_method(test_method, torch.tensor([1., inf, 1.]))
            self._spawn_method(test_method, torch.tensor([1., -inf, 1.]))
            self._spawn_method(test_method, torch.tensor([1., 1., nan]))

        def test_copy_broadcast(self):
            torch.zeros(5, 6).copy_(torch.zeros(6))
            self.assertRaises(RuntimeError, lambda: torch.zeros(5, 6).copy_(torch.zeros(30)))

        def test_copy_many_to_one(self):
            # Testing in-place copy where it attempt to write from many memory
            # storage to a single storage would cause RuntimeError to be thrown
            self.assertRaises(RuntimeError, lambda: torch.zeros(1, 6).expand(5, 6).copy_(torch.zeros(5, 6)))

        def test_slice(self):
            empty = torch.empty(0, 4)
            x = torch.arange(0., 16).view(4, 4)
            self.assertEqual(x[:], x)
            self.assertEqual(x[:4], x)
            # start and stop are clamped to the size of dim
            self.assertEqual(x[:5], x)
            # if start >= stop then the result is empty
            self.assertEqual(x[2:1], empty)
            self.assertEqual(x[2:2], empty)
            # out of bounds is also empty
            self.assertEqual(x[10:12], empty)
            # additional correctness checks
            self.assertEqual(x[:1].tolist(), [[0, 1, 2, 3]])
            self.assertEqual(x[:-3].tolist(), [[0, 1, 2, 3]])
            self.assertEqual(x[:, -2:3].tolist(), [[2], [6], [10], [14]])
            self.assertEqual(x[0:-1:2].tolist(), [[0, 1, 2, 3], [8, 9, 10, 11]])

        @unittest.skip("Not implemented yet")
        def test_conv2(self):
            x = torch.rand(math.floor(torch.uniform(50, 100)), math.floor(torch.uniform(50, 100)))
            k = torch.rand(math.floor(torch.uniform(10, 20)), math.floor(torch.uniform(10, 20)))
            imvc = torch.conv2(x, k)
            imvc2 = torch.conv2(x, k, 'V')
            imfc = torch.conv2(x, k, 'F')

            ki = k.clone()
            ks = k.storage()
            kis = ki.storage()
            for i in range(ks.size() - 1, 0, -1):
                kis[ks.size() - i + 1] = ks[i]
            # for i=ks.size(), 1, -1 do kis[ks.size()-i+1]=ks[i] end
            imvx = torch.xcorr2(x, ki)
            imvx2 = torch.xcorr2(x, ki, 'V')
            imfx = torch.xcorr2(x, ki, 'F')

            self.assertEqual(imvc, imvc2, atol=0, rtol=0, msg='torch.conv2')
            self.assertEqual(imvc, imvx, atol=0, rtol=0, msg='torch.conv2')
            self.assertEqual(imvc, imvx2, atol=0, rtol=0, msg='torch.conv2')
            self.assertEqual(imfc, imfx, atol=0, rtol=0, msg='torch.conv2')
            self.assertLessEqual(math.abs(x.dot(x) - torch.xcorr2(x, x)[0][0]), 1e-10, 'torch.conv2')

            xx = torch.empty(2, x.size(1), x.size(2))
            xx[1].copy_(x)
            xx[2].copy_(x)
            kk = torch.empty(2, k.size(1), k.size(2))
            kk[1].copy_(k)
            kk[2].copy_(k)

            immvc = torch.conv2(xx, kk)
            immvc2 = torch.conv2(xx, kk, 'V')
            immfc = torch.conv2(xx, kk, 'F')

            self.assertEqual(immvc[0], immvc[1], atol=0, rtol=0, msg='torch.conv2')
            self.assertEqual(immvc[0], imvc, atol=0, rtol=0, msg='torch.conv2')
            self.assertEqual(immvc2[0], imvc2, atol=0, rtol=0, msg='torch.conv2')
            self.assertEqual(immfc[0], immfc[1], atol=0, rtol=0, msg='torch.conv2')
            self.assertEqual(immfc[0], imfc, atol=0, rtol=0, msg='torch.conv2')

        @unittest.skip("Not implemented yet")
        def test_conv3(self):
            x = torch.rand(math.floor(torch.uniform(20, 40)),
                           math.floor(torch.uniform(20, 40)),
                           math.floor(torch.uniform(20, 40)))
            k = torch.rand(math.floor(torch.uniform(5, 10)),
                           math.floor(torch.uniform(5, 10)),
                           math.floor(torch.uniform(5, 10)))
            imvc = torch.conv3(x, k)
            imvc2 = torch.conv3(x, k, 'V')
            imfc = torch.conv3(x, k, 'F')

            ki = k.clone()
            ks = k.storage()
            kis = ki.storage()
            for i in range(ks.size() - 1, 0, -1):
                kis[ks.size() - i + 1] = ks[i]
            imvx = torch.xcorr3(x, ki)
            imvx2 = torch.xcorr3(x, ki, 'V')
            imfx = torch.xcorr3(x, ki, 'F')

            self.assertEqual(imvc, imvc2, atol=0, rtol=0, msg='torch.conv3')
            self.assertEqual(imvc, imvx, atol=0, rtol=0, msg='torch.conv3')
            self.assertEqual(imvc, imvx2, atol=0, rtol=0, msg='torch.conv3')
            self.assertEqual(imfc, imfx, atol=0, rtol=0, msg='torch.conv3')
            self.assertLessEqual(math.abs(x.dot(x) - torch.xcorr3(x, x)[0][0][0]), 4e-10, 'torch.conv3')

            xx = torch.empty(2, x.size(1), x.size(2), x.size(3))
            xx[1].copy_(x)
            xx[2].copy_(x)
            kk = torch.empty(2, k.size(1), k.size(2), k.size(3))
            kk[1].copy_(k)
            kk[2].copy_(k)

            immvc = torch.conv3(xx, kk)
            immvc2 = torch.conv3(xx, kk, 'V')
            immfc = torch.conv3(xx, kk, 'F')

            self.assertEqual(immvc[0], immvc[1], atol=0, rtol=0, msg='torch.conv3')
            self.assertEqual(immvc[0], imvc, atol=0, rtol=0, msg='torch.conv3')
            self.assertEqual(immvc2[0], imvc2, atol=0, rtol=0, msg='torch.conv3')
            self.assertEqual(immfc[0], immfc[1], atol=0, rtol=0, msg='torch.conv3')
            self.assertEqual(immfc[0], imfc, atol=0, rtol=0, msg='torch.conv3')

        @unittest.skip("Not implemented yet")
        def _test_conv_corr_eq(self, fn, fn_2_to_3):
            ix = math.floor(random.randint(20, 40))
            iy = math.floor(random.randint(20, 40))
            iz = math.floor(random.randint(20, 40))
            kx = math.floor(random.randint(5, 10))
            ky = math.floor(random.randint(5, 10))
            kz = math.floor(random.randint(5, 10))

            x = torch.rand(ix, iy, iz)
            k = torch.rand(kx, ky, kz)

            o3 = fn(x, k)
            o32 = torch.zeros(o3.size())
            fn_2_to_3(x, k, o3, o32)
            self.assertEqual(o3, o32)

        @unittest.skip("Not implemented yet")
        def test_xcorr3_xcorr2_eq(self):
            def reference(x, k, o3, o32):
                for i in range(o3.size(1)):
                    for j in range(k.size(1)):
                        o32[i].add(torch.xcorr2(x[i + j - 1], k[j]))
            self._test_conv_corr_eq(torch.xcorr3, reference)

        @unittest.skip("Not implemented yet")
        def test_xcorr3_xcorr2_eq_full(self):
            def reference(x, k, o3, o32):
                for i in range(x.size(1)):
                    for j in range(k.size(1)):
                        o32[i].add(torch.xcorr2(x[i], k[k.size(1) - j + 1], 'F'))
            self._test_conv_corr_eq(lambda x, k: torch.xcorr3(x, k, 'F'), reference)

        @unittest.skip("Not implemented yet")
        def test_conv3_conv2_eq_valid(self):
            def reference(x, k, o3, o32):
                for i in range(o3.size(1)):
                    for j in range(k.size(1)):
                        o32[i].add(torch.conv2(x[i + j - 1], k[k.size(1) - j + 1]))
            self._test_conv_corr_eq(torch.conv3, reference)

        @unittest.skip("Not implemented yet")
        def test_fconv3_fconv2_eq(self):
            def reference(x, k, o3, o32):
                for i in range(o3.size(1)):
                    for j in range(k.size(1)):
                        o32[i + j - 1].add(torch.conv2(x[i], k[j], 'F'))
            self._test_conv_corr_eq(lambda x, k: torch.conv3(x, k, 'F'), reference)

        def test_dtype_is_signed(self):
            for dtype in get_all_dtypes():
                self.assertEqual(dtype.is_signed, torch.is_signed(torch.tensor(0, dtype=dtype)))

            self.assertRaisesRegex(RuntimeError, 'not supported for quantized', lambda: torch.quint8.is_signed)
            self.assertRaisesRegex(RuntimeError, 'not supported for quantized', lambda: torch.qint8.is_signed)
            self.assertRaisesRegex(RuntimeError, 'not supported for quantized', lambda: torch.qint32.is_signed)

        def test_RNGState(self):
            state = torch.get_rng_state()
            stateCloned = state.clone()
            before = torch.rand(1000)

            self.assertEqual(state.ne(stateCloned).long().sum(), 0, atol=0, rtol=0)

            torch.set_rng_state(state)
            after = torch.rand(1000)
            self.assertEqual(before, after, atol=0, rtol=0)

        def test_RNGStateAliasing(self):
            # Fork the random number stream at this point
            gen = torch.Generator()
            gen.set_state(torch.get_rng_state())
            self.assertEqual(gen.get_state(), torch.get_rng_state())

            target_value = torch.rand(1000)
            # Dramatically alter the internal state of the main generator
            _ = torch.rand(100000)
            forked_value = torch.rand(1000, generator=gen)
            self.assertEqual(target_value, forked_value, atol=0, rtol=0, msg="RNG has not forked correctly.")

        def test_RNG_after_pickle(self):
            torch.random.manual_seed(100)
            before = torch.rand(10)

            torch.random.manual_seed(100)
            buf = io.BytesIO()
            tensor = torch.tensor([1, 2, 3])
            ForkingPickler(buf, pickle.HIGHEST_PROTOCOL).dump(tensor)
            after = torch.rand(10)

            self.assertEqual(before, after, atol=0, rtol=0)

        def test_boxMullerState(self):
            torch.manual_seed(123)
            odd_number = 101
            seeded = torch.randn(odd_number)
            state = torch.get_rng_state()
            midstream = torch.randn(odd_number)
            torch.set_rng_state(state)
            repeat_midstream = torch.randn(odd_number)
            torch.manual_seed(123)
            reseeded = torch.randn(odd_number)
            self.assertEqual(midstream, repeat_midstream, atol=0, rtol=0,
                             msg='get_rng_state/set_rng_state not generating same sequence of normally distributed numbers')
            self.assertEqual(seeded, reseeded, atol=0, rtol=0,
                             msg='repeated calls to manual_seed not generating same sequence of normally distributed numbers')

        def test_manual_seed(self):
            rng_state = torch.get_rng_state()
            torch.manual_seed(2)
            x = torch.randn(100)
            self.assertEqual(torch.initial_seed(), 2)
            torch.manual_seed(2)
            y = torch.randn(100)
            self.assertEqual(x, y)

            max_int64 = 0x7fff_ffff_ffff_ffff
            min_int64 = -max_int64 - 1
            max_uint64 = 0xffff_ffff_ffff_ffff
            # Check all boundary cases of valid seed value inputs
            test_cases = [
                # (seed, expected_initial_seed)
                # Positive seeds should be unchanged
                (max_int64, max_int64),
                (max_int64 + 1, max_int64 + 1),
                (max_uint64, max_uint64),
                (0, 0),
                # Negative seeds wrap around starting from the largest seed value
                (-1, max_uint64),
                (min_int64, max_int64 + 1)
            ]
            for seed, expected_initial_seed in test_cases:
                torch.manual_seed(seed)
                actual_initial_seed = torch.initial_seed()
                msg = "expected initial_seed() = %x after calling manual_seed(%x), but got %x instead" % (
                    expected_initial_seed, seed, actual_initial_seed)
                self.assertEqual(expected_initial_seed, actual_initial_seed, msg=msg)
            for invalid_seed in [min_int64 - 1, max_uint64 + 1]:
                with self.assertRaisesRegex(RuntimeError, r'Overflow when unpacking long'):
                    torch.manual_seed(invalid_seed)

            torch.set_rng_state(rng_state)

        def test_numel(self):
            b = torch.ByteTensor(3, 100, 100)
            self.assertEqual(b.nelement(), 3 * 100 * 100)
            self.assertEqual(b.numel(), 3 * 100 * 100)

        def test_empty_storage_view(self):
            # we should be able to "modify" slices of a 0-element
            # array without an error being raised due to
            # trying to resize its storage
            t = torch.from_numpy(np.empty((0, 4)))
            t[:, 1::2] *= 1

        def test_newaxis_numpy_comparison(self):
            def run_test(tensor, *idx):
                npt = tensor.numpy()
                self.assertEqual(tensor[idx], npt[idx])

            # 1D Tensor Tests
            x = torch.arange(0, 10)
            cases = [
                [None],
                [None, None],
                [Ellipsis, None],
                [None, Ellipsis],
                [2, None],
                [None, 2],
                [Ellipsis, None, 2],
                [Ellipsis, 2, None],
                [2, Ellipsis, None],
                [2, None, Ellipsis],
                [None, 2, Ellipsis],
                [None, Ellipsis, 2],
            ]

            for case in cases:
                run_test(x, *case)

            # 2D Tensor Tests
            x = torch.arange(0, 12).view(3, 4)
            cases = [
                [None],
                [None, None],
                [None, None, None],
                [Ellipsis, None],
                [Ellipsis, None, None],
                [None, Ellipsis],
                [None, Ellipsis, None],
                [None, None, Ellipsis],
                [2, None],
                [2, None, Ellipsis],
                [2, Ellipsis, None],
                [None, 2, Ellipsis],
                [Ellipsis, 2, None],
                [Ellipsis, None, 2],
                [None, Ellipsis, 2],
                [1, 2, None],
                [1, 2, Ellipsis, None],
                [1, Ellipsis, 2, None],
                [Ellipsis, 1, None, 2],
                [Ellipsis, 1, 2, None],
                [1, None, 2, Ellipsis],
                [None, 1, Ellipsis, 2],
                [None, 1, 2, Ellipsis],
            ]

            for case in cases:
                run_test(x, *case)

        def _consecutive(self, size, start=1):
            sequence = torch.ones(torch.tensor(size).prod(0)).cumsum(0)
            sequence.add_(start - 1)
            return sequence.resize_(*size)

        def test_newindex(self):
            reference = self._consecutive((3, 3, 3))
            # This relies on __index__() being correct - but we have separate tests for that

            def checkPartialAssign(index):
                reference = torch.zeros(3, 3, 3)
                reference[index] = self._consecutive((3, 3, 3))[index]
                self.assertEqual(reference[index], self._consecutive((3, 3, 3))[index], atol=0, rtol=0)
                reference[index] = 0
                self.assertEqual(reference, torch.zeros(3, 3, 3), atol=0, rtol=0)

            checkPartialAssign(0)
            checkPartialAssign(1)
            checkPartialAssign(2)
            checkPartialAssign((0, 1))
            checkPartialAssign((1, 2))
            checkPartialAssign((0, 2))
            checkPartialAssign(torch.LongTensor((0, 2)))

            with self.assertRaises(IndexError):
                reference[1, 1, 1, 1] = 1
            with self.assertRaises(IndexError):
                reference[1, 1, 1, (1, 1)] = 1
            with self.assertRaises(IndexError):
                reference[3, 3, 3, 3, 3, 3, 3, 3] = 1
            with self.assertRaises(IndexError):
                reference[0.0] = 1
            with self.assertRaises(TypeError):
                reference[0.0:2.0] = 1
            with self.assertRaises(IndexError):
                reference[0.0, 0.0:2.0] = 1
            with self.assertRaises(IndexError):
                reference[0.0, :, 0.0:2.0] = 1
            with self.assertRaises(IndexError):
                reference[0.0, ..., 0.0:2.0] = 1
            with self.assertRaises(IndexError):
                reference[0.0, :, 0.0] = 1

        def test_index_add(self):
            for device in get_all_device_types():
                for dest_contig, src_contig, index_contig in product([True, False], repeat=3):
                    for other_sizes in ((), (4, 5)):
                        for dtype in [torch.int, torch.long]:
                            num_copy, num_dest = 3, 3
                            dest = torch.randn(num_dest, *other_sizes, device=device)
                            if not dest_contig:
                                dest = torch.testing.make_non_contiguous(dest)
                            src = torch.randn(num_copy, *other_sizes, device=device)
                            if not src_contig:
                                src = torch.testing.make_non_contiguous(src)
                            idx = torch.randperm(num_dest, dtype=dtype, device=device).narrow(0, 0, num_copy)
                            if not index_contig:
                                idx = torch.testing.make_non_contiguous(idx)
                            # index_add_ without alpha argument
                            dest2 = dest.clone()
                            dest.index_add_(0, idx, src)
                            for i in range(idx.size(0)):
                                dest2[idx[i]] += src[i]
                            self.assertEqual(dest, dest2)
                            # index_add_ with alpha argument
                            dest2 = dest.clone()
                            dest.index_add_(0, idx, src, alpha=2)
                            for i in range(idx.size(0)):
                                dest2[idx[i]] += src[i] * 2
                            self.assertEqual(dest, dest2)

        # add coverage for issue with atomic add that appeared only for
        # specific dtypes on cuda:
        # https://github.com/pytorch/pytorch/issues/29153
        def test_index_add_all_dtypes(self):
            for device in get_all_device_types():
                for dtype in get_all_math_dtypes(device):
                    for idx_dtype in [torch.int, torch.long]:
                        size = [5, 5]
                        if dtype.is_floating_point or dtype.is_complex:
                            tensor = torch.rand(size, dtype=dtype, device=device)
                        elif dtype.is_signed:
                            tensor = torch.randint(-5, 15, size, dtype=dtype, device=device)
                        else:
                            tensor = torch.randint(0, 10, size, dtype=dtype, device=device)

                        # index_add calls atomicAdd on cuda.
                        zeros = torch.zeros(size, dtype=dtype, device=device)

                        added = zeros.index_add(0, torch.arange(0, size[0], dtype=idx_dtype, device=device), tensor)
                        self.assertEqual(added, tensor)

                        added = zeros.index_add(0, torch.arange(0, size[0], dtype=idx_dtype, device=device), tensor, alpha=-1)
                        self.assertEqual(added, -tensor)

        # Fill idx with valid indices.
        @staticmethod
        def _fill_indices(self, idx, dim, dim_size, elems_per_row, m, n, o):
            for i in range(1 if dim == 0 else m):
                for j in range(1 if dim == 1 else n):
                    for k in range(1 if dim == 2 else o):
                        ii = [i, j, k]
                        ii[dim] = slice(0, idx.size(dim) + 1)
                        idx[tuple(ii)] = torch.randperm(dim_size)[0:elems_per_row]

        def test_unflatten(self):
            # test args: tensor, int, sizes
            self.assertEqual(torch.tensor([]).unflatten(0, (0, 1)), torch.empty(0, 1))
            self.assertEqual(torch.tensor([1]).unflatten(0, (1, 1)), torch.tensor([[1]]))
            self.assertEqual(torch.tensor([1, 2, 3, 4]).unflatten(0, (2, 2)), torch.tensor([[1, 2], [3, 4]]))
            self.assertEqual(torch.tensor([1, 2, 3, 4]).unflatten(0, [2, 2]), torch.tensor([[1, 2], [3, 4]]))
            self.assertEqual(torch.tensor([1, 2, 3, 4]).unflatten(0, torch.Size([2, 2])), torch.tensor([[1, 2], [3, 4]]))
            self.assertEqual(torch.ones(2, 10).unflatten(1, (5, 2)), torch.ones(2, 5, 2))
            self.assertEqual(torch.tensor([1, 2, 3, 4]).unflatten(0, (-1, 2)),
                             torch.tensor([[1, 2], [3, 4]]))
            self.assertEqual(torch.ones(2, 10).unflatten(1, (5, -1)),
                             torch.ones(2, 5, 2))
            self.assertEqual(torch.ones(2, 10).unflatten(1, (-1,)),
                             torch.ones(2, 10))
            self.assertEqual(torch.ones(2, 3 * 4 * 5 * 6).unflatten(1, (3, 4, -1, 6)),
                             torch.ones(2, 3, 4, 5, 6))
            self.assertEqual(torch.ones(2, 0, 2).unflatten(1, (3, -1, 4, 5)),
                             torch.ones(2, 3, 0, 4, 5, 2))

            # test invalid args: tensor, str, sizes
            with self.assertRaisesRegex(TypeError, r"received an invalid combination of arguments"):
                torch.tensor([1]).unflatten('A', (1, 1))

            # test invalid args: tensor, str, namedshape
            with self.assertRaisesRegex(RuntimeError, r"Name 'A' not found in Tensor\[None\]."):
                torch.ones(4).unflatten('A', (('A', 2), ('B', 2)))

            # test other invalid arguments
            with self.assertRaisesRegex(RuntimeError, r"sizes must be non-empty"):
                torch.tensor([1]).unflatten(0, [])
            with self.assertRaisesRegex(RuntimeError, r"Provided sizes \[2, 2\] don't multiply up to the size of dim 0 \(1\)"):
                torch.tensor([1]).unflatten(0, [2, 2])
            with self.assertRaisesRegex(IndexError, r"dimension specified as 0 but tensor has no dimensions"):
                torch.tensor(1).unflatten(0, [0])
            with self.assertRaisesRegex(RuntimeError, r"only one dimension can be inferred"):
                torch.randn(5, 10).unflatten(1, (-1, -1))
            with self.assertRaisesRegex(RuntimeError,
                                        r"Provided sizes \[-1, 4\] don't multiply up to the size of dim 1 \(10\)"):
                torch.randn(5, 10).unflatten(1, (-1, 4))
            with self.assertRaisesRegex(RuntimeError,
                                        r"the unspecified dimension size -1 can be any value and is ambiguous"):
                torch.randn(2, 0).unflatten(1, (2, -1, 0))

        @staticmethod
        def _test_gather(self, cast, test_bounds=True):
            m, n, o = random.randint(10, 20), random.randint(10, 20), random.randint(10, 20)
            elems_per_row = random.randint(1, 10)
            dim = random.randrange(3)

            for dtype in {torch.float32, torch.complex64, torch.complex128}:
                src = torch.randn(m, n, o, dtype=dtype)
                idx_size = [m, n, o]
                idx_size[dim] = elems_per_row
                idx = torch.LongTensor().resize_(*idx_size)
                AbstractTestCases._TestTorchMixin._fill_indices(self, idx, dim, src.size(dim), elems_per_row, m, n, o)

                src = cast(src)
                idx = cast(idx)

                actual = torch.gather(src, dim, idx)
                expected = cast(torch.zeros(idx_size, dtype=dtype))
                for i in range(idx_size[0]):
                    for j in range(idx_size[1]):
                        for k in range(idx_size[2]):
                            ii = [i, j, k]
                            ii[dim] = idx[i, j, k]
                            expected[i, j, k] = src[tuple(ii)]
                self.assertEqual(actual, expected, atol=0, rtol=0)

            bad_src = torch.randn(*[i - 1 for i in idx_size])
            self.assertRaises(RuntimeError, lambda: torch.gather(bad_src, dim, idx))

            # should throw an error when index dtype is not long
            with self.assertRaisesRegex(RuntimeError, 'Expected dtype int64 for index'):
                torch.gather(src, dim, idx.to(torch.int))

            # should throw an error when out.dtype != src.dtype.
            # Note that on Windows, the out tensor's dtype is returned as: struct c10::complex<double> in the error
            # message, hence the use of .* in regex here
            with self.assertRaisesRegex(RuntimeError,
                                        'Expected out tensor to have dtype .*c10::complex<double>, but got int instead'):
                torch.gather(src.to(torch.complex128), dim, idx, out=expected.to(torch.int))

            # checks for the same dimensionality
            with self.assertRaisesRegex(RuntimeError, 'Index tensor must have the same number of dimensions as input tensor'):
                torch.gather(src, dim, idx.unsqueeze(-1))

            with self.assertRaisesRegex(RuntimeError, 'Index tensor must have the same number of dimensions as input tensor'):
                torch.gather(src.unsqueeze(-1), dim, idx)

            if test_bounds:
                idx[0][0][0] = 23
                self.assertRaises(RuntimeError, lambda: torch.gather(src, dim, idx))

            src = cast(torch.randn(3, 4, 5))
            expected, idx = src.max(2, True)
            expected = cast(expected)
            idx = cast(idx)
            actual = torch.gather(src, 2, idx)
            self.assertEqual(actual, expected, atol=0, rtol=0)

            # Bool test case
            t = torch.tensor([[False, True], [True, True]])
            self.assertEqual(torch.gather(t, 1, torch.tensor([[0, 0], [1, 0]])), torch.tensor([[False, False], [True, True]]))

        def test_gather(self):
            self._test_gather(self, lambda t: t)

        @staticmethod
        def _test_scatter_add_mult_index_base(self, cast):
            m, n = 30, 40
            idx = torch.zeros(m, n).long()
            src = torch.ones(m, n)
            res0 = torch.zeros(m, n).scatter_add_(0, idx, src)
            res1 = torch.zeros(m, n).scatter_add_(1, idx, src)

            self.assertEqual(res0[0, :], m * torch.ones(n), atol=0, rtol=0)
            self.assertEqual(res1[:, 0], n * torch.ones(m), atol=0, rtol=0)

        def test_scatter_add_mult_index(self):
            self._test_scatter_add_mult_index_base(self, lambda t: t)

        @staticmethod
        def _test_scatter_base(self, cast, method, is_scalar=False, test_bounds=True, reduction=None, *, test_complex=False):
            if test_complex:
                dtypes = [torch.complex64, torch.complex128]
            else:
                dtypes = [torch.float16, torch.float32, torch.float64]

            for dtype in dtypes:
                m, n, o = random.randint(10, 20), random.randint(10, 20), random.randint(10, 20)
                elems_per_row = random.randint(1, 10)
                dim = random.randrange(3)

                idx_size = [m, n, o]
                idx_size[dim] = elems_per_row
                idx = cast(torch.LongTensor().resize_(*idx_size))
                AbstractTestCases._TestTorchMixin._fill_indices(self, idx, dim, ([m, n, o])[dim], elems_per_row, m, n, o)

                src_size = [random.randint(1, 5) + s for s in idx_size]
                if is_scalar:
                    src = random.random()
                else:
                    src = cast(torch.randn(src_size, dtype=dtype))

                base = cast(torch.randn(m, n, o, dtype=dtype))
                if reduction:
                    actual = getattr(base.clone(), method)(dim, idx, src, reduce=reduction)
                else:
                    actual = getattr(base.clone(), method)(dim, idx, src)
                expected = base.clone()
                for i in range(idx_size[0]):
                    for j in range(idx_size[1]):
                        for k in range(idx_size[2]):
                            ii = [i, j, k]
                            ii[dim] = idx[i, j, k]
                            if method == 'scatter_add_':
                                expected[tuple(ii)] += src[i, j, k]
                            else:
                                # method may be 'scatter_' or 'scatter'
                                # both might have a reduction argument
                                value = src if is_scalar else src[i, j, k]

                                if reduction == "add":
                                    expected[tuple(ii)] += value
                                elif reduction == "multiply":
                                    expected[tuple(ii)] *= value
                                else:
                                    expected[tuple(ii)] = value

                self.assertEqual(actual, expected, atol=0, rtol=0)

                # should throw an error when self.dtype != src.dtype.
                # we ignore the case when src is Scalar, as it gets
                # cast via src.to<scalar_t>.
                if not is_scalar:
                    with self.assertRaisesRegex(RuntimeError, 'Expected self.dtype to be equal to src.dtype'):
                        getattr(base.clone().type(torch.int), method)(dim, idx, src)

                    with self.assertRaisesRegex(RuntimeError, 'Expected self.dtype to be equal to src.dtype'):
                        getattr(base.clone(), method)(dim, idx, src.type(torch.int))

                # should throw an error when index dtype is not long
                with self.assertRaisesRegex(RuntimeError, 'Expected dtype int64 for index'):
                    getattr(base.clone(), method)(dim, idx.type(torch.int), src)

                # check for the same dimensionality
                with self.assertRaisesRegex(RuntimeError, 'Index tensor must have the same number of dimensions as self tensor'):
                    getattr(base.clone().unsqueeze(-1), method)(dim, idx, src)

                with self.assertRaisesRegex(RuntimeError, 'Index tensor must have the same number of dimensions as self tensor'):
                    getattr(base.clone(), method)(dim, idx.unsqueeze(-1), src)

                if not is_scalar:
                    with self.assertRaisesRegex(RuntimeError, 'Index tensor must have the same number of dimensions as src tensor'):
                        getattr(base.clone(), method)(dim, idx, src.unsqueeze(-1))

                if test_bounds:
                    idx[0][0][0] = 34
                    with self.assertRaises(RuntimeError):
                        if reduction:
                            getattr(base.clone(), method)(dim, idx, src, reduce=reduction)
                        else:
                            getattr(base.clone(), method)(dim, idx, src)

                # test for empty index, should be a no-op
                idx = cast(torch.LongTensor())
                if reduction:
                    actual = getattr(base.clone(), method)(dim, idx, src, reduce=reduction)
                else:
                    actual = getattr(base.clone(), method)(dim, idx, src)
                self.assertEqual(actual, base, atol=0, rtol=0)

        def test_scatter(self):
            self._test_scatter_base(self, lambda t: t, 'scatter_')

        def test_scatterAdd(self):
            self._test_scatter_base(self, lambda t: t, 'scatter_add_')

        def test_scatterFill(self):
            self._test_scatter_base(self, lambda t: t, 'scatter_', True)

        def test_scatterReduce(self):
            for method in ["add", "multiply"]:
                self._test_scatter_base(self, lambda t: t, 'scatter_', reduction=method)
                self._test_scatter_base(self, lambda t: t, 'scatter_', True, reduction=method)

        def test_structseq_repr(self):
            a = torch.arange(250).reshape(5, 5, 10)
            expected = """
            torch.return_types.max(
            values=tensor([[ 40,  41,  42,  43,  44,  45,  46,  47,  48,  49],
                    [ 90,  91,  92,  93,  94,  95,  96,  97,  98,  99],
                    [140, 141, 142, 143, 144, 145, 146, 147, 148, 149],
                    [190, 191, 192, 193, 194, 195, 196, 197, 198, 199],
                    [240, 241, 242, 243, 244, 245, 246, 247, 248, 249]]),
            indices=tensor([[4, 4, 4, 4, 4, 4, 4, 4, 4, 4],
                    [4, 4, 4, 4, 4, 4, 4, 4, 4, 4],
                    [4, 4, 4, 4, 4, 4, 4, 4, 4, 4],
                    [4, 4, 4, 4, 4, 4, 4, 4, 4, 4],
                    [4, 4, 4, 4, 4, 4, 4, 4, 4, 4]]))"""
            self.assertEqual(repr(a.max(1)), textwrap.dedent(expected).strip())

        def test_is_same_size(self):
            t1 = torch.empty(3, 4, 9, 10)
            t2 = torch.empty(3, 4)
            t3 = torch.empty(1, 9, 3, 3)
            t4 = torch.empty(3, 4, 9, 10)

            self.assertFalse(t1.is_same_size(t2))
            self.assertFalse(t1.is_same_size(t3))
            self.assertTrue(t1.is_same_size(t4))

        def test_tensor_set(self):
            t1 = torch.tensor([])
            t2 = torch.empty(3, 4, 9, 10).uniform_()
            t1.set_(t2)
            self.assertEqual(t1.storage()._cdata, t2.storage()._cdata)
            size = torch.Size([9, 3, 4, 10])
            t1.set_(t2.storage(), 0, size)
            self.assertEqual(t1.size(), size)
            t1.set_(t2.storage(), 0, tuple(size))
            self.assertEqual(t1.size(), size)
            self.assertEqual(t1.stride(), (120, 40, 10, 1))
            stride = (10, 360, 90, 1)
            t1.set_(t2.storage(), 0, size, stride)
            self.assertEqual(t1.stride(), stride)
            t1.set_(t2.storage(), 0, size=size, stride=stride)
            self.assertEqual(t1.size(), size)
            self.assertEqual(t1.stride(), stride)

            # test argument names
            t1 = torch.tensor([])
            # 1. case when source is tensor
            t1.set_(source=t2)
            self.assertEqual(t1.storage()._cdata, t2.storage()._cdata)
            # 2. case when source is storage
            t1.set_(source=t2.storage())
            self.assertEqual(t1.storage()._cdata, t2.storage()._cdata)
            # 3. case when source is storage, and other args also specified
            t1.set_(source=t2.storage(), storage_offset=0, size=size, stride=stride)
            self.assertEqual(t1.size(), size)
            self.assertEqual(t1.stride(), stride)

            t1 = torch.tensor([True, True], dtype=torch.bool)
            t2 = torch.tensor([False, False], dtype=torch.bool)
            t1.set_(t2)
            self.assertEqual(t1.storage()._cdata, t2.storage()._cdata)

        def test_tensor_set_errors(self):
            f_cpu = torch.randn((2, 3), dtype=torch.float32)
            d_cpu = torch.randn((2, 3), dtype=torch.float64)

            # change dtype
            self.assertRaises(RuntimeError, lambda: f_cpu.set_(d_cpu.storage()))
            self.assertRaises(RuntimeError,
                              lambda: f_cpu.set_(d_cpu.storage(), 0, d_cpu.size(), d_cpu.stride()))
            self.assertRaises(RuntimeError, lambda: f_cpu.set_(d_cpu))

            # change device
            if torch.cuda.is_available():
                f_cuda = torch.randn((2, 3), dtype=torch.float32, device='cuda')

                # cpu -> cuda
                self.assertRaises(RuntimeError, lambda: f_cpu.set_(f_cuda.storage()))
                self.assertRaises(RuntimeError,
                                  lambda: f_cpu.set_(f_cuda.storage(), 0, f_cuda.size(), f_cuda.stride()))
                self.assertRaises(RuntimeError, lambda: f_cpu.set_(f_cuda))

                # cuda -> cpu
                self.assertRaises(RuntimeError, lambda: f_cuda.set_(f_cpu.storage()))
                self.assertRaises(RuntimeError,
                                  lambda: f_cuda.set_(f_cpu.storage(), 0, f_cpu.size(), f_cpu.stride()))
                self.assertRaises(RuntimeError, lambda: f_cuda.set_(f_cpu))

        def test_equal(self):
            # Contiguous, 1D
            t1 = torch.tensor((3., 4., 9., 10.))
            t2 = t1.contiguous()
            t3 = torch.tensor((1., 9., 3., 10.))
            t4 = torch.tensor((3., 4., 9.))
            t5 = torch.tensor([])
            self.assertTrue(t1.equal(t2))
            self.assertFalse(t1.equal(t3))
            self.assertFalse(t1.equal(t4))
            self.assertFalse(t1.equal(t5))
            self.assertTrue(torch.equal(t1, t2))
            self.assertFalse(torch.equal(t1, t3))
            self.assertFalse(torch.equal(t1, t4))
            self.assertFalse(torch.equal(t1, t5))

            # Non contiguous, 2D
            s = torch.tensor(((1, 2, 3, 4), (5, 6, 7, 8)))
            s1 = s[:, 1:3]
            s2 = s1.clone()
            s3 = torch.tensor(((2, 3), (6, 7)))
            s4 = torch.tensor(((0, 0), (0, 0)))

            self.assertFalse(s1.is_contiguous())
            self.assertTrue(s1.equal(s2))
            self.assertTrue(s1.equal(s3))
            self.assertFalse(s1.equal(s4))
            self.assertTrue(torch.equal(s1, s2))
            self.assertTrue(torch.equal(s1, s3))
            self.assertFalse(torch.equal(s1, s4))

        def test_element_size(self):
            byte = torch.ByteStorage().element_size()
            char = torch.CharStorage().element_size()
            short = torch.ShortStorage().element_size()
            int = torch.IntStorage().element_size()
            long = torch.LongStorage().element_size()
            float = torch.FloatStorage().element_size()
            double = torch.DoubleStorage().element_size()
            bool = torch.BoolStorage().element_size()
            bfloat16 = torch.BFloat16Storage().element_size()
            complexfloat = torch.ComplexFloatStorage().element_size()
            complexdouble = torch.ComplexDoubleStorage().element_size()

            self.assertEqual(byte, torch.ByteTensor().element_size())
            self.assertEqual(char, torch.CharTensor().element_size())
            self.assertEqual(short, torch.ShortTensor().element_size())
            self.assertEqual(int, torch.IntTensor().element_size())
            self.assertEqual(long, torch.LongTensor().element_size())
            self.assertEqual(float, torch.FloatTensor().element_size())
            self.assertEqual(double, torch.DoubleTensor().element_size())
            self.assertEqual(bool, torch.BoolTensor().element_size())
            self.assertEqual(bfloat16, torch.tensor([], dtype=torch.bfloat16).element_size())
            self.assertEqual(complexfloat, torch.tensor([], dtype=torch.complex64).element_size())
            self.assertEqual(complexdouble, torch.tensor([], dtype=torch.complex128).element_size())

            self.assertGreater(byte, 0)
            self.assertGreater(char, 0)
            self.assertGreater(short, 0)
            self.assertGreater(int, 0)
            self.assertGreater(long, 0)
            self.assertGreater(float, 0)
            self.assertGreater(double, 0)
            self.assertGreater(bool, 0)
            self.assertGreater(bfloat16, 0)
            self.assertGreater(complexfloat, 0)
            self.assertGreater(complexdouble, 0)

            # These tests are portable, not necessarily strict for your system.
            self.assertEqual(byte, 1)
            self.assertEqual(char, 1)
            self.assertEqual(bool, 1)
            self.assertGreaterEqual(short, 2)
            self.assertGreaterEqual(int, 2)
            self.assertGreaterEqual(int, short)
            self.assertGreaterEqual(long, 4)
            self.assertGreaterEqual(long, int)
            self.assertGreaterEqual(double, float)

        def test_permute(self):
            orig = [1, 2, 3, 4, 5, 6, 7]
            perm = torch.randperm(7).tolist()
            x = torch.empty(*orig).fill_(0)
            new = [i - 1 for i in x.permute(*perm).size()]
            self.assertEqual(perm, new)
            self.assertEqual(x.size(), orig)

        def test_reversed(self):
            val = torch.arange(0, 10)
            self.assertEqual(reversed(val), torch.arange(9, -1, -1))

            val = torch.arange(1, 10).view(3, 3)
            self.assertEqual(reversed(val), torch.tensor([[7, 8, 9], [4, 5, 6], [1, 2, 3]]))

            val = torch.tensor(42)
            self.assertEqual(reversed(val), torch.tensor(42))

        def test_contains(self):
            x = torch.arange(0, 10)
            self.assertEqual(4 in x, True)
            self.assertEqual(12 in x, False)

            x = torch.arange(1, 10).view(3, 3)
            val = torch.arange(1, 4)
            self.assertEqual(val in x, True)
            val += 10
            self.assertEqual(val in x, False)

            self.assertRaisesRegex(
                RuntimeError,
                "Tensor.__contains__ only supports Tensor or scalar, but you passed in a {}.".format(type("foo")),
                lambda: "foo" in x)
            self.assertRaisesRegex(
                RuntimeError,
                "Tensor.__contains__ only supports Tensor or scalar, but you passed in a {}.".format(type([1, 2])),
                lambda: [1, 2] in x)

        def test_deepcopy_parameter(self):
            from copy import deepcopy
            l = torch.nn.Linear(10, 1)
            s = l.state_dict(keep_vars=True)
            self.assertEqual(torch.nn.Parameter, type(s['weight']))
            self.assertEqual(torch.nn.Parameter, type(s['bias']))

            s2 = deepcopy(s)
            self.assertEqual(torch.nn.Parameter, type(s2['weight']))
            self.assertEqual(torch.nn.Parameter, type(s2['bias']))

        def test_pickle(self):
            import pickle
            a = torch.randn(5, 5)
            serialized = pickle.dumps(a)
            b = pickle.loads(serialized)
            self.assertEqual(a, b)

        def test_pickle_parameter(self):
            import pickle
            a = torch.nn.Parameter(torch.randn(5, 5))
            serialized = pickle.dumps(a)
            b = pickle.loads(serialized)
            self.assertTrue(isinstance(b, torch.nn.Parameter))
            self.assertEqual(a.requires_grad, b.requires_grad)
            self.assertEqual(a, b)

        def test_pickle_parameter_no_requires_grad(self):
            import pickle
            a = torch.nn.Parameter(torch.randn(5, 5), requires_grad=False)
            serialized = pickle.dumps(a)
            b = pickle.loads(serialized)
            self.assertTrue(isinstance(b, torch.nn.Parameter))
            self.assertEqual(a.requires_grad, b.requires_grad)
            self.assertEqual(a, b)

        def test_pickle_dtype(self):
            t = torch.float32
            serialized = pickle.dumps(t)
            b = pickle.loads(serialized)
            self.assertTrue(isinstance(b, torch.dtype))
            self.assertEqual(id(b), id(t))

        def test_pickle_size(self):
            a = torch.rand(10).size()
            serialized = pickle.dumps(a)
            b = pickle.loads(serialized)
            self.assertTrue(isinstance(b, torch.Size))
            self.assertEqual(a, b)

        def test_pickle_function(self):
            # https://github.com/pytorch/pytorch/issues/37703
            a = torch.tanh
            serialized = pickle.dumps(a)
            b = pickle.loads(serialized)
            self.assertEqual(a, b)

        def test_generator_cpu(self):
            # test default generators are equal
            self.assertEqual(torch.default_generator, torch.default_generator)

            # tests Generator API
            # manual_seed, seed, initial_seed, get_state, set_state
            g1 = torch.Generator()
            g2 = torch.Generator()
            g1.manual_seed(12345)
            g2.manual_seed(12345)
            self.assertEqual(g1.initial_seed(), g2.initial_seed())

            g1.seed()
            g2.seed()
            self.assertNotEqual(g1.initial_seed(), g2.initial_seed())

            g1 = torch.Generator()
            g2_state = g2.get_state()
            g2_randn = torch.randn(1, generator=g2)
            g1.set_state(g2_state)
            g1_randn = torch.randn(1, generator=g1)
            self.assertEqual(g1_randn, g2_randn)

            default_state = torch.default_generator.get_state()
            q = torch.empty(100)
            g1_normal = q.normal_()
            g2 = torch.Generator()
            g2.set_state(default_state)
            g2_normal = q.normal_(generator=g2)
            self.assertEqual(g1_normal, g2_normal)

        def test_invalid_generator_raises(self):
            self.assertRaises(RuntimeError, lambda: torch.Generator('opengl'))

        def _sobol_reference_samples(self, scramble: bool) -> torch.Tensor:
            if not scramble:
                # theoretical values from Joe Kuo 2010
                return torch.tensor(
                    [
                        [0., 0.],
                        [0.5, 0.5],
                        [0.75, 0.25],
                        [0.25, 0.75],
                        [0.375, 0.375],
                        [0.875, 0.875],
                        [0.625, 0.125],
                        [0.125, 0.625],
                    ],
                )
            else:
                # theoretical values unknown: convergence properties checked
                return torch.tensor(
                    [
                        [0.50860737, 0.29320504],
                        [0.07116939, 0.89594537],
                        [0.49354145, 0.11524881],
                        [0.93097717, 0.70244044],
                        [0.87266153, 0.23887917],
                        [0.31021884, 0.57600391],
                        [0.13687253, 0.42054182],
                        [0.69931293, 0.77336788],
                    ],
                )

        def test_sobolengine_bounds(self, scramble: bool = False):
            engine = torch.quasirandom.SobolEngine(100, scramble=scramble, seed=123456)
            sample = engine.draw(512)
            self.assertTrue(torch.all(sample >= 0))
            self.assertTrue(torch.all(sample <= 1))

        def test_sobolengine_bounds_scrambled(self):
            self.test_sobolengine_bounds(scramble=True)

        def test_sobolengine_draw(self, scramble: bool = False):
            ref_sample = self._sobol_reference_samples(scramble=scramble)
            engine = torch.quasirandom.SobolEngine(2, scramble=scramble, seed=123456)
            sample = engine.draw(n=len(ref_sample))
            self.assertEqual(sample, ref_sample)
            self.assertEqual(engine.num_generated, len(ref_sample))

        def test_sobolengine_draw_scrambled(self):
            self.test_sobolengine_draw(scramble=True)

        def test_sobolengine_first_point(self):
            for dtype in (torch.float, torch.double):
                engine = torch.quasirandom.SobolEngine(2, scramble=False)
                sample = engine.draw(1, dtype=dtype)
                self.assertTrue(torch.all(sample == 0))
                self.assertEqual(sample.dtype, dtype)
            for dtype in (torch.float, torch.double):
                engine = torch.quasirandom.SobolEngine(2, scramble=True, seed=123456)
                sample = engine.draw(1, dtype=dtype)
                self.assertTrue(torch.all(sample != 0))
                self.assertEqual(sample.dtype, dtype)

        def test_sobolengine_continuing(self, scramble: bool = False):
            ref_sample = self._sobol_reference_samples(scramble=scramble)
            engine = torch.quasirandom.SobolEngine(2, scramble=scramble, seed=123456)
            n_half = len(ref_sample) // 2
            _ = engine.draw(n=n_half)
            sample = engine.draw(n=n_half)
            torch.testing.assert_close(sample, ref_sample[n_half:])

        def test_sobolengine_continuing_scrambled(self):
            self.test_sobolengine_continuing(scramble=True)

        def test_sobolengine_reset(self, scramble: bool = False):
            ref_sample = self._sobol_reference_samples(scramble=scramble)
            engine = torch.quasirandom.SobolEngine(2, scramble=scramble, seed=123456)
            _ = engine.draw(n=len(ref_sample) // 2)
            engine.reset()
            self.assertEqual(engine.num_generated, 0)
            sample = engine.draw(n=len(ref_sample))
            torch.testing.assert_close(sample, ref_sample)

        def test_sobolengine_reset_scrambled(self):
            self.test_sobolengine_reset(scramble=True)

        def test_sobolengine_fast_forward(self, scramble: bool = False):
            ref_sample = self._sobol_reference_samples(scramble=scramble)
            engine = torch.quasirandom.SobolEngine(2, scramble=scramble, seed=123456)
            engine.fast_forward(4)
            sample = engine.draw(n=4)
            torch.testing.assert_close(sample, ref_sample[4:])
            # alternate fast forwarding with sampling
            engine.reset()
            even_draws = []
            for i in range(8):
                if i % 2 == 0:
                    even_draws.append(engine.draw())
                else:
                    engine.fast_forward(1)
            torch.testing.assert_close(
                ref_sample[[i for i in range(8) if i % 2 == 0]],
                torch.from_numpy(np.concatenate(even_draws)),
            )

        def test_sobolengine_fast_forward_scrambled(self):
            self.test_sobolengine_fast_forward(scramble=True)

        def test_sobolengine_distribution(self, scramble=False):
            d = 50
            engine = torch.quasirandom.SobolEngine(d, scramble=scramble, seed=123456)
            sample = engine.draw(1024)
            torch.testing.assert_close(
                torch.mean(sample, dim=0), torch.full((d,), 0.5), atol=2, rtol=2
            )
            torch.testing.assert_close(
                np.percentile(sample, 25, axis=0), np.repeat(0.25, d), atol=2, rtol=2
            )
            torch.testing.assert_close(
                np.percentile(sample, 75, axis=0), np.repeat(0.75, d), atol=2, rtol=2
            )

        def test_sobolengine_distribution_scrambled(self):
            self.test_sobolengine_distribution(scramble=True)

        def test_sobolengine_draw_base2(self, scramble=False):
            ref_sample = self._sobol_reference_samples(scramble=scramble)
            engine = torch.quasirandom.SobolEngine(2, scramble=scramble, seed=123456)
            sample = engine.draw_base2(2)
            self.assertEqual(ref_sample[:4], sample)
            # resampling still having N=2**n
            sample = engine.draw_base2(2)
            self.assertEqual(ref_sample[4:8], sample)

        def test_sobolengine_draw_base2_scrambled(self):
            self.test_sobolengine_draw_base2(scramble=True)

        def test_sobolengine_raise(self):
            maxdim = torch.quasirandom.SobolEngine.MAXDIM
            with self.assertRaises(ValueError):
                torch.quasirandom.SobolEngine(maxdim + 1)

        def test_sobolengine_high_dim(self):
            engine = torch.quasirandom.SobolEngine(1111, scramble=False, seed=123456)
            samples1 = engine.draw()
            vals1, counts1 = torch.unique(samples1, return_counts=True)
            samples2 = engine.draw()
            vals2, counts2 = torch.unique(samples2, return_counts=True)
            self.assertEqual(vals1.item(), 0.0)
            self.assertEqual(counts1.item(), 1111)
            self.assertEqual(vals2.item(), 0.5)
            self.assertEqual(counts1.item(), 1111)

        def test_parsing_int64(self):
            # accepts integer arguments
            x = torch.cumsum(torch.ones(5, 5), 0)
            self.assertEqual(x, torch.cumsum(torch.ones(5, 5), torch.tensor(0)))
            # doesn't accept floating point variables
            self.assertRaises(TypeError, lambda: torch.cumsum(torch.ones(5, 5), torch.tensor(0.)))

        def test_parsing_double(self):
            # accepts floating point and integer arguments
            x = torch.randn(2, 3)
            torch.isclose(x, x, 1, 1)
            self.assertTrue(torch.isclose(x, x, 1, 1).all())
            self.assertTrue(torch.isclose(x, x, 1.5, 1.).all())
            # accepts floating point and integer tensors
            self.assertTrue(torch.isclose(x, x, torch.tensor(1), torch.tensor(1)).all())
            self.assertTrue(torch.isclose(x, x, torch.tensor(1.5), torch.tensor(1.)).all())
            # doesn't accept variables with requires_grad
            self.assertRaises(TypeError,
                              lambda: torch.isclose(x, x, torch.tensor(1.5), torch.tensor(1., requires_grad=True)).all())

        def test_parsing_intlist(self):
            #  parse with integer variables
            self.assertEqual(torch.Size([3, 4]), torch.ones((torch.tensor(3), torch.tensor(4))).shape)
            self.assertEqual(torch.Size([3, 4]), torch.ones(torch.tensor(3), torch.tensor(4)).shape)
            # parse with numpy integers
            self.assertEqual(torch.Size([3, 4]), torch.ones((np.array(3), np.int64(4))).shape)
            self.assertEqual(torch.Size([3, 4]), torch.ones(np.array(3), np.int64(4)).shape)
            self.assertEqual(torch.Size([3, 4]), torch.ones((np.int64(3), np.array(4))).shape)
            self.assertEqual(torch.Size([3, 4]), torch.ones(np.int64(3), np.array(4)).shape)

            # fail parse with float variables
            self.assertRaises(TypeError, lambda: torch.ones((torch.tensor(3.), torch.tensor(4))))
            # fail parse with numpy floats
            self.assertRaises(TypeError, lambda: torch.ones((np.float(3.), torch.tensor(4))))
            self.assertRaises(TypeError, lambda: torch.ones((np.array(3.), torch.tensor(4))))

            # fail parse with > 1 element variables
            self.assertRaises(TypeError, lambda: torch.ones(torch.tensor(3, 3)))
            self.assertRaises(TypeError, lambda: torch.ones((torch.tensor(3, 3))))
            self.assertRaises(TypeError, lambda: torch.ones(np.array(3, 3)))
            self.assertRaises(TypeError, lambda: torch.ones((np.array(3, 3))))

            # fail parse with additional positional args after intlist arg
            self.assertRaisesRegex(TypeError,
                                   "received an invalid combination of arguments",
                                   lambda: torch.LongTensor((6, 0), 1, 1, 0))
            self.assertRaisesRegex(TypeError,
                                   "missing 1 required positional arguments",
                                   lambda: torch.tensor().new_zeros((5, 5), 0))

        def test_half_tensor(self):
            devices = ["cpu"]
            if torch.cuda.is_available():
                devices.append("cuda")

            # contiguous tensor
            # non-contiguous tensor
            # dense non-overlapping tensor
            # non-dense non-overlapping sliced tensor
            # non-dense overlapping equal strides
            for device in devices:
                tset = (
                    torch.randn(4, 3, 2, device=device, dtype=torch.float).contiguous(),
                    torch.randn(4, 3, 2, device=device, dtype=torch.float).transpose(0, 1),
                    torch.randn(4, 3, 2, device=device, dtype=torch.float),
                    torch.randn(4, 3, 2, device=device, dtype=torch.float)[:, :, ::2],
                    torch.empty_strided(
                        (4, 2, 3), (10, 3, 3), device=device, dtype=torch.float
                    ).copy_(torch.rand((4, 2, 3), dtype=torch.float, device=device)),
                )

                for x in tset:
                    self.assertEqual(x.half().float(), x, atol=1e-3, rtol=0)
                    xh = x.half()
                    with tempfile.NamedTemporaryFile() as f:
                        torch.save(xh, f)
                        f.seek(0)
                        xh2 = torch.load(f)
                        self.assertEqual(xh.float(), xh2.float())

        def test_from_buffer(self):
            a = bytearray([1, 2, 3, 4])
            self.assertEqual(torch.ByteStorage.from_buffer(a).tolist(), [1, 2, 3, 4])
            shorts = torch.ShortStorage.from_buffer(a, 'big')
            self.assertEqual(shorts.size(), 2)
            self.assertEqual(shorts.tolist(), [258, 772])
            ints = torch.IntStorage.from_buffer(a, 'little')
            self.assertEqual(ints.size(), 1)
            self.assertEqual(ints[0], 67305985)
            f = bytearray([0x40, 0x10, 0x00, 0x00])
            floats = torch.FloatStorage.from_buffer(f, 'big')
            self.assertEqual(floats.size(), 1)
            self.assertEqual(floats[0], 2.25)

            f = bytearray([0x00, 0x01, 0x02, 0x03, 0x04, 0x05, 0x10, 0x40])
            bools = torch.BoolStorage.from_buffer(f, 'big')
            self.assertEqual(bools.size(), 8)
            self.assertEqual(bools.tolist(), [False, True, True, True, True, True, True, True])
            self.assertEqual(bools.type(), 'torch.BoolStorage')

            f = bytearray(b'\x80\x02\x8a\nl\xfc\x9cF\xf9 j\xa8P\x19.\x80\x02M\xe9')
            bools = torch.BoolStorage.from_buffer(f, 'big')
            self.assertEqual(bools.size(), 19)

            f = bytearray(b'\0x4A')
            bools = torch.BoolStorage.from_buffer(f, 'big')
            self.assertEqual(bools.size(), 4)
            self.assertEqual(bools.tolist(), [False, True, True, True])
            bytes = torch.ByteStorage.from_buffer(a)
            self.assertEqual(bytes.nbytes(), 4)
            self.assertEqual(bytes.tolist(), [1, 2, 3, 4])

        def test_storage_casts(self):
            storage = torch.IntStorage([-1, 0, 1, 2, 3, 4])
            self.assertEqual(storage.size(), 6)
            self.assertEqual(storage.tolist(), [-1, 0, 1, 2, 3, 4])
            self.assertEqual(storage.type(), 'torch.IntStorage')
            self.assertIs(storage.dtype, torch.int32)

            floatStorage = storage.float()
            self.assertEqual(floatStorage.size(), 6)
            self.assertEqual(floatStorage.tolist(), [-1, 0, 1, 2, 3, 4])
            self.assertEqual(floatStorage.type(), 'torch.FloatStorage')
            self.assertEqual(floatStorage.int().tolist(), [-1, 0, 1, 2, 3, 4])
            self.assertIs(floatStorage.dtype, torch.float32)

            halfStorage = storage.half()
            self.assertEqual(halfStorage.size(), 6)
            self.assertEqual(halfStorage.tolist(), [-1, 0, 1, 2, 3, 4])
            self.assertEqual(halfStorage.type(), 'torch.HalfStorage')
            self.assertEqual(halfStorage.int().tolist(), [-1, 0, 1, 2, 3, 4])
            self.assertIs(halfStorage.dtype, torch.float16)

            bfloat16Storage = storage.bfloat16()
            self.assertEqual(bfloat16Storage.size(), 6)
            self.assertEqual(bfloat16Storage.tolist(), [-1, 0, 1, 2, 3, 4])
            self.assertEqual(bfloat16Storage.type(), 'torch.BFloat16Storage')
            self.assertEqual(bfloat16Storage.int().tolist(), [-1, 0, 1, 2, 3, 4])
            self.assertIs(bfloat16Storage.dtype, torch.bfloat16)

            longStorage = storage.long()
            self.assertEqual(longStorage.size(), 6)
            self.assertEqual(longStorage.tolist(), [-1, 0, 1, 2, 3, 4])
            self.assertEqual(longStorage.type(), 'torch.LongStorage')
            self.assertEqual(longStorage.int().tolist(), [-1, 0, 1, 2, 3, 4])
            self.assertIs(longStorage.dtype, torch.int64)

            shortStorage = storage.short()
            self.assertEqual(shortStorage.size(), 6)
            self.assertEqual(shortStorage.tolist(), [-1, 0, 1, 2, 3, 4])
            self.assertEqual(shortStorage.type(), 'torch.ShortStorage')
            self.assertEqual(shortStorage.int().tolist(), [-1, 0, 1, 2, 3, 4])
            self.assertIs(shortStorage.dtype, torch.int16)

            doubleStorage = storage.double()
            self.assertEqual(doubleStorage.size(), 6)
            self.assertEqual(doubleStorage.tolist(), [-1.0, 0.0, 1.0, 2.0, 3.0, 4.0])
            self.assertEqual(doubleStorage.type(), 'torch.DoubleStorage')
            self.assertEqual(doubleStorage.int().tolist(), [-1, 0, 1, 2, 3, 4])
            self.assertIs(doubleStorage.dtype, torch.float64)

            charStorage = storage.char()
            self.assertEqual(charStorage.size(), 6)
            self.assertEqual(charStorage.tolist(), [-1.0, 0.0, 1.0, 2.0, 3.0, 4.0])
            self.assertEqual(charStorage.type(), 'torch.CharStorage')
            self.assertEqual(charStorage.int().tolist(), [-1, 0, 1, 2, 3, 4])
            self.assertIs(charStorage.dtype, torch.int8)

            byteStorage = storage.byte()
            self.assertEqual(byteStorage.size(), 6)
            self.assertEqual(byteStorage.tolist(), [255, 0, 1, 2, 3, 4])
            self.assertEqual(byteStorage.type(), 'torch.ByteStorage')
            self.assertEqual(byteStorage.int().tolist(), [255, 0, 1, 2, 3, 4])
            self.assertIs(byteStorage.dtype, torch.uint8)

            boolStorage = storage.bool()
            self.assertEqual(boolStorage.size(), 6)
            self.assertEqual(boolStorage.tolist(), [True, False, True, True, True, True])
            self.assertEqual(boolStorage.type(), 'torch.BoolStorage')
            self.assertEqual(boolStorage.int().tolist(), [1, 0, 1, 1, 1, 1])
            self.assertIs(boolStorage.dtype, torch.bool)

            complexfloat_storage = torch.ComplexFloatStorage([-1, 0, 1 + 2j, 2.5j, 3.5, 4 - 2j])
            self.assertEqual(complexfloat_storage.size(), 6)
            self.assertEqual(complexfloat_storage.tolist(), [-1, 0, 1 + 2j, 2.5j, 3.5, 4 - 2j])
            self.assertEqual(complexfloat_storage.type(), 'torch.ComplexFloatStorage')
            self.assertIs(complexfloat_storage.dtype, torch.complex64)

            complexdouble_storage = complexfloat_storage.complex_double()
            self.assertEqual(complexdouble_storage.size(), 6)
            self.assertEqual(complexdouble_storage.tolist(), [-1, 0, 1 + 2j, 2.5j, 3.5, 4 - 2j])
            self.assertEqual(complexdouble_storage.type(), 'torch.ComplexDoubleStorage')
            self.assertIs(complexdouble_storage.dtype, torch.complex128)

        def test_from_file(self):
            def assert_with_filename(filename):
                size = 10000
                s1 = torch.FloatStorage.from_file(filename, True, size)
                t1 = torch.FloatTensor(s1).copy_(torch.randn(size))
                self.assertEqual(s1.data_ptr(), torch.FloatTensor(s1).data_ptr())

                # check mapping
                s2 = torch.FloatStorage.from_file(filename, True, size)
                t2 = torch.FloatTensor(s2)
                self.assertEqual(t1, t2, atol=0, rtol=0)

                # check changes to t1 from t2
                rnum = random.uniform(-1, 1)
                t1.fill_(rnum)
                self.assertEqual(t1, t2, atol=0, rtol=0)

                # check changes to t2 from t1
                rnum = random.uniform(-1, 1)
                t2.fill_(rnum)
                self.assertEqual(t1, t2, atol=0, rtol=0)

                # release the tensors
                del s1, t1, s2, t2

            with TemporaryFileName() as fname:
                assert_with_filename(fname)

            if IS_FILESYSTEM_UTF8_ENCODING:
                with TemporaryDirectoryName(suffix='中文') as dname, TemporaryFileName(dir=dname) as fname:
                    assert_with_filename(fname)

        def test_torch_from_file(self):
            def assert_with_filename(filename):
                size = 10000
                s1 = torch.from_file(filename, True, size, dtype=torch.float)
                t1 = torch.FloatTensor(s1).copy_(torch.randn(size))

                # check mapping
                s2 = torch.from_file(filename, True, size, dtype=torch.float)
                t2 = torch.FloatTensor(s2)
                self.assertEqual(t1, t2, atol=0, rtol=0)

                # check changes to t1 from t2
                rnum = random.uniform(-1, 1)
                t1.fill_(rnum)
                self.assertEqual(t1, t2, atol=0, rtol=0)

                # check changes to t2 from t1
                rnum = random.uniform(-1, 1)
                t2.fill_(rnum)
                self.assertEqual(t1, t2, atol=0, rtol=0)

                # release the tensors
                del s1, t1, s2, t2

            with TemporaryFileName() as fname:
                assert_with_filename(fname)

            if IS_FILESYSTEM_UTF8_ENCODING:
                with TemporaryDirectoryName(suffix='中文') as dname, TemporaryFileName(dir=dname) as fname:
                    assert_with_filename(fname)

        def test_print(self):
            default_type = torch.tensor([]).type()
            for t in torch._tensor_classes:
                if t == torch.HalfTensor:
                    continue  # HalfTensor does not support fill
                if t.is_sparse:
                    continue
                if t.is_cuda and not torch.cuda.is_available():
                    continue
                obj = t(100, 100).fill_(1)
                obj.__repr__()
                str(obj)
            # test half tensor
            obj = torch.rand(100, 100, device='cpu').half()
            obj.__repr__()
            str(obj)
            for t in torch._storage_classes:
                if t == torch.BFloat16Storage:
                    continue  # Fix once fill is enabled for bfloat16
                if t.is_cuda and not torch.cuda.is_available():
                    continue
                if t == torch.BoolStorage or t == torch.cuda.BoolStorage:
                    obj = t(100).fill_(True)
                else:
                    obj = t(100).fill_(1)
                obj.__repr__()
                str(obj)

            # test complex tensor
            # complex tensor print uses two formatters, one for real values
            # and the other for imag values. this is consistent with numpy
            x = torch.tensor([2.3 + 4j, 7 + 6j])
            self.assertEqual(x.__repr__(), str(x))
            self.assertExpectedInline(str(x), '''tensor([2.3000+4.j, 7.0000+6.j])''')

            # test scientific notation for complex tensors
            x = torch.tensor([1e28 + 2j , -1e-28j])
            self.assertEqual(x.__repr__(), str(x))
            self.assertExpectedInline(str(x), '''tensor([1.0000e+28+2.0000e+00j, -0.0000e+00-1.0000e-28j])''')

            # test big integer
            x = torch.tensor(2341234123412341)
            self.assertEqual(x.__repr__(), str(x))
            self.assertExpectedInline(str(x), '''tensor(2341234123412341)''')

            # test scientific notation
            x = torch.tensor([1e28, 1e-28])
            self.assertEqual(x.__repr__(), str(x))
            self.assertExpectedInline(str(x), '''tensor([1.0000e+28, 1.0000e-28])''')

            # test scientific notation using set_printoptions
            x = torch.tensor([1e2, 1e-2])
            torch.set_printoptions(sci_mode=True)
            self.assertEqual(x.__repr__(), str(x))
            self.assertExpectedInline(str(x), '''tensor([1.0000e+02, 1.0000e-02])''')
            torch.set_printoptions(sci_mode=False)
            self.assertEqual(x.__repr__(), str(x))
            self.assertExpectedInline(str(x), '''tensor([  100.0000,     0.0100])''')
            torch.set_printoptions(sci_mode=None)  # reset to the default value

            # test no leading space if all elements positive
            x = torch.tensor([1, 2])
            self.assertEqual(x.__repr__(), str(x))
            self.assertExpectedInline(str(x), '''tensor([1, 2])''')

            # test for leading space if there are negative elements
            x = torch.tensor([1, -2])
            self.assertEqual(x.__repr__(), str(x))
            self.assertExpectedInline(str(x), '''tensor([ 1, -2])''')

            # test inf and nan
            x = torch.tensor([4, inf, 1.5, -inf, 0, nan, 1])
            self.assertEqual(x.__repr__(), str(x))
            self.assertExpectedInline(str(x), '''tensor([4.0000,    inf, 1.5000,   -inf, 0.0000,    nan, 1.0000])''')

            y = torch.tensor([4, inf, complex(1.5, inf), complex(-inf, 4), 0, complex(nan, inf), complex(3, nan)])
            self.assertEqual(y.__repr__(), str(y))
            expected_str = '''\
tensor([4.0000+0.j,    inf+0.j, 1.5000+infj,   -inf+4.j, 0.0000+0.j,    nan+infj,
        3.0000+nanj])'''
            self.assertExpectedInline(str(y), expected_str)

            # test dtype
            torch.set_default_dtype(torch.float)
            x = torch.tensor([1e-324, 1e-323, 1e-322, 1e307, 1e308, 1e309], dtype=torch.float64)
            self.assertEqual(x.__repr__(), str(x))
            expected_str = '''\
tensor([ 0.0000e+00, 9.8813e-324, 9.8813e-323, 1.0000e+307, 1.0000e+308,
                inf], dtype=torch.float64)'''
            self.assertExpectedInline(str(x), expected_str)

            # test changing default dtype
            torch.set_default_dtype(torch.float64)
            self.assertEqual(x.__repr__(), str(x))
            expected_str = '''\
tensor([ 0.0000e+00, 9.8813e-324, 9.8813e-323, 1.0000e+307, 1.0000e+308,
                inf])'''
            self.assertExpectedInline(str(x), expected_str)

            # test summary
            x = torch.zeros(10000)
            self.assertEqual(x.__repr__(), str(x))
            self.assertExpectedInline(str(x), '''tensor([0., 0., 0.,  ..., 0., 0., 0.])''')

            # test internal summary function
            x = torch.rand(1, 20, 5, 30)
            summary = torch._tensor_str.get_summarized_data(x)
            self.assertEqual(summary.shape, (1, 6, 5, 6))
            first_and_last = [0, 1, 2, -3, -2, -1]
            self.assertEqual(summary, x[:, first_and_last][..., first_and_last])

            # test device
            if torch.cuda.is_available():
                x = torch.tensor([123], device='cuda:0')
                self.assertEqual(x.__repr__(), str(x))
                self.assertExpectedInline(str(x), '''tensor([123], device='cuda:0')''')

                # test changing default to cuda
                torch.set_default_tensor_type(torch.cuda.FloatTensor)
                self.assertEqual(x.__repr__(), str(x))
                self.assertExpectedInline(str(x), '''tensor([123])''')

                # test printing a tensor on a different gpu than current one.
                if torch.cuda.device_count() >= 2:
                    with torch.cuda.device(1):
                        self.assertEqual(x.__repr__(), str(x))
                        self.assertExpectedInline(str(x), '''tensor([123], device='cuda:0')''')

                # test printing cpu tensor when default device is cuda
                y = torch.tensor([123], device='cpu')
                self.assertEqual(y.__repr__(), str(y))
                self.assertExpectedInline(str(y), '''tensor([123], device='cpu')''')
            torch.set_default_tensor_type(default_type)


            # test integral floats and requires_grad
            x = torch.tensor([123.], requires_grad=True)
            self.assertEqual(x.__repr__(), str(x))
            self.assertExpectedInline(str(x), '''tensor([123.], requires_grad=True)''')

            # test non-contiguous print
            # sliced tensor should have > PRINT_OPTS.threshold elements
            x = torch.ones(100, 2, 2, 10)
            y = x.as_strided(size=(100, 2, 10), stride=(2 * 2 * 10, 2 * 10, 1))
            self.assertEqual(str(y), y.__repr__())
            expected_str = '''\
tensor([[[1., 1., 1.,  ..., 1., 1., 1.],
         [1., 1., 1.,  ..., 1., 1., 1.]],

        [[1., 1., 1.,  ..., 1., 1., 1.],
         [1., 1., 1.,  ..., 1., 1., 1.]],

        [[1., 1., 1.,  ..., 1., 1., 1.],
         [1., 1., 1.,  ..., 1., 1., 1.]],

        ...,

        [[1., 1., 1.,  ..., 1., 1., 1.],
         [1., 1., 1.,  ..., 1., 1., 1.]],

        [[1., 1., 1.,  ..., 1., 1., 1.],
         [1., 1., 1.,  ..., 1., 1., 1.]],

        [[1., 1., 1.,  ..., 1., 1., 1.],
         [1., 1., 1.,  ..., 1., 1., 1.]]])\
'''

            self.assertExpectedInline(str(y), expected_str)

            x = torch.ones(100, 2, 2, 10) * (1 + 1j)
            y = x.as_strided(size=(100, 2, 10), stride=(2 * 2 * 10, 2 * 10, 1))
            self.assertEqual(str(y), y.__repr__())
            expected_str = '''\
tensor([[[1.+1.j, 1.+1.j, 1.+1.j,  ..., 1.+1.j, 1.+1.j, 1.+1.j],
         [1.+1.j, 1.+1.j, 1.+1.j,  ..., 1.+1.j, 1.+1.j, 1.+1.j]],

        [[1.+1.j, 1.+1.j, 1.+1.j,  ..., 1.+1.j, 1.+1.j, 1.+1.j],
         [1.+1.j, 1.+1.j, 1.+1.j,  ..., 1.+1.j, 1.+1.j, 1.+1.j]],

        [[1.+1.j, 1.+1.j, 1.+1.j,  ..., 1.+1.j, 1.+1.j, 1.+1.j],
         [1.+1.j, 1.+1.j, 1.+1.j,  ..., 1.+1.j, 1.+1.j, 1.+1.j]],

        ...,

        [[1.+1.j, 1.+1.j, 1.+1.j,  ..., 1.+1.j, 1.+1.j, 1.+1.j],
         [1.+1.j, 1.+1.j, 1.+1.j,  ..., 1.+1.j, 1.+1.j, 1.+1.j]],

        [[1.+1.j, 1.+1.j, 1.+1.j,  ..., 1.+1.j, 1.+1.j, 1.+1.j],
         [1.+1.j, 1.+1.j, 1.+1.j,  ..., 1.+1.j, 1.+1.j, 1.+1.j]],

        [[1.+1.j, 1.+1.j, 1.+1.j,  ..., 1.+1.j, 1.+1.j, 1.+1.j],
         [1.+1.j, 1.+1.j, 1.+1.j,  ..., 1.+1.j, 1.+1.j, 1.+1.j]]])\
'''
            self.assertExpectedInline(str(y), expected_str)

            # test print 0-dim tensor: there's no 0-dim in Numpy, we match arrayprint style
            x = torch.tensor(0.00002)
            self.assertEqual(x.__repr__(), str(x))
            self.assertExpectedInline(str(x), '''tensor(2.0000e-05)''')

            # test print boolean tensor
            x = torch.tensor([True])
            self.assertEqual(x.__repr__(), str(x))
            self.assertExpectedInline(str(x), '''tensor([True])''')

            x = torch.tensor(True)
            self.assertEqual(x.__repr__(), str(x))
            self.assertExpectedInline(str(x), '''tensor(True)''')

            # [Numpy] test print float in sci_mode when min < 0.0001.
            x = torch.tensor([0.00002])
            self.assertEqual(x.__repr__(), str(x))
            self.assertExpectedInline(str(x), '''tensor([2.0000e-05])''')

            # [Numpy] test print complex in sci_mode when real_min < 0.0001 and (or) imag_min < 0.0001.
            x = torch.tensor([0.00002]) * (1 + 1j)
            self.assertEqual(x.__repr__(), str(x))
            self.assertExpectedInline(str(x), '''tensor([2.0000e-05+2.0000e-05j])''')

            # [Numpy] test print float in sci_mode when max > 1e8.
            # TODO: Pytorch uses fixed precision to print, while Numpy uses dragon4_scientific
            # to do automatic trimming and padding.
            x = torch.tensor([123456789.])
            self.assertEqual(x.__repr__(), str(x))
            self.assertExpectedInline(str(x), '''tensor([1.2346e+08])''')

            # [Numpy] test print float in sci_mode when max / min > 1000.
            x = torch.tensor([0.01, 11])
            self.assertEqual(x.__repr__(), str(x))
            self.assertExpectedInline(str(x), '''tensor([1.0000e-02, 1.1000e+01])''')

            # [Numpy] test print int max / min > 1000, no sci_mode
            x = torch.tensor([1, 1010])
            self.assertEqual(x.__repr__(), str(x))
            self.assertExpectedInline(str(x), '''tensor([   1, 1010])''')

            # [Numpy] test print int > 1e8, no sci_mode
            x = torch.tensor([1000000000])  # 1e9
            self.assertEqual(x.__repr__(), str(x))
            self.assertExpectedInline(str(x), '''tensor([1000000000])''')

            # [Numpy] test printing float in int_mode
            x = torch.tensor([1., 1000.])
            self.assertEqual(x.__repr__(), str(x))
            self.assertExpectedInline(str(x), '''tensor([   1., 1000.])''')

            # [Numpy] test printing float in int_mode in sci format when max / min > 1000.
            x = torch.tensor([1., 1010.])
            self.assertEqual(x.__repr__(), str(x))
            self.assertExpectedInline(str(x), '''tensor([1.0000e+00, 1.0100e+03])''')

        def test_sizeof(self) -> None:
            sizeof_empty = torch.randn(0).storage().__sizeof__()
            sizeof_10 = torch.randn(10).storage().__sizeof__()
            sizeof_100 = torch.randn(100).storage().__sizeof__()
            self.assertEqual((sizeof_100 - sizeof_empty) // (sizeof_10 - sizeof_empty), 10)
            self.assertEqual((sizeof_100 - sizeof_empty) % (sizeof_10 - sizeof_empty), 0)

            sizeof_empty = torch.randn(0).to(torch.uint8).storage().__sizeof__()
            sizeof_10 = torch.randn(10).to(torch.uint8).storage().__sizeof__()
            sizeof_100 = torch.randn(100).to(torch.uint8).storage().__sizeof__()
            self.assertEqual((sizeof_100 - sizeof_empty) // (sizeof_10 - sizeof_empty), 10)
            self.assertEqual((sizeof_100 - sizeof_empty) % (sizeof_10 - sizeof_empty), 0)

        def test_iter(self) -> None:
            x = torch.randn(5, 5)
            for i, sub in enumerate(x):
                self.assertEqual(sub, x[i])

            x = torch.tensor([])
            self.assertEqual(list(x), [])

        def test_assertEqual(self) -> None:
            x = torch.FloatTensor([0])
            self.assertEqual(x, 0)
            xv = torch.autograd.Variable(x)
            self.assertEqual(xv, 0)
            self.assertEqual(x, xv)
            self.assertEqual(xv, x)

            # Tests that setting atol or rtol without the other throws
            self.assertRaises(AssertionError,
                              lambda: self.assertEqual(x, xv, atol=4))
            self.assertRaises(AssertionError,
                              lambda: self.assertEqual(x, xv, rtol=4))

            self.assertRaisesRegex(TypeError, "takes from 3 to 4 positional arguments",
                                   lambda: self.assertEqual(x, xv, "", 1.0))  # type: ignore[misc]

        def test_new(self) -> None:
            x = torch.autograd.Variable(torch.tensor([]))
            y = torch.autograd.Variable(torch.randn(4, 4))
            z = torch.autograd.Variable(torch.IntTensor([1, 2, 3]))
            self.assertEqual(x.new().shape, [0])
            self.assertEqual(x.new(), x)
            self.assertEqual(x.new(1, 2).shape, [1, 2])
            self.assertEqual(x.new(torch.Size([3, 4])).shape, [3, 4])
            self.assertEqual(x.new([3, 4]).shape, [2])
            self.assertEqual(x.new([3, 4]).tolist(), [3, 4])
            self.assertEqual(x.new((3, 4)).tolist(), [3, 4])
            self.assertEqual(x.new([np.int32(3), np.float64(4)]).tolist(), [3, 4])
            self.assertEqual(x.new(np.array((3, 4))).tolist(), [3, 4])
            self.assertEqual(x.new([z[2], z[0] + 3]).tolist(), [3, 4])
            self.assertEqual(x.new(size=(3, 4)).shape, [3, 4])
            self.assertEqual(x.new(()).shape, [0])
            self.assertEqual(x.new(y.storage()).data_ptr(), y.data_ptr())
            self.assertEqual(x.new(y).data_ptr(), y.data_ptr())
            self.assertIsNot(x.new(y), y)

            self.assertRaises(TypeError, lambda: x.new(z))
            # TypeError would be better
            self.assertRaises(RuntimeError, lambda: x.new(z.storage()))

        @unittest.skipIf(PYTORCH_CUDA_MEMCHECK, "is_pinned uses failure to detect pointer property")
        def test_pin_memory(self):
            x = torch.randn(3, 5)
            self.assertFalse(x.is_pinned())
            if not torch.cuda.is_available():
                self.assertRaises(RuntimeError, lambda: x.pin_memory())
            else:
                pinned = x.pin_memory()
                self.assertTrue(pinned.is_pinned())
                self.assertEqual(pinned, x)
                self.assertNotEqual(pinned.data_ptr(), x.data_ptr())
                # test that pin_memory on already pinned tensor has no effect
                self.assertIs(pinned, pinned.pin_memory())
                self.assertEqual(pinned.data_ptr(), pinned.pin_memory().data_ptr())

        def test_error_msg_type_translation(self):
            with self.assertRaisesRegex(
                    RuntimeError,
                    # message includes both Double and Long
                    '(?=.*Double)(?=.*Long)'):

                # Calls model with a LongTensor input but DoubleTensor weights
                input = torch.zeros(1, 1, 1, 6, dtype=torch.long)
                weight = torch.nn.Parameter(torch.zeros(1, 1, 1, 3, dtype=torch.double))
                model = torch.nn.Conv2d(1, 1, (1, 3), stride=1, padding=0, bias=False)
                model.weight = weight
                out = model(input)

        def test_apply(self):
            x = torch.arange(1, 6)
            res = x.clone().apply_(lambda k: k + k)
            self.assertEqual(res, x * 2)
            self.assertRaises(TypeError, lambda: x.apply_(lambda k: "str"))

        def test_map(self):
            x = torch.autograd.Variable(torch.randn(3, 3))
            y = torch.autograd.Variable(torch.randn(3))
            res = x.clone()
            res.map_(y, lambda a, b: a + b)
            self.assertEqual(res, x + y)
            self.assertRaisesRegex(TypeError, "not callable", lambda: res.map_(y, "str"))

        def test_map2(self):
            x = torch.autograd.Variable(torch.randn(3, 3))
            y = torch.autograd.Variable(torch.randn(3))
            z = torch.autograd.Variable(torch.randn(1, 3))
            res = x.clone()
            res.map2_(y, z, lambda a, b, c: a + b * c)
            self.assertEqual(res, x + y * z)
            z.requires_grad = True
            self.assertRaisesRegex(
                RuntimeError, "requires grad",
                lambda: res.map2_(y, z, lambda a, b, c: a + b * c))

        def test_Size(self):
            x = torch.Size([1, 2, 3])
            self.assertIsInstance(x, tuple)
            self.assertEqual(x[0], 1)
            self.assertEqual(x[1], 2)
            self.assertEqual(x[2], 3)
            self.assertEqual(len(x), 3)
            self.assertRaises(TypeError, lambda: torch.Size(torch.ones(3)))

            self.assertIsInstance(x * 2, torch.Size)
            self.assertIsInstance(x[:-1], torch.Size)
            self.assertIsInstance(x + x, torch.Size)

        def test_Size_scalar(self):
            three = torch.tensor(3)
            two = torch.tensor(2)
            x = torch.Size([0, 1, two, three, 4])
            for i in range(1, 5):
                self.assertEqual(x[i], i)

        def test_Size_iter(self):
            for sizes in [iter([1, 2, 3, 4, 5]), range(1, 6)]:
                x = torch.Size(sizes)
                for i in range(0, 5):
                    self.assertEqual(x[i], i + 1)

        def test_t_not_2d_error(self):
            self.assertRaises(RuntimeError, lambda: torch.randn(2, 3, 4).t())
            self.assertRaises(RuntimeError, lambda: torch.randn(2, 3, 4).t_())

        # skip this test for now as it affects all tests
        @unittest.skipIf(True, "flush_denormal not supported")
        def test_set_flush_denormal(self):
            tiny_float = 1e-42
            tiny_double = 1e-320
            float_tensor = torch.FloatTensor([1.0, tiny_float])
            double_tensor = torch.DoubleTensor([1.0, tiny_float, tiny_double])

            self.assertEqual(float_tensor[0], 1.0, atol=0.0, rtol=0)
            self.assertEqual(float_tensor[1], tiny_float, atol=tiny_float / 16, rtol=0)
            self.assertEqual(double_tensor[0], 1.0, atol=0.0, rtol=0)
            self.assertEqual(double_tensor[1], tiny_float, atol=0.0, rtol=0)
            self.assertEqual(double_tensor[2], tiny_double, atol=0.0, rtol=0)

            torch.set_flush_denormal(True)
            self.assertEqual(float_tensor[0], 1.0, atol=0.0, rtol=0)
            self.assertEqual(float_tensor[1], 0.0, atol=0.0, rtol=0)  # tiny_float to zero
            self.assertEqual(double_tensor[0], 1.0, atol=0.0, rtol=0)
            # tiny_float is not converted to zero in double type
            self.assertEqual(double_tensor[1], tiny_float, atol=0.0, rtol=0)
            self.assertEqual(double_tensor[2], 0.0, atol=0.0, rtol=0)  # tiny_double to zero
            torch.set_flush_denormal(False)

        def test_show_config(self):
            # We can't usefully test the output; just make sure this doesn't crash
            torch.__config__.show()

        @unittest.skipIf(IS_FBCODE, "CXX_FLAGS is only for OSS build.")
        def test_cxx_flags(self):
            torch.__config__._cxx_flags()

        def test_parallel_info(self):
            torch.__config__.parallel_info()

        @slowTest
        def test_slow_test(self):
            # Just a smoketest to make sure our slowTest decorator works.
            pass

        def test_is_nonzero(self):
            with self.assertRaisesRegex(RuntimeError, "Boolean value of Tensor with no values is ambiguous"):
                torch.tensor([]).is_nonzero()
            with self.assertRaisesRegex(RuntimeError, "Boolean value of Tensor with more than one value is ambiguous"):
                torch.tensor([0, 0]).is_nonzero()
            self.assertFalse(torch.tensor(0).is_nonzero())
            self.assertTrue(torch.tensor(1).is_nonzero())
            self.assertFalse(torch.tensor([0]).is_nonzero())
            self.assertTrue(torch.tensor([1]).is_nonzero())
            self.assertFalse(torch.tensor([[0]]).is_nonzero())
            self.assertTrue(torch.tensor([[1]]).is_nonzero())
            self.assertTrue(torch.tensor(0.1).is_nonzero())
            self.assertTrue(torch.tensor(-0.1).is_nonzero())
            self.assertFalse(torch.tensor(0.0).is_nonzero())
            self.assertTrue(torch.tensor(True).is_nonzero())
            self.assertFalse(torch.tensor(False).is_nonzero())
            self.assertFalse(torch.tensor(0 + 0j).is_nonzero())
            self.assertTrue(torch.tensor(0 + 0.1j).is_nonzero())

        def test_assert_async(self):
            with self.assertRaisesRegex(RuntimeError, "Boolean value of Tensor with no values is ambiguous"):
                torch._assert_async(torch.tensor([]))
            with self.assertRaisesRegex(RuntimeError, "Boolean value of Tensor with more than one value is ambiguous"):
                torch._assert_async(torch.tensor([0, 0]))
            with self.assertRaisesRegex(RuntimeError, "Expected Tensor with single nonzero value, but got zero"):
                torch._assert_async(torch.tensor(0))
            torch._assert_async(torch.tensor(1))
            torch._assert_async(torch.tensor(0.1))
            torch._assert_async(torch.tensor(-0.1))
            with self.assertRaisesRegex(RuntimeError, "Expected Tensor with single nonzero value, but got zero"):
                torch._assert_async(torch.tensor(0.0))
            torch._assert_async(torch.tensor(True))
            with self.assertRaisesRegex(RuntimeError, "Expected Tensor with single nonzero value, but got zero"):
                torch._assert_async(torch.tensor(False))
            torch._assert_async(torch.tensor(0 + 0.1j))
            with self.assertRaisesRegex(RuntimeError, "Expected Tensor with single nonzero value, but got zero"):
                torch._assert_async(torch.tensor(0 + 0j))

        # NB: we must not be built with CUDA; if we are built with CUDA but no CUDA
        # is available, we get a different error.
        @unittest.skipIf(torch.backends.cuda.is_built() or IS_SANDCASTLE, "CUDA is built, can't test CUDA not built error")
        def test_cuda_not_built(self):
            msg = "Torch not compiled with CUDA enabled"
            self.assertRaisesRegex(AssertionError, msg, lambda: torch.cuda.current_device())
            self.assertRaisesRegex(AssertionError, msg, lambda: torch.tensor([1], device="cuda"))
            self.assertRaisesRegex(AssertionError, msg, lambda: torch.tensor([1]).cuda())
            self.assertRaisesRegex(TypeError, msg, lambda: torch.cuda.FloatTensor())
            self.assertRaisesRegex(TypeError, msg, lambda: torch.set_default_tensor_type(torch.cuda.FloatTensor))
            self.assertRaisesRegex(AssertionError, msg, lambda: torch.tensor([1]).to(device="cuda"))

        def test_has_internal_overlap(self):
            OVERLAP_NO = 0
            OVERLAP_YES = 1
            OVERLAP_TOO_HARD = 2

            # Check for contiguous tensors
            a = torch.randn(3, 3)
            self.assertEqual(torch._debug_has_internal_overlap(a), OVERLAP_NO)

            # Checks for zero strides
            b = torch.randn(1, 3)
            b_expanded = b.expand(4, 3)
            self.assertEqual(torch._debug_has_internal_overlap(b_expanded), OVERLAP_YES)

            # Check for zero strided, size 1 axis, in non-contiguous storage (gh-33812)
            c = torch.randn(10).as_strided([2, 1, 5], [1, 0, 2])
            self.assertEqual(torch._debug_has_internal_overlap(c), OVERLAP_NO)
            c = torch.randn(2, 1, 10)[::2].as_strided((2, 1, 5), (10, 0, 2))
            self.assertEqual(torch._debug_has_internal_overlap(c), OVERLAP_TOO_HARD)


        def test_allow_tensor_metadata_change(self):
            def do_test(t):
                with self.assertRaisesRegex(
                        RuntimeError,
                        "set_sizes_contiguous is not allowed on a Tensor created from .data or .detach()"):
                    t.resize_((2, 1))
                with self.assertRaisesRegex(
                        RuntimeError,
                        "set_storage is not allowed on a Tensor created from .data or .detach()"):
                    t.set_()
                with self.assertRaisesRegex(
                        RuntimeError,
                        "set_storage_offset is not allowed on a Tensor created from .data or .detach()"):
                    t.set_(t.storage(), 0, t.size(), list(t.stride()))

            do_test(torch.tensor([[1, 2]]).data)
            do_test(torch.tensor([[1, 2]]).detach())

        @skipIfNotRegistered("LayerNorm", "Skipping as LayerNorm is not registered")
        def test_c10_layer_norm(self):
            # test that we can call c10 ops and they return a reasonable result
            X = torch.rand(5, 5, dtype=torch.float)
            weight = torch.rand(*X.size()[1:], dtype=torch.float)
            bias = torch.rand(*X.size()[1:], dtype=torch.float)
            epsilon = 1e-4

            expected_norm = torch.nn.functional.layer_norm(
                X, X.size()[1:], weight=weight, bias=bias, eps=epsilon)
            actual_norm, actual_mean, actual_stdev = \
                torch.ops._caffe2.LayerNorm(torch.tensor(X), torch.tensor(
                    weight), torch.tensor(bias), 1, epsilon, True)
            torch.testing.assert_close(expected_norm, actual_norm)

        def test_memory_format(self):
            def test_helper(x, memory_format):
                y = x.contiguous(memory_format=memory_format)
                self.assertFalse(y.is_contiguous())
                self.assertTrue(y.is_contiguous(memory_format=memory_format))
                self.assertEqual(y, x)

            test_helper(torch.randn(4, 3, 8, 8), torch.channels_last)
            test_helper(torch.randn(4, 3, 8, 8, 8), torch.channels_last_3d)

        def test_memory_format_contiguous_returns_same_tensor_if_already_satisfies(self):
            def test_helper(x, memory_format):
                alias = x.contiguous(memory_format=memory_format)
                alias.fill_(7)
                self.assertEqual(x, alias)

            test_helper(torch.randn(4, 8, 8, 3).permute(0, 3, 1, 2), torch.channels_last)
            test_helper(torch.randn(4, 8, 8, 8, 3).permute(0, 4, 1, 2, 3), torch.channels_last_3d)

        def test_memory_format_empty(self):
            def test_helper(dim1, dim2, memory_format):
                with self.assertRaises(RuntimeError):
                    x = torch.empty(dim1, memory_format=memory_format)
                x = torch.empty(dim2, memory_format=memory_format)
                self.assertTrue(x.is_contiguous(memory_format=memory_format))

            test_helper((3, 3), (3, 3, 3, 3), torch.channels_last)
            test_helper((3, 3, 3), (3, 3, 3, 3, 3), torch.channels_last_3d)

        def test_subclass_tensors(self):
            # raise an error when trying to subclass FloatTensor
            with self.assertRaisesRegex(TypeError, "type 'torch.FloatTensor' is not an acceptable base type"):
                class Foo1(torch.FloatTensor):
                    pass

            # but allow subclassing Tensor:
            class Foo2(torch.Tensor):
                def foo(self):
                    return 5
            f = Foo2()
            self.assertEqual(f.foo(), 5)

        def test_ndim(self):
            a = torch.randn(1, 2, 3)
            self.assertEqual(3, a.ndim)
            b = torch.randn(())
            self.assertEqual(0, b.ndim)
            c = torch.randn(1, 0)
            self.assertEqual(2, c.ndim)

        def test_fill_diagonal(self):
            a1 = torch.randn(7, 3)
            a2 = a1.clone()
            v = 1
            for i in range(3):
                a2[i][i] = v
            a1.fill_diagonal_(v)
            self.assertEqual(a1, a2)

            b1 = torch.randn(7, 3)
            b2 = b1.clone()
            for i in range(3):
                b2[i][i] = v
                b2[i + 4][i] = v
            b1.fill_diagonal_(v, wrap=True)
            self.assertEqual(b1, b2)

            c1 = torch.rand(3, 3, 3)
            c2 = c1.clone()
            for i in range(3):
                c2[i][i][i] = v
            c1.fill_diagonal_(v)
            self.assertEqual(c1, c2)

            # non-contiguous tensor
            d1 = torch.rand(3, 3, 3)[:, 1, ...]
            d2 = d1.clone()
            for i in range(3):
                d2[i][i] = v
            d1.fill_diagonal_(v)
            self.assertEqual(d1, d2)

            e1 = torch.rand(7, 3, 3)[:, 1, ...]
            e2 = e1.clone()
            for i in range(3):
                e2[i][i] = v
                e2[i + 4][i] = v
            e1.fill_diagonal_(v, wrap=True)
            self.assertEqual(e1, e2)

        def test_batch_norm_cpu_inference(self):
            # input nchw in (2,1,1,1), (2,2,2,2)
            inputs = [
                torch.tensor([[[[-0.5000]]], [[[0.5000]]]]),
                torch.tensor([
                    [
                        [[-0.5000, 0.5000], [-1.0000, 1.0000]],
                        [[-0.2500, -0.5000], [0.2500, 0.5000]]
                    ],
                    [
                        [[0.1000, 1.0000], [1.0000, 0.1000]],
                        [[1.0000, 0.5000], [1.5000, -1.5000]]
                    ]])]
            # output nchw in (2,1,1,1), (2,2,2,2)
            outputs = [
                torch.tensor([
                    [[[-0.499997496604919433593750000]]],
                    [[[0.499997496604919433593750000]]]]),
                torch.tensor([
                    [[[-0.499997496604919433593750000, 0.499997496604919433593750000],
                      [-0.999994993209838867187500000, 0.999994993209838867187500000]],
                     [[-0.249998748302459716796875000, -0.499997496604919433593750000],
                      [0.249998748302459716796875000, 0.499997496604919433593750000]]],
                    [[[0.099999502301216125488281250, 0.999994993209838867187500000],
                      [0.999994993209838867187500000, 0.099999502301216125488281250]],
                     [[0.999994993209838867187500000, 0.499997496604919433593750000],
                      [1.499992489814758300781250000, -1.499992489814758300781250000]]]])]


            for i in range(len(inputs)):
                for affine in [False, True]:
                    m = torch.nn.BatchNorm2d(inputs[i].size()[1], 1e-05, 0.1, affine=affine)
                    m.eval()
                    # contiguous case
                    input1 = inputs[i].contiguous()
                    output1 = m(input1)
                    # non-contiguous case
                    input2 = input1.permute(0, 1, 3, 2)
                    output2 = m(input2).permute(0, 1, 3, 2)
                    # channels last case
                    input3 = input1.contiguous(memory_format=torch.channels_last)
                    output3 = m(input3)
                    self.assertEqual(output3, outputs[i])
                    self.assertEqual(output3, output1)
                    self.assertEqual(output3, output2)

        @noarchTest
        def test_empty_meta(self):
            x = torch.empty(2 ** 20, 2 ** 20, device='meta')
            y = torch.empty(2 ** 20, device='meta')
            z = x + y
            self.assertEqual(z.size(), (2 ** 20, 2 ** 20))
            self.assertRaises(RuntimeError, lambda: z[0][0].item())

        @noarchTest
        def test_upsample_nearest1d_meta(self):
            # TODO: this test should be triggered by test_nn.py but right
            # now meta is not enabled (and even if it was, we are probably
            # missing too many meta functions to get through the test unmolested)

            # NB: Can't make the exponent too big, or it will overflow
            # signed 64-bit integer
            x = torch.empty(2 * 10 ** 8, 3, 2 * 10 ** 8, device='meta')
            z = torch.nn.functional.interpolate(x, scale_factor=2)
            self.assertEqual(z.size(), (2 * 10 ** 8, 3, 4 * 10 ** 8))
            self.assertRaises(RuntimeError, lambda: z[0][0][0].item())

            # TODO: the out tests cannot be triggered by test_nn.py because
            # we don't actually do out= arguments for nn functions, so there
            # is no public API by which to get the out version

            # interpolate doesn't seem to support out=
            # (not sure why passing None here doesn't work? How strange...)
            z = torch.empty(0, device='meta')
            torch._C._nn.upsample_nearest1d(x, (4 * 10 ** 8,), 2, out=z)
            self.assertEqual(z.size(), (2 * 10 ** 8, 3, 4 * 10 ** 8))
            self.assertRaises(RuntimeError, lambda: z[0][0][0].item())

        @noarchTest
        def test_upsample_nearest2d_meta(self):
            # TODO: the out tests cannot be triggered by test_nn.py because
            # we don't actually do out= arguments for nn functions, so there
            # is no public API by which to get the out version

            # Make sure we don't clobber strides of out tensor.  NB: this
            # test must be done on 2d/3d, because 1d doesn't have any meaningful
            # layout support
            x = torch.empty(4, 3, 8, 8, device='meta')
            out = torch.empty(4, 3, 16, 16, device='meta', memory_format=torch.channels_last)
            torch._C._nn.upsample_nearest2d(x, (16, 16), out=out)
            self.assertTrue(out.is_contiguous(memory_format=torch.channels_last))

            x = torch.empty(4, 3, 8, 8, device='meta', memory_format=torch.channels_last)
            out = torch.empty(4, 3, 16, 16, device='meta')
            torch._C._nn.upsample_nearest2d(x, (16, 16), out=out)
            self.assertTrue(out.is_contiguous())

            # But if resize occurs, do clobber
            x = torch.empty(4, 3, 8, 8, device='meta', memory_format=torch.channels_last)
            out = torch.empty(0, device='meta')
            torch._C._nn.upsample_nearest2d(x, (16, 16), out=out)
            self.assertTrue(out.is_contiguous(memory_format=torch.channels_last))

            # Complain if out dtype mismatch
            x = torch.empty(4, 3, 8, 8, device='meta', dtype=torch.float)
            out = torch.empty(4, 3, 16, 16, device='meta', dtype=torch.double)
            self.assertExpectedRaisesInline(
                RuntimeError, lambda: torch._C._nn.upsample_nearest2d(x, (16, 16), out=out),
                """Expected out tensor to have dtype float, but got double instead"""
            )

            # Complain if out device mismatch
            x = torch.empty(0, 3, 8, 8, device='meta')
            out = torch.empty(0, 3, 16, 16, device='cpu')
            self.assertExpectedRaisesInline(
                RuntimeError, lambda: torch._C._nn.upsample_nearest2d(x, (16, 16), out=out),
                """Expected out tensor to have device meta, but got cpu instead"""
            )

        @noarchTest
        def test_detach_meta(self):
            x = torch.empty(2, device='meta')
            # This used to segfault
            self.assertRaises(RuntimeError, lambda: x.detach().storage())

        @noarchTest
        def test_add_meta_scalar(self):
            # From https://github.com/pytorch/pytorch/issues/53815
            x = torch.empty(2, device='meta')
            y = x + 2
            self.assertEqual(y.size(), x.size())

        def test_normal_shape(self):
            warned = False
            for device in get_all_device_types():
                tensor1 = torch.rand(1, device=device)
                tensor4 = torch.rand(4, device=device)
                tensor120 = torch.rand(120, device=device)
                tensor2145 = torch.rand(2, 1, 4, 5, device=device)
                tensor2345 = torch.rand(2, 3, 4, 5, device=device)
                tensor2345_non_contiguous = torch.rand(2, 4, 3, 5, device=device).permute(0, 2, 1, 3)
                tensor2345_channels_last = tensor2345.contiguous(memory_format=torch.channels_last)
                output2345 = torch.zeros(2, 3, 4, 5, device=device)
                output345 = torch.zeros(3, 4, 5, device=device)

                # inputs have same size
                self.assertEqual(torch.normal(tensor2345, tensor2345).size(), (2, 3, 4, 5))
                self.assertEqual(torch.normal(tensor2345_non_contiguous, tensor2345).size(), (2, 3, 4, 5))
                self.assertEqual(torch.normal(tensor2345, tensor2345_channels_last).size(), (2, 3, 4, 5))
                self.assertEqual(torch.normal(tensor2345_non_contiguous, tensor2345_channels_last).size(), (2, 3, 4, 5))

                # scalar case
                self.assertEqual(torch.normal(tensor2345, 2).size(), (2, 3, 4, 5))
                self.assertEqual(torch.normal(2, tensor2345).size(), (2, 3, 4, 5))

                # inputs are expandable tensors
                self.assertEqual(torch.normal(tensor2345, tensor1).size(), (2, 3, 4, 5))
                self.assertEqual(torch.normal(tensor2145, tensor2345).size(), (2, 3, 4, 5))

                # inputs are non-expandable tensors, but they have same number of elements
                # TORCH_WARN_ONCE is used in torch.normal, only 1st assertEqual will show warn msg
                if not warned:
                    self.assertWarnsRegex(UserWarning, "deprecated and the support will be removed",
                                          lambda: self.assertEqual(torch.normal(tensor120, tensor2345).size(), (120,)))
                    warned = True
                else:
                    self.assertEqual(torch.normal(tensor120, tensor2345).size(), (120,))
                self.assertEqual(torch.normal(tensor2345, tensor120).size(), (2, 3, 4, 5))

                # inputs are non-expandable tensors and they don't have same number of elements
                with self.assertRaisesRegex(RuntimeError, "inconsistent tensor"):
                    torch.normal(tensor2345, tensor4)

                # output and inputs are size compatible
                self.assertEqual(torch.normal(tensor2345, tensor2345, out=output2345).size(), (2, 3, 4, 5))

                # output and inputs are not size compatible
                with self.assertRaisesRegex(RuntimeError, "inconsistent tensor"):
                    # inputs are expandable but have different broadcasted size than output
                    torch.normal(tensor2345, tensor2145, out=output345)
                with self.assertRaisesRegex(RuntimeError, "inconsistent tensor"):
                    # inputs are not expandable but reshapeable, output size is not the same as mean
                    torch.normal(tensor2345, tensor120, out=output345)

        def test_tensoriterator_output_setup(self):
            # Test whether the output's memory layout is correct
            def test_memory_layout(x, y, scale, zero_point, out):
                self.assertEqual(x.dim(), 4)
                self.assertEqual(x.size(), y.size())
                self.assertEqual(y.size(), out.size())

                shape = x.size()
                for n in range(shape[0]):
                    for c in range(shape[1]):
                        for h in range(shape[2]):
                            for w in range(shape[3]):
                                if scale is not None and zero_point is not None:
                                    self.assertEqual(
                                        out[n][c][h][w],
                                        torch.ops.quantized.add(x[n][c][h][w], y[n][c][h][w], scale, zero_point))
                                else:
                                    self.assertEqual(out[n][c][h][w], x[n][c][h][w] + y[n][c][h][w])

            xraw = torch.rand(2, 3, 4, 4)
            yraw = torch.rand(2, 3, 4, 4)
            qxraw = torch.quantize_per_tensor(xraw, 0.1, 5, torch.quint8)
            qyraw = torch.quantize_per_tensor(yraw, 0.1, 5, torch.quint8)

            # contiguous case fast setup
            test_memory_layout(xraw, yraw, None, None, xraw + yraw)
            test_memory_layout(qxraw, qyraw, 0.1, 5, torch.ops.quantized.add(qxraw, qyraw, 0.1, 5))

            # channels last case fast setup
            x = xraw.contiguous(memory_format=torch.channels_last)
            y = yraw.contiguous(memory_format=torch.channels_last)
            test_memory_layout(x, y, None, None, x + y)
            qx = qxraw.contiguous(memory_format=torch.channels_last)
            qy = qyraw.contiguous(memory_format=torch.channels_last)
            test_memory_layout(qx, qy, 0.1, 5, torch.ops.quantized.add(qx, qy, 0.1, 5))

            # non contiguous case fast setup (dense, non-overlapping, same shape and strides)
            x = xraw.permute(0, 2, 3, 1)
            y = yraw.permute(0, 2, 3, 1)
            test_memory_layout(x, y, None, None, x + y)
            qx = qxraw.permute(0, 2, 3, 1)
            qy = qyraw.permute(0, 2, 3, 1)
            test_memory_layout(qx, qy, 0.1, 5, torch.ops.quantized.add(qx, qy, 0.1, 5))

            # non contiguous case fast setup (dense, non-overlapping)
            # input tensors have same shape and strides
            # output tensor have same shape as input tensors but different stride
            # output tensor should preserve its strides in this case
            x = xraw.permute(0, 2, 3, 1)
            y = yraw.permute(0, 2, 3, 1)
            out = torch.empty_like(xraw)
            out = out.permute(0, 3, 2, 1)
            expected_stride = out.stride()
            test_memory_layout(x, y, None, None, torch.add(x, y, out=out))
            self.assertEqual(expected_stride, out.stride())

            # non contiguous case non fast setup
            x = xraw.permute(0, 2, 3, 1)
            y = yraw.permute(0, 3, 2, 1)
            test_memory_layout(x, y, None, None, x + y)
            qx = qxraw.permute(0, 2, 3, 1)
            qy = qyraw.permute(0, 3, 2, 1)
            test_memory_layout(qx, qy, 0.1, 5, torch.ops.quantized.add(qx, qy, 0.1, 5))

        # Tests to make sure we still handle .data properly until it is removed
        def test_dot_data_use(self):
            # .data allows to change the Tensors types inplace, check that we still
            # raise a nice error.
            with self.assertRaisesRegex(
                    RuntimeError,
                    # message includes both Double and Long
                    '(?=.*Double)(?=.*Long)'):

                # Calls model with a LongTensor input but DoubleTensor weights
                input = torch.randn(1, 1, 1, 6, dtype=torch.double)
                weight = torch.zeros(1, 1, 1, 3, dtype=torch.long)
                model = torch.nn.Conv2d(1, 1, (1, 3), stride=1, padding=0, bias=False)
                model.weight.data = weight
                out = model(input)


# Functions to test negative dimension wrapping
METHOD = 1
INPLACE_METHOD = 2
FUNCTIONAL = 4
DIM_ARG = None

def make_neg_dim_test(name, tensor_arg, arg_constr, types, extra_dim=0):
    def neg_dim_test(self):
        if isinstance(tensor_arg, list):
            assert METHOD not in types and INPLACE_METHOD not in types
            x = [torch.randn(arg) for arg in tensor_arg]
            ndim = len(tensor_arg[-1])
        else:
            x = torch.randn(*tensor_arg)
            ndim = len(tensor_arg)
        ndim += extra_dim

        n_dim_to_test = sum(e is DIM_ARG for e in arg_constr())

        for dims_val in combinations(range(ndim), n_dim_to_test):
            arg = arg_constr()
            arg_neg = copy.deepcopy(arg)
            idx = 0
            for i, v in enumerate(arg):
                if v is DIM_ARG:
                    arg[i] = dims_val[idx]
                    arg_neg[i] = dims_val[idx] - ndim
                    idx += 1

            if METHOD in types:
                a = getattr(x, name)(*arg)
                b = getattr(x, name)(*arg_neg)
                self.assertEqual(a, b)

            if INPLACE_METHOD in types:
                a = x.clone()
                getattr(a, name + '_')(*arg)
                b = x.clone()
                getattr(b, name + '_')(*arg_neg)
                self.assertEqual(a, b)

            if FUNCTIONAL in types:
                a = getattr(torch, name)(x, *arg)
                b = getattr(torch, name)(x, *arg_neg)
                self.assertEqual(a, b)

    return neg_dim_test


def idx_tensor(size, max_val):
    return torch.LongTensor(*size).random_(0, max_val - 1)


def add_neg_dim_tests():
    neg_dim_tests = [
        ('narrow', (10, 20, 30), lambda: [DIM_ARG, 0, 5], [METHOD]),
        ('transpose', (10, 20, 30), lambda: [DIM_ARG, DIM_ARG], [METHOD, INPLACE_METHOD, FUNCTIONAL]),
        ('size', (10, 20, 30), lambda: [DIM_ARG], [METHOD]),
        ('cat', [(2, 3, 4), (2, 3, 4)], lambda: [DIM_ARG], [FUNCTIONAL]),
        ('chunk', (10, 20, 30), lambda: [5, DIM_ARG], [METHOD, FUNCTIONAL]),
        ('gather', (10, 20), lambda: [DIM_ARG, idx_tensor((10, 20), 10)], [METHOD, FUNCTIONAL]),
        ('index_select', (10, 10), lambda: [DIM_ARG, idx_tensor((10,), 10)], [METHOD, FUNCTIONAL]),
        ('split', (10, 20), lambda: [5, DIM_ARG], [METHOD, FUNCTIONAL]),
        ('squeeze', (10, 1, 20, 1), lambda: [DIM_ARG], [METHOD, INPLACE_METHOD, FUNCTIONAL]),
        ('unbind', (2, 3, 4), lambda: [DIM_ARG], [FUNCTIONAL]),
        ('unsqueeze', (10, 20), lambda: [DIM_ARG], [METHOD, INPLACE_METHOD, FUNCTIONAL], 1),
        ('logcumsumexp', (10, 20), lambda: [DIM_ARG], [METHOD, FUNCTIONAL]),
        ('cumprod', (10, 20), lambda: [DIM_ARG], [METHOD, FUNCTIONAL]),
        ('cumsum', (10, 20), lambda: [DIM_ARG], [METHOD, FUNCTIONAL]),
        ('cummax', (10, 20), lambda: [DIM_ARG], [METHOD, FUNCTIONAL]),
        ('cummin', (10, 20), lambda: [DIM_ARG], [METHOD, FUNCTIONAL]),
        ('mean', (10, 20), lambda: [DIM_ARG], [METHOD, FUNCTIONAL]),
        ('median', (10, 20), lambda: [DIM_ARG], [METHOD, FUNCTIONAL]),
        ('nanmedian', (10, 20), lambda: [DIM_ARG], [METHOD, FUNCTIONAL]),
        ('mode', (10, 20), lambda: [DIM_ARG], [METHOD, FUNCTIONAL]),
        ('norm', (10, 20), lambda: [2, DIM_ARG], [METHOD, FUNCTIONAL]),
        ('prod', (10, 20), lambda: [DIM_ARG], [METHOD, FUNCTIONAL]),
        ('std', (10, 20), lambda: [DIM_ARG], [METHOD, FUNCTIONAL]),
        ('sum', (10, 20), lambda: [DIM_ARG], [METHOD, FUNCTIONAL]),
        ('var', (10, 20), lambda: [DIM_ARG], [METHOD, FUNCTIONAL]),
        ('kthvalue', (10, 20), lambda: [3, DIM_ARG], [METHOD, FUNCTIONAL]),
        ('max', (10, 20), lambda: [DIM_ARG], [METHOD, FUNCTIONAL]),
        ('min', (10, 20), lambda: [DIM_ARG], [METHOD, FUNCTIONAL]),
        ('sort', (10, 20), lambda: [DIM_ARG], [METHOD, FUNCTIONAL]),
        ('topk', (10, 20), lambda: [5, DIM_ARG], [METHOD, FUNCTIONAL]),
        ('renorm', (10, 20), lambda: [2, DIM_ARG, 1], [METHOD, INPLACE_METHOD, FUNCTIONAL]),
        ('index_add', (10, 10), lambda: [DIM_ARG, idx_tensor((10,), 10), torch.randn(10, 10)], [INPLACE_METHOD]),
        ('index_copy', (10, 10), lambda: [DIM_ARG, idx_tensor((10,), 10), torch.randn(10, 10)], [INPLACE_METHOD]),
        ('index_fill', (10, 10), lambda: [DIM_ARG, idx_tensor((10,), 10), 12], [INPLACE_METHOD]),
        ('scatter', (10, 10), lambda: [DIM_ARG, idx_tensor((10, 10), 10), torch.randn(10, 10)], [INPLACE_METHOD]),
        ('select', (10, 20), lambda: [DIM_ARG, 3], [METHOD]),
        ('unfold', (10, 20), lambda: [DIM_ARG, 5, 2], [METHOD]),
    ]

    for decl in neg_dim_tests:
        if len(decl) == 4:
            name, tensor_arg, arg_constr, types = decl
            extra_dim = 0
        elif len(decl) == 5:
            name, tensor_arg, arg_constr, types, extra_dim = decl

        test_name = 'test_' + name + '_neg_dim'

        assert not hasattr(AbstractTestCases._TestTorchMixin, test_name), "Duplicated test name: " + test_name
        setattr(AbstractTestCases._TestTorchMixin, test_name, make_neg_dim_test(name, tensor_arg, arg_constr, types, extra_dim))


@contextlib.contextmanager
def torch_vital_set(value):
    stash = None
    if 'TORCH_VITAL' in os.environ:
        stash = os.environ['TORCH_VITAL']
    os.environ['TORCH_VITAL'] = value
    try:
        yield
    finally:
        if stash:
            os.environ['TORCH_VITAL'] = stash
        else:
            del os.environ['TORCH_VITAL']


# Tests Vital Signs for Torch
class TestBasicVitalSigns(TestCase):
    def test_basic_vitals(self):
        with torch_vital_set(''):
            self.assertFalse(torch.vitals_enabled())
        with torch_vital_set('ON'):
            self.assertTrue(torch.vitals_enabled())

    def test_basic_vitals_read_write(self):
        with torch_vital_set('ON'):
            self.assertTrue(torch.vitals_enabled())
            # This tests the code path of setting a vital
            self.assertTrue(torch.set_vital('Dataloader', 'basic_unit_test', 'TEST_VALUE_STRING'))
            self.assertIn('TEST_VALUE_STRING', torch.read_vitals())
            self.assertIn('CUDA.used', torch.read_vitals())

    def test_dataloader_vitals(self):
        with torch_vital_set('ON'):
            inps = torch.arange(10 * 5, dtype=torch.float32).view(10, 5)
            tgts = torch.arange(10 * 5, dtype=torch.float32).view(10, 5)
            dataset = torch.utils.data.TensorDataset(inps, tgts)
            loader = torch.utils.data.DataLoader(dataset, batch_size=2)
            self.assertIn('Dataloader.enabled\t\t True', torch.read_vitals())


class TestVitalSignsCuda(TestCase):
    @onlyCUDA
    def test_cuda_vitals_gpu_only(self, device):
        with torch_vital_set('ON'):
            self.assertIn('CUDA.used\t\t true', torch.read_vitals())


# Device-generic tests. Instantiated below and not run directly.
class TestTorchDeviceType(TestCase):
    exact_dtype = True

    # TODO: move all tensor creation to common ops
    def _rand_shape(self, dim, min_size, max_size):
        shape = []
        for i in range(dim):
            shape.append(random.randint(min_size, max_size))
        return tuple(shape)

    # Validates that mathematical constants are defined properly, as required by
    # the Python Array API (https://data-apis.org/array-api/latest/API_specification/constants.html)
    @onlyCPU
    def test_constants(self, device):
        self.assertIsInstance(torch.e, float)
        self.assertEqual(torch.e, math.e, atol=0, rtol=0)

        self.assertIsInstance(torch.pi, float)
        self.assertEqual(torch.pi, math.pi, atol=0, rtol=0)

        self.assertIsInstance(torch.nan, float)
        self.assertEqual(torch.nan, math.nan, equal_nan=True)

        self.assertIsInstance(torch.inf, float)
        self.assertEqual(torch.inf, math.inf)

    @onlyNativeDeviceTypes
    @dtypes(torch.int8, torch.uint8, torch.int16, torch.int32, torch.int64,
            torch.bool, torch.float32, torch.complex64, torch.float64,
            torch.complex128)
    def test_bytes_to_scalar(self, device, dtype):
        def rand_byte():
            if dtype == torch.bool:
                return torch.randint(0, 2, ()).item()
            else:
                return torch.randint(0, 256, ()).item()

        element_size = torch._utils._element_size(dtype)

        for i in range(10):
            bytes_list = [rand_byte() for _ in range(element_size)]
            scalar = bytes_to_scalar(bytes_list, dtype, device)
            self.assertEqual(scalar.storage()._untyped().tolist(), bytes_list)

    @dtypes(torch.int8, torch.uint8, torch.int16, torch.int32, torch.int64,
            torch.bool, torch.float32, torch.complex64, torch.float64,
            torch.complex128)
    def test_storage(self, device, dtype):
        v = make_tensor((3, 5), device, dtype, low=-9, high=9)
        self.assertEqual(v.storage()[0], v[0][0])
        self.assertEqual(v.storage()[14], v[2][4])
        v_s = v.storage()

        for el_num in range(v.numel()):
            dim0 = el_num // v.size(1)
            dim1 = el_num % v.size(1)
            self.assertEqual(
                v_s[el_num],
                v[dim0][dim1])

        v_s_byte = v.storage()._untyped()
        el_size = v.element_size()

        for el_num in range(v.numel()):
            start = el_num * el_size
            end = start + el_size
            dim0 = el_num // v.size(1)
            dim1 = el_num % v.size(1)
            self.assertEqual(
                bytes_to_scalar(v_s_byte[start:end], dtype, device),
                v[dim0][dim1])

    @onlyNativeDeviceTypes
    @dtypes(torch.int8, torch.uint8, torch.int16, torch.int32, torch.int64,
            torch.bool, torch.float32, torch.complex64, torch.float64,
            torch.complex128, torch.quint8, torch.qint8, torch.qint32,
            torch.quint4x2)
    def test_storage_setitem(self, device, dtype):
        # Skip quantized dtypes for CUDA, since they're not supported
        if torch.device(device).type == 'cuda':
            if dtype in [torch.quint8, torch.qint8, torch.qint32, torch.quint4x2]:
                return

        storage_type_name = torch.storage._dtype_to_storage_type_map()[dtype]
        if torch.device(device).type == 'cuda':
            storage_type = eval('torch.cuda.' + storage_type_name)
        else:
            storage_type = eval('torch.' + storage_type_name)

        N = 10

        s = storage_type(N)
        s[:] = 0
        l = [0] * N
        self.assertEqual(s, storage_type(l))

        for i in range(N):
            s[i] = i
            l[i] = i

        self.assertEqual(s, storage_type(l))

        l[2:7] = [1] * 5
        s[2:7] = 1
        self.assertEqual(s, storage_type(l))


    @onlyNativeDeviceTypes
    @dtypes(*get_all_dtypes())
    def test_tensor_from_storage(self, device, dtype):
        a = make_tensor((4, 5, 3), device, dtype, low=-9, high=9)
        a_s = a.storage()
        b = torch.tensor(a_s, device=device, dtype=dtype).reshape(a.size())
        self.assertEqual(a, b)
        c = torch.tensor(a_s._untyped(), device=device, dtype=dtype).reshape(a.size())
        self.assertEqual(a, c)

        for error_dtype in get_all_dtypes():
            if error_dtype == dtype:
                continue
            with self.assertRaisesRegex(RuntimeError, r'Expected a Storage of type'):
                error_storage = a.to(error_dtype).storage()
                torch.tensor(error_storage, device=device, dtype=dtype)

    @onlyNativeDeviceTypes
    @dtypes(*get_all_dtypes())
    def test_set_storage(self, device, dtype):
        a = make_tensor((4, 5, 3), device, dtype, low=-9, high=9)
        a_s = a.storage()
        b = torch.tensor([], device=device, dtype=dtype).set_(a_s).reshape(a.size())
        self.assertEqual(a, b)
        c = torch.tensor([], device=device, dtype=dtype).set_(a_s._untyped()).reshape(a.size())
        self.assertEqual(a, c)

        for error_dtype in get_all_dtypes():
            if error_dtype == dtype:
                continue
            with self.assertRaisesRegex(RuntimeError, r'Expected a Storage of type'):
                error_storage = a.to(error_dtype).storage()
                b = torch.tensor([], device=device, dtype=dtype).set_(error_storage)

    @dtypes(torch.float32, torch.complex64)
    def test_deepcopy(self, device, dtype):
        from copy import deepcopy
        a = torch.randn(5, 5, dtype=dtype, device=device)
        b = torch.randn(5, 5, dtype=dtype, device=device)
        c = a.view(25)
        q = [a, [a.storage(), b.storage()], b, c]
        w = deepcopy(q)
        self.assertEqual(w[0], q[0], atol=0, rtol=0)
        self.assertEqual(w[1][0], q[1][0], atol=0, rtol=0)
        self.assertEqual(w[1][1], q[1][1], atol=0, rtol=0)
        self.assertEqual(w[1], q[1], atol=0, rtol=0)
        self.assertEqual(w[2], q[2], atol=0, rtol=0)

        # Check that deepcopy preserves sharing
        w[0].add_(1)
        for i in range(a.numel()):
            self.assertEqual(w[1][0][i], q[1][0][i] + 1)
        self.assertEqual(w[3], c + 1)
        w[2].sub_(1)
        for i in range(a.numel()):
            self.assertEqual(w[1][1][i], q[1][1][i] - 1)

        # Check that deepcopy preserves attributes
        a.foo = 3
        self.assertEqual(deepcopy(a).foo, 3)

    @dtypes(torch.float32, torch.complex64)
    def test_deepcopy_scalar(self, device, dtype):
        from copy import deepcopy
        a = torch.tensor(5, dtype=dtype, device=device)
        self.assertEqual(a.size(), deepcopy(a).size())
        self.assertEqual(a, deepcopy(a))

    def check_internal_mem_overlap(self, inplace_op, num_inputs,
                                   dtype, device,
                                   expected_failure=False):
        if isinstance(inplace_op, str):
            inplace_op = getattr(torch.Tensor, inplace_op)
        input = torch.randn(1, dtype=dtype, device=device).expand(3, 3)
        inputs = [input] + [torch.randn_like(input)
                            for i in range(num_inputs - 1)]
        if not expected_failure:
            with self.assertRaisesRegex(RuntimeError, 'single memory location'):
                inplace_op(*inputs)
        else:
            with self.assertRaises(AssertionError):
                with self.assertRaisesRegex(RuntimeError, 'single memory location'):
                    inplace_op(*inputs)

    def unary_check_input_output_mem_overlap(self, data, sz, op,
                                             expected_failure=False):

        def _test(op, output, input):
            output_exp = torch.empty_like(output)
            op(input, out=output_exp)
            self.assertEqual(op(input, out=output), output_exp, msg=op.__name__)

        # output is identical to input:
        _test(op, output=data[0:sz], input=data[0:sz])
        # output and input are independent:
        _test(op, output=data[0:sz], input=data[sz:2 * sz])
        # output partially overlaps with input:
        if not expected_failure:
            with self.assertRaisesRegex(RuntimeError, 'unsupported operation'):
                _test(op, data[0:sz], data[1:sz + 1])
        else:
            with self.assertRaises(AssertionError):
                with self.assertRaisesRegex(RuntimeError, 'unsupported operation'):
                    _test(op, data[0:sz], data[1:sz + 1])
        # output is transpose of input:
        length = int(math.sqrt(sz))
        input = data[:length**2].view([length, length])
        out = input.t()
        if not expected_failure:
            with self.assertRaisesRegex(RuntimeError, 'unsupported operation'):
                _test(op, out, input)
        else:
            with self.assertRaises(AssertionError):
                with self.assertRaisesRegex(RuntimeError, 'unsupported operation'):
                    _test(op, out, input)

    def ternary_check_input_output_mem_overlap(self, op, device,
                                               expected_failure=False):
        sz = 9
        data = torch.randn(2 * sz, device=device)
        other1 = torch.randn(sz, device=device)
        other2 = torch.randn(sz, device=device)

        self.unary_check_input_output_mem_overlap(
            data, sz, lambda input, out:
                op(input, other1.view(input.shape), other2.view(input.shape), out=out),
            expected_failure=expected_failure)

        self.unary_check_input_output_mem_overlap(
            data, sz, lambda input, out:
                op(other1.view(input.shape), input, other2.view(input.shape), out=out),
            expected_failure=expected_failure)

        self.unary_check_input_output_mem_overlap(
            data, sz, lambda input, out:
                op(other1.view(input.shape), other2.view(input.shape), input, out=out),
            expected_failure=expected_failure)



    def _select_broadcastable_dims(self, dims_full=None):
        # select full dimensionality
        if dims_full is None:
            dims_full = []
            ndims = random.randint(1, 4)
            dims_full = [random.randint(1, 8) for _ in range(ndims)]
        else:
            ndims = len(dims_full)

        # select actual dimensions for ops:
        # larger: full ndims, individual sizes may be reduced
        # smaller: possibly reduced ndims, sizes may be reduced
        smaller_ndims = random.randint(1, ndims)
        dims_small = []
        dims_large = []
        for i in range(ndims - 1, -1, -1):
            j = random.randint(1, 3)
            if j == 1:  # no reduced singleton dimension
                ds = dims_full[i]
                dl = dims_full[i]
            elif j == 2:  # larger may have reduced singleton dimension
                ds = dims_full[i]
                dl = 1 if len(dims_small) < smaller_ndims else dims_full[i]
            elif j == 3:  # smaller may have reduced singleton dimension
                ds = 1
                dl = dims_full[i]
            dims_large = [dl] + dims_large
            if len(dims_small) < smaller_ndims:
                dims_small = [ds] + dims_small
        return (dims_small, dims_large, dims_full)

    # collected tests of ops that used scalar_check in Declarations.cwrap for
    # correctness
    def test_scalar_check(self, device):
        zero_d = torch.randn((), device=device)
        one_d = torch.randn((1,), device=device)

        # remainder
        self.assertEqual((), torch.remainder(zero_d, zero_d).shape)
        self.assertEqual((), torch.remainder(zero_d, 2).shape)
        self.assertEqual((1,), torch.remainder(zero_d, one_d).shape)
        self.assertEqual((1,), torch.remainder(one_d, zero_d).shape)

        # fmod
        self.assertEqual((), torch.fmod(zero_d, zero_d).shape)
        self.assertEqual((), torch.fmod(zero_d, 2).shape)
        self.assertEqual((1,), torch.fmod(zero_d, one_d).shape)
        self.assertEqual((1,), torch.fmod(one_d, zero_d).shape)

        # exp, cos, cosh, tan, atan, tanh, erf, erfc, reciprocal
        self.assertEqual((), torch.exp(zero_d).shape)
        self.assertEqual((), torch.cos(zero_d).shape)
        self.assertEqual((), torch.cosh(zero_d).shape)
        self.assertEqual((), torch.tan(zero_d).shape)
        self.assertEqual((), torch.atan(zero_d).shape)
        self.assertEqual((), torch.acosh(zero_d).shape)
        self.assertEqual((), torch.asinh(zero_d).shape)
        self.assertEqual((), torch.atanh(zero_d).shape)
        self.assertEqual((), torch.tanh(zero_d).shape)
        self.assertEqual((), torch.erf(zero_d).shape)
        self.assertEqual((), torch.erfc(zero_d).shape)
        self.assertEqual((), torch.reciprocal(zero_d).shape)
        self.assertEqual((1,), torch.exp(one_d).shape)
        self.assertEqual((1,), torch.cos(one_d).shape)
        self.assertEqual((1,), torch.cosh(one_d).shape)
        self.assertEqual((1,), torch.tan(one_d).shape)
        self.assertEqual((1,), torch.atan(one_d).shape)
        self.assertEqual((1,), torch.acosh(one_d).shape)
        self.assertEqual((1,), torch.asinh(one_d).shape)
        self.assertEqual((1,), torch.atanh(one_d).shape)
        self.assertEqual((1,), torch.tanh(one_d).shape)
        self.assertEqual((1,), torch.erf(one_d).shape)
        self.assertEqual((1,), torch.erfc(one_d).shape)
        self.assertEqual((1,), torch.reciprocal(one_d).shape)

        # clamp
        self.assertEqual((), torch.clamp(zero_d, min=0, max=1).shape)
        self.assertEqual((), torch.clamp(zero_d, min=0).shape)
        self.assertEqual((), torch.clamp(zero_d, max=1).shape)
        self.assertEqual((1,), torch.clamp(one_d, min=0, max=1).shape)
        self.assertEqual((1,), torch.clamp(one_d, min=0).shape)
        self.assertEqual((1,), torch.clamp(one_d, max=1).shape)

        # cumsum, cumprod, cummax, cummin
        self.assertEqual((), torch.logcumsumexp(zero_d, 0).shape)
        self.assertEqual((), torch.cumsum(zero_d, 0).shape)
        self.assertEqual((), torch.cumprod(zero_d, 0).shape)
        self.assertEqual((), torch.cummax(zero_d, 0)[0].shape)
        self.assertEqual((), torch.cummin(zero_d, 0)[0].shape)

        # renorm
        self.assertRaises(RuntimeError, lambda: torch.renorm(zero_d, 0.5, 0, 1.0))

        # sort, topk
        self.assertEqual([(), ()], [x.shape for x in torch.sort(zero_d, 0, False)])
        self.assertEqual([(), ()], [x.shape for x in torch.sort(zero_d, 0, True)])
        self.assertEqual([(), ()], [x.shape for x in torch.topk(zero_d, 1, 0, False)])
        self.assertEqual([(), ()], [x.shape for x in torch.topk(zero_d, 1, 0, True)])

        # lstsq (gels)
        self.assertRaises(RuntimeError, lambda: torch.lstsq(zero_d, zero_d))

        # eig
        self.assertRaises(RuntimeError, lambda: torch.eig(zero_d, False))
        self.assertRaises(RuntimeError, lambda: torch.eig(zero_d, True))

        # this is only implemented on cpu
        if (torch.device(device).type == 'cpu'):
            self.assertRaises(RuntimeError, lambda: torch.ormqr(zero_d, zero_d, zero_d))

        # max, min
        self.assertEqual((), torch.max(zero_d, zero_d).shape)
        self.assertEqual((1,), torch.max(one_d, zero_d).shape)
        self.assertEqual((1,), torch.max(zero_d, one_d).shape)
        self.assertEqual((), torch.min(zero_d, zero_d).shape)
        self.assertEqual((1,), torch.min(one_d, zero_d).shape)
        self.assertEqual((1,), torch.min(zero_d, one_d).shape)

        # diag
        self.assertRaises(RuntimeError, lambda: torch.diag(zero_d))

        zero_d_int = torch.tensor(1, device=device)
        one_d_int = torch.tensor([1], device=device)

        # lshift, rshift
        self.assertEqual((), (zero_d_int >> zero_d_int).shape)
        self.assertEqual((), (zero_d_int >> 1).shape)
        self.assertEqual((1,), (one_d_int >> zero_d_int).shape)
        self.assertEqual((1,), (zero_d_int >> one_d_int).shape)
        self.assertEqual((1,), (one_d_int >> 1).shape)

        self.assertEqual((), (zero_d_int << zero_d_int).shape)
        self.assertEqual((), (zero_d_int << 1).shape)
        self.assertEqual((1,), (one_d_int << zero_d_int).shape)
        self.assertEqual((1,), (zero_d_int << one_d_int).shape)
        self.assertEqual((1,), (one_d_int << 1).shape)

        # or
        self.assertEqual((), (zero_d_int | zero_d_int).shape)
        self.assertEqual((), (zero_d_int | 1).shape)
        self.assertEqual((1,), (one_d_int | zero_d_int).shape)
        self.assertEqual((1,), (zero_d_int | one_d_int).shape)
        self.assertEqual((1,), (one_d_int | 1).shape)

        # and
        self.assertEqual((), (zero_d_int & zero_d_int).shape)
        self.assertEqual((), (zero_d_int & 1).shape)
        self.assertEqual((1,), (one_d_int & zero_d_int).shape)
        self.assertEqual((1,), (zero_d_int & one_d_int).shape)
        self.assertEqual((1,), (one_d_int & 1).shape)

        # clone
        self.assertEqual((), zero_d.clone().shape)

        zero_d_bool = torch.tensor(True, device=device)
        one_d_bool = torch.tensor([True], device=device)

        # masked_select
        self.assertEqual((1,), torch.masked_select(zero_d_bool, zero_d_bool).shape)
        self.assertEqual((1,), torch.masked_select(zero_d_bool, one_d_bool).shape)
        self.assertEqual((1,), torch.masked_select(one_d_bool, zero_d_bool).shape)

        zero_d_uint8 = torch.tensor(1, dtype=torch.uint8, device=device)
        one_d_uint8 = torch.tensor([1], dtype=torch.uint8, device=device)

        with warnings.catch_warnings():
            warnings.simplefilter("ignore")
            self.assertEqual((1,), torch.masked_select(zero_d_uint8, zero_d_uint8).shape)
            self.assertEqual((1,), torch.masked_select(zero_d_uint8, one_d_uint8).shape)
            self.assertEqual((1,), torch.masked_select(one_d_uint8, zero_d_uint8).shape)

        # mode
        self.assertEqual([(), ()], [x.shape for x in torch.mode(zero_d, dim=0, keepdim=True)])
        self.assertEqual([(), ()], [x.shape for x in torch.mode(zero_d, dim=0, keepdim=False)])
        self.assertEqual([(1,), (1,)], [x.shape for x in torch.mode(one_d, dim=0, keepdim=True)])
        self.assertEqual([(), ()], [x.shape for x in torch.mode(one_d, dim=0, keepdim=False)])

        # max
        self.assertEqual([(), ()], [x.shape for x in torch.max(zero_d, dim=0, keepdim=True)])
        self.assertEqual([(), ()], [x.shape for x in torch.max(zero_d, dim=0, keepdim=False)])
        self.assertEqual([(1,), (1,)], [x.shape for x in torch.max(one_d, dim=0, keepdim=True)])
        self.assertEqual([(), ()], [x.shape for x in torch.max(one_d, dim=0, keepdim=False)])

        # amax
        self.assertEqual((), torch.amax(zero_d, dim=0, keepdim=True).shape)
        self.assertEqual((), torch.amax(zero_d, dim=0, keepdim=False).shape)
        self.assertEqual((1,), torch.amax(one_d, dim=0, keepdim=True).shape)
        self.assertEqual((), torch.amax(one_d, dim=0, keepdim=False).shape)

        # min
        self.assertEqual([(), ()], [x.shape for x in torch.min(zero_d, dim=0, keepdim=True)])
        self.assertEqual([(), ()], [x.shape for x in torch.min(zero_d, dim=0, keepdim=False)])
        self.assertEqual([(1,), (1,)], [x.shape for x in torch.min(one_d, dim=0, keepdim=True)])
        self.assertEqual([(), ()], [x.shape for x in torch.min(one_d, dim=0, keepdim=False)])

        # amin
        self.assertEqual((), torch.amin(zero_d, dim=0, keepdim=True).shape)
        self.assertEqual((), torch.amin(zero_d, dim=0, keepdim=False).shape)
        self.assertEqual((1,), torch.amin(one_d, dim=0, keepdim=True).shape)
        self.assertEqual((), torch.amin(one_d, dim=0, keepdim=False).shape)

        # set_
        zero_d_clone = zero_d.clone()
        one_d_clone = one_d.clone()
        self.assertEqual((), zero_d_clone.set_(one_d.storage(), 0, (), ()).shape)
        self.assertEqual((1,), zero_d_clone.set_(one_d.storage(), 0, (1,), (1,)).shape)
        self.assertEqual((), one_d_clone.set_(one_d.storage(), 0, (), ()).shape)
        self.assertEqual((1,), one_d_clone.set_(one_d.storage(), 0, (1,), (1,)).shape)

        self.assertEqual((), zero_d.clone().set_(zero_d).shape)
        self.assertEqual((), one_d.clone().set_(zero_d).shape)
        self.assertEqual((1,), zero_d.clone().set_(one_d).shape)
        self.assertEqual((1,), one_d.clone().set_(one_d).shape)

        # take
        self.assertEqual((), torch.randn((2, 3), device=device).take(zero_d_int).shape)
        self.assertEqual((1,), torch.randn((2, 3), device=device).take(one_d_int).shape)

        # gather
        self.assertEqual((), torch.gather(zero_d, 0, torch.zeros((), dtype=torch.int64, device=device)).shape)
        self.assertEqual((1,), torch.gather(zero_d, 0, torch.zeros((1,), dtype=torch.int64, device=device)).shape)
        self.assertEqual((), torch.gather(one_d, 0, torch.zeros((), dtype=torch.int64, device=device)).shape)
        self.assertEqual((1,), torch.gather(one_d, 0, torch.zeros((1,), dtype=torch.int64, device=device)).shape)

        # normal
        # std must be >= 0
        zero_d_ge_0 = torch.rand((), device=device)
        # documentation says out shape matches shape of mean
        self.assertEqual((), torch.normal(zero_d, zero_d_ge_0).shape)
        self.assertEqual((1,), torch.normal(one_d, zero_d_ge_0).shape)
        self.assertEqual((), torch.normal(1, zero_d_ge_0).shape)
        self.assertEqual((), torch.normal(zero_d, 1).shape)
        self.assertEqual((1,), torch.normal(one_d, 1).shape)
        # TODO: this behavior differs on CPU and GPU, see https://github.com/pytorch/pytorch/issues/30480.
        # self.assertEqual((), torch.normal(zero_d, one_d).shape)
        # self.assertEqual((), torch.normal(1, one_d).shape)

        # convolutions.  Yes, we are testing nn.functional here; seems justified
        # given its similar to the other tests
        w = torch.randn(2, 1, 3, 3, device=device).div_(2).requires_grad_()
        self.assertRaises(RuntimeError, lambda: torch.nn.functional.conv2d(zero_d, w, groups=1))
        self.assertRaises(RuntimeError, lambda: torch.nn.functional.conv2d(zero_d, w, groups=2))

        # nll_loss -- verify input can't be 0-dimensional.
        self.assertRaises(ValueError, lambda: torch.nn.functional.nll_loss(zero_d, zero_d, reduction='none'))
        self.assertRaises(ValueError, lambda: torch.nn.functional.nll_loss(zero_d, one_d, reduction='none'))
        # verify output is 0-dimensional when reduction != 'none'
        for (input, target) in ((torch.randn(1, 1, device=device), torch.tensor([0], device=device)),
                                (torch.randn(1, 1, 1, 1, device=device), torch.tensor([[[0]]], device=device))):
            self.assertEqual((), torch.nn.functional.nll_loss(input, target, reduction='mean').shape)
            self.assertEqual((), torch.nn.functional.nll_loss(input, target, reduction='sum').shape)

        # multilabel_margin_loss
        for input in (zero_d, one_d, torch.randn(1, 1, device=device)):
            for target in (torch.tensor(0, device=device), torch.tensor([0], device=device), torch.tensor([[0]], device=device)):
                if (input.dim() <= 1 and target.dim() <= 1) or (input.dim() == 2 and target.dim() == 2):
                    output_shape = (target.shape[0],) if target.dim() == 2 else ()
                    self.assertEqual(output_shape,
                                     torch.nn.functional.multilabel_margin_loss(input, target, reduction='none').shape)
                    self.assertEqual((), torch.nn.functional.multilabel_margin_loss(input, target, reduction='mean').shape)
                    self.assertEqual((), torch.nn.functional.multilabel_margin_loss(input, target, reduction='sum').shape)
                else:
                    self.assertRaises(RuntimeError,
                                      lambda: torch.nn.functional.multilabel_margin_loss(input, target, reduction='none'))
                    self.assertRaises(RuntimeError,
                                      lambda: torch.nn.functional.multilabel_margin_loss(input, target, reduction='mean'))
                    self.assertRaises(RuntimeError,
                                      lambda: torch.nn.functional.multilabel_margin_loss(input, target, reduction='sum'))

        # multi_margin_loss
        for input in (zero_d, one_d, torch.randn(1, 1, device=device)):
            for target in (torch.tensor(0, device=device), torch.tensor([0], device=device)):
                self.assertEqual(target.shape, torch.nn.functional.multi_margin_loss(input, target, reduction='none').shape)
                self.assertEqual((), torch.nn.functional.multi_margin_loss(input, target, reduction='mean').shape)
                self.assertEqual((), torch.nn.functional.multi_margin_loss(input, target, reduction='sum').shape)

    # Uses mismatched arange out size to trigger a warning
    def test_cpp_warnings_have_python_context(self, device):
        # Creates long string in advance to avoid a too-long Python line
        s = ".+Triggered internally at.+RangeFactories.+"

        def cpp_warn_fn():
            out = torch.empty((5,))
            torch.arange(0, 3, out=out)
            return out

        # Checks eager-mode cpp warning
        with warnings.catch_warnings(record=True) as w:
            cpp_warn_fn()
            frameinfo = inspect.getframeinfo(inspect.currentframe())
            warning = w[0]

            # Checks for cpp context in the warning message
            self.assertTrue(re.search(s, str(warning.message)) is not None)

            # Checks the Python features of the warning
            # Note: the eager mode warning refers to the line in the function
            # that throws the warning.
            self.assertEqual(frameinfo.lineno - 6, warning.lineno)
            self.assertEqual(len(w), 1)

        # Checks jitted cpp warning
        with warnings.catch_warnings(record=True) as w:
            scripted_cpp_warn_fn = torch.jit.script(cpp_warn_fn)
            scripted_cpp_warn_fn()
            warning = w[0]

            # Checks for cpp context in the warning message
            self.assertTrue(re.search(s, str(warning.message)) is not None)

            # Checks the Python features of the warning
            # Note: the jitted warning's lineno refers to the call to the jitted
            # function, which in our test suite has a layer of indirection
            # that makes checking the Python lineno fragile
            self.assertEqual(len(w), 1)

        # Checks jitted Python warning
        def warn_fn():
            warnings.warn("Warning!")

        # The jit mimics an eager-mode Python warning in this case
        with warnings.catch_warnings(record=True) as w:
            scripted_warn_fn = torch.jit.script(warn_fn)
            scripted_warn_fn()
            frameinfo = inspect.getframeinfo(inspect.currentframe())
            warning = w[0]

            self.assertTrue(re.search('Warning!', str(warning.message)) is not None)

            # Checks the Python features of the warning
            self.assertEqual(frameinfo.lineno - 6, warning.lineno)
            self.assertEqual(len(w), 1)

    @onlyCPU
    def test_warn_always_caught(self, device):
        # Check that we can catch a TORCH_WARN_ONCE warning twice
        # since assertWarnsOnceRegex uses set_warn_always(True) which changes
        # TORCH_WARN_ONCE to TORCH_WARN
        a = np.arange(10)
        a.flags.writeable = False
        with self.assertWarnsOnceRegex(UserWarning, '.*non-writeable.*'):
            torch.from_numpy(a)

        # OK, got it once, now try again
        with self.assertWarnsOnceRegex(UserWarning, '.*non-writeable.*'):
            torch.from_numpy(a)

        # Make sure emitting two warnings will pass the assertWarnsOnceRegex
        # context manager
        with self.assertWarnsOnceRegex(UserWarning, '.*non-writeable.*'):
            torch.from_numpy(a)
            torch.from_numpy(a)

    # TODO: this test should be in test_nn.py
    def test_conv_transposed_backward_agnostic_to_memory_format(self, device):
        in_channels = 64
        out_channels = 128
        scale_factor = 8
        batch_size = 8
        length = 16

        conv = torch.nn.ConvTranspose1d(
            in_channels, out_channels, kernel_size=scale_factor * 2, stride=scale_factor).to(device)
        layer_norm = torch.nn.LayerNorm(out_channels).to(device)

        input_ = torch.randn(batch_size, in_channels, length).to(device).contiguous()
        input_ = conv(input_).contiguous()
        input_ = layer_norm(input_.transpose(1, 2).contiguous()).contiguous()
        input_.sum().backward()

    # TODO: this test should be in test_nn.py
    @onlyCUDA
    @largeTensorTest('12GB')
    def test_conv_transposed_large(self, device):
        # ConvTranspose3d works for large input tensors (gh-32866)
        in_channels = 64
        out_channels = 128
        kernel_size = 5

        conv = torch.nn.ConvTranspose3d(
            in_channels, out_channels, kernel_size=kernel_size,
            stride=2, padding=2, output_padding=1).to(device)

        x = torch.rand([1, 64, 8, 128, 172]).to(device)
        y = conv(x)

    def test_is_set_to(self, device):
        t1 = torch.empty(3, 4, 9, 10, device=device)
        t2 = torch.empty(3, 4, 9, 10, device=device)
        t3 = torch.tensor([], device=device).set_(t1)
        t4 = t3.clone().resize_(12, 90)
        self.assertFalse(t1.is_set_to(t2))
        self.assertTrue(t1.is_set_to(t3))
        self.assertTrue(t3.is_set_to(t1), "is_set_to should be symmetric")
        self.assertFalse(t1.is_set_to(t4))
        self.assertFalse(torch.tensor([]).is_set_to(torch.tensor([])),
                         "Tensors with no storages should not appear to be set "
                         "to each other")

        t1 = torch.tensor([True, True], dtype=torch.bool, device=device)
        t2 = torch.tensor([0], dtype=torch.bool, device=device).set_(t1)
        self.assertTrue(t1.is_set_to(t2))

        # test that sizes must match
        t1 = torch.empty([2, 3, 4], device=device)
        t2 = t1.view(4, 3, 2)
        self.assertFalse(t1.is_set_to(t2))
        self.assertFalse(t2.is_set_to(t1))

        # test that legacy empty size behavior used to be respected (i.e. all
        # empty tensors were logically collapsed to size [0]).
        t1 = torch.empty([2, 5, 0], device=device)
        t2 = t1.view([0])
        self.assertFalse(t1.is_set_to(t2))
        self.assertFalse(t2.is_set_to(t1))

    def test_broadcast(self, device):

        # all functions
        fns = {
            "dist", "atan2", "pow", "lerp", "add",
            "sub", "mul", "div", "fmod", "remainder",
            "eq", "ge", "gt", "le", "lt", "max", "min", "ne",
            "addcdiv", "addcmul", "masked_scatter", "masked_select", "masked_fill",
            "map", "map2", "copy"
        }
        # functions with three tensor arguments
        fns_3_args = {"map2"}
        fns_value_kwarg = {"addcdiv", "addcmul"}

        for fn in fns:
            (dims_small, dims_large, dims_full) = self._select_broadcastable_dims()
            full1d = torch.randn(*dims_full, device=device).flatten().float()
            small = torch.randn(*dims_small, device=device).float()
            large = torch.randn(*dims_large, device=device).float()
            small_expanded = small.expand(*dims_full)
            large_expanded = large.expand(*dims_full)
            small2 = None
            small2_expanded = None
            if fn in fns_3_args or fn in fns_value_kwarg:
                # create another smaller tensor
                (dims_small2, _, _) = self._select_broadcastable_dims(dims_full)
                small2 = torch.randn(*dims_small2, device=device).float()
                small2_expanded = small2.expand(*dims_full)

            if small.is_cuda and fn in ['map', 'map2']:
                # map and map2 are not implementd on CUDA tensors
                continue

            if hasattr(large_expanded, fn):
                # run through tensor versions of functions
                # and verify fully expanded inputs give same results
                expanded = {large: large_expanded, small: small_expanded, small2: small2_expanded}

                def tensorfn(myfn, t1, t2):
                    if fn == "lerp":
                        return myfn(t1, 0.5)
                    elif fn == "masked_select":
                        return myfn(t1 < 0)
                    elif fn == "masked_scatter":
                        return myfn(t1 < 0.5, full1d)
                    elif fn == "masked_fill":
                        return myfn(t1 < 0.5, 1.0)
                    elif fn in fns_3_args:
                        return myfn(1, t1, t2)
                    elif fn in fns_value_kwarg:
                        return myfn(t1, t2, value=1)
                    else:
                        return myfn(t1)

                # test various orders
                for first, second, third in [(large, small, small2), (small, large, small2),
                                             (small2, small, large), (small2, large, small)]:
                    if first is None:
                        break  # ignore last iter when small2 is None
                    method_expanded = getattr(expanded[first], fn)
                    method = getattr(first, fn)
                    r1 = tensorfn(method_expanded, expanded[second], expanded[third])
                    r2 = tensorfn(method, second, third)
                    self.assertEqual(r1, r2)

            # now for torch. versions of functions
            if hasattr(torch, fn):
                fntorch = getattr(torch, fn)
                expanded = {large: large_expanded, small: small_expanded, small2: small2_expanded}

                def torchfn(t1, t2, t3):
                    if fn == "lerp":
                        return fntorch(t1, t2, 0.5)
                    elif fn == "masked_select":
                        return fntorch(t1, t2 < 0)
                    elif fn == "masked_scatter":
                        return fntorch(t1, t2 < 0.5, full1d)
                    elif fn == "masked_fill":
                        return fntorch(t1, t2 < 0.5, 1.0)
                    elif fn in fns_3_args:
                        return fntorch(t1, 1.0, t2, t3)
                    elif fn in fns_value_kwarg:
                        return fntorch(t1, t2, t3, value=1.0)
                    else:
                        return fntorch(t1, t2)

                # test various orders
                for first, second, third in [(large, small, small2), (small, large, small2),
                                             (small2, small, large), (small2, large, small)]:
                    if first is None:
                        break  # ignore last iter when small2 is None
                    r1 = torchfn(expanded[first], expanded[second], expanded[third])
                    r2 = torchfn(first, second, third)
                    self.assertEqual(r1, r2)

            # now for in place functions
            # in-place tensor is not broadcastable; test only guaranteed
            # to work by broadcasting other argument(s)
            if not hasattr(large_expanded, fn + "_"):
                continue

            # need to clone largeExpanded so we can reuse, since functions are in-place
            large_expanded_clone = large_expanded.clone()

            def tensorfn_inplace(t0, t1, t2=None):
                t0_fn = getattr(t0, fn + "_")
                if fn == "lerp":
                    return t0_fn(t1, 0.5)
                elif fn == "masked_scatter":
                    return t0_fn(t1 < 0.5, full1d)
                elif fn == "masked_fill":
                    return t0_fn(t1 < 0.5, 1.0)
                elif fn == "map":
                    return t0_fn(t1, lambda x, y: x + y)
                elif fn == "map2":
                    return t0_fn(t1, t2, lambda x, y, z: x + y + z)
                elif fn in fns_3_args:
                    return t0_fn(1.0, t1, t2)
                elif fn in fns_value_kwarg:
                    return t0_fn(t1, t2, value=1.0)
                else:
                    return t0_fn(t1)
            # in-place pointwise operations don't actually work if the in-place
            # tensor is 0-strided (numpy has the same issue)
            if (0 not in large_expanded.stride() and 0 not in large_expanded_clone.stride()):
                r1 = tensorfn_inplace(large_expanded, small_expanded, small2_expanded)
                r2 = tensorfn_inplace(large_expanded_clone, small, small2)
                self.assertEqual(r1, r2)

            def broadcastable(t0, t1, t2=None):
                try:
                    t1.expand_as(t0)
                    if t2 is not None:
                        t2.expand_as(t0)
                except RuntimeError:
                    return False
                return True

            def _test_in_place_broadcastable(t0, t1, t2=None):
                if not broadcastable(t0, t1, t2):
                    same_size = t0.numel() == t1.numel() and (t0.numel() == t2.numel() if t2 is not None else True)
                    if not same_size:
                        self.assertRaises(RuntimeError, lambda: tensorfn_inplace(t0, t1, t2))
                else:
                    tensorfn_inplace(t0, t1, t2)

            if fn not in fns_3_args and fn not in fns_value_kwarg:
                _test_in_place_broadcastable(small, large_expanded)
                _test_in_place_broadcastable(small, large)
            else:
                _test_in_place_broadcastable(small2, small_expanded, large_expanded)
                _test_in_place_broadcastable(small2, small, large)

    @unittest.skipIf(IS_FBCODE and IS_REMOTE_GPU, "cublas runtime error")
    @onlyCUDA
    @wrapDeterministicFlagAPITest
    def test_cublas_config_nondeterministic_alert(self, device):
        test_cases = [
            # (function, (tensor sizes))
            ('mm', ((2, 2), (2, 2),)),
            ('mv', ((2, 2), (2,),)),
            ('bmm', ((1, 2, 2), (1, 2, 2),))]

        test_configs = [
            # (CuBLAS workspace config, is deterministic)
            ('garbage', False),
            (None, False),
            (':4096:8', True),
            (':16:8', True)]

        cublas_var_name = 'CUBLAS_WORKSPACE_CONFIG'
        is_cuda10_2_or_higher = (
            (torch.version.cuda is not None)
            and ([int(x) for x in torch.version.cuda.split(".")] >= [10, 2]))

        def test_case_info(fn_name, config):
            return f'function "{fn_name}" with config "{"" if config is None else config}"'

        # Create processes to test each combination of test cases and config settings
        processes = []
        for fn_name, arg_sizes in test_cases:
            for config, is_config_deterministic in test_configs:
                env = os.environ.copy()
                if config is None:
                    if env.get(cublas_var_name) is not None:
                        del env[cublas_var_name]
                else:
                    env[cublas_var_name] = config
                should_throw_error = is_cuda10_2_or_higher and not is_config_deterministic
                script = f"""
import torch
torch.use_deterministic_algorithms(True)
fn = torch.{fn_name}
arg_sizes = {arg_sizes}
device = '{device}'
should_throw_error = {should_throw_error}
args = []
for arg_size in arg_sizes:
    args.append(torch.randn(*arg_size, device=device))
try:
    fn(*args)
except RuntimeError as e:
    if not should_throw_error:
        raise RuntimeError('Did not expect any error to be raised')
    elif 'Deterministic behavior was enabled with either' not in str(e):
        raise RuntimeError('Expected a CuBLAS nondeterministic error, but got a different error')
else:
    if should_throw_error:
        raise RuntimeError('Expected a CuBLAS nondeterministic error, but it was not raised')

"""
                try:
                    subprocess.check_output(
                        [sys.executable, '-c', script],
                        stderr=subprocess.STDOUT,
                        # On Windows, opening the subprocess with the default CWD makes `import torch`
                        # fail, so just set CWD to this script's directory
                        cwd=os.path.dirname(os.path.realpath(__file__)),
                        env=env)
                except subprocess.CalledProcessError as e:
                    self.fail(msg=(
                        f'Subprocess exception while attempting to run {test_case_info(fn_name, config)}:\n'
                        + e.output.decode("utf-8")))

    def test_nondeterministic_alert_AvgPool3d(self, device):
        module = torch.nn.AvgPool3d(3)
        input = torch.randn(2, 3, 3, 3, requires_grad=True, device=device)
        res = module(input)
        grad = torch.ones_like(res)

        @expectedAlertNondeterministic('avg_pool3d_backward_cuda', ['cuda'])
        def backward_func(slf, device):
            res.backward(grad)

        backward_func(self, device)

    def test_nondeterministic_alert_AdaptiveAvgPool2d(self, device):
        module = torch.nn.AdaptiveAvgPool2d(3)
        input = torch.randn(2, 3, 3, requires_grad=True, device=device)
        res = module(input)
        grad = torch.ones_like(res)

        @expectedAlertNondeterministic('adaptive_avg_pool2d_backward_cuda', ['cuda'])
        def backward_func(slf, device):
            res.backward(grad)

        backward_func(self, device)

    def test_nondeterministic_alert_AdaptiveAvgPool3d(self, device):
        module = torch.nn.AdaptiveAvgPool3d(3)
        input = torch.randn(2, 3, 3, 3, requires_grad=True, device=device)
        res = module(input)
        grad = torch.ones_like(res)

        @expectedAlertNondeterministic('adaptive_avg_pool3d_backward_cuda', ['cuda'])
        def backward_func(slf, device):
            res.backward(grad)

        backward_func(self, device)

    def test_nondeterministic_alert_MaxPool3d(self, device):
        module = torch.nn.MaxPool3d(3)
        input = torch.randn(2, 3, 3, 3, requires_grad=True, device=device)
        res = module(input)
        grad = torch.ones_like(res)

        @expectedAlertNondeterministic('max_pool3d_with_indices_backward_cuda', ['cuda'])
        def backward_func(slf, device):
            res.backward(grad)

        backward_func(self, device)

    def test_nondeterministic_alert_AdaptiveMaxPool2d(self, device):
        module = torch.nn.AdaptiveMaxPool2d(3)
        input = torch.randn(2, 3, 3, requires_grad=True, device=device)
        res = module(input)
        grad = torch.ones_like(res)

        @expectedAlertNondeterministic('adaptive_max_pool2d_backward_cuda', ['cuda'])
        def backward_func(slf, device):
            res.backward(grad)

        backward_func(self, device)

    def test_nondeterministic_alert_FractionalMaxPool2d(self, device):
        module = torch.nn.FractionalMaxPool2d(2, output_ratio=0.5)
        input = torch.randn(2, 3, 3, 3, requires_grad=True, device=device)
        res = module(input)
        grad = torch.ones_like(res)

        @expectedAlertNondeterministic('fractional_max_pool2d_backward_cuda', ['cuda'])
        def backward_func(slf, device):
            res.backward(grad)

        backward_func(self, device)

    def test_nondeterministic_alert_FractionalMaxPool3d(self, device):
        module = torch.nn.FractionalMaxPool3d(2, output_ratio=0.5)
        input = torch.randn(2, 3, 3, 3, 3, requires_grad=True, device=device)
        res = module(input)
        grad = torch.ones_like(res)

        @expectedAlertNondeterministic('fractional_max_pool3d_backward_cuda', ['cuda'])
        def backward_func(slf, device):
            res.backward(grad)

        backward_func(self, device)

    def test_nondeterministic_alert_interpolate_linear(self, device):
        input = torch.randn(1, 2, 4, device=device, requires_grad=True)
        res = torch.nn.functional.interpolate(
            input,
            size=12,
            mode='linear',
            align_corners=False)
        grad = torch.ones_like(res)

        @expectedAlertNondeterministic('upsample_linear1d_backward_out_cuda', ['cuda'])
        def backward_func(slf, device):
            res.backward(grad)

        backward_func(self, device)

    def test_nondeterministic_alert_interpolate_bilinear(self, device):
        input = torch.randn(1, 2, 4, 4, device=device, requires_grad=True)
        res = torch.nn.functional.interpolate(
            input,
            size=12,
            mode='bilinear',
            align_corners=False)
        grad = torch.ones_like(res)

        @expectedAlertNondeterministic('upsample_bilinear2d_backward_out_cuda', ['cuda'])
        def backward_func(slf, device):
            res.backward(grad)

        backward_func(self, device)

    def test_nondeterministic_alert_interpolate_bicubic(self, device):
        input = torch.randn(1, 2, 4, 4, device=device, requires_grad=True)
        res = torch.nn.functional.interpolate(
            input,
            size=12,
            mode='bicubic',
            align_corners=False)
        grad = torch.ones_like(res)

        @expectedAlertNondeterministic('upsample_bicubic2d_backward_out_cuda', ['cuda'])
        def backward_func(slf, device):
            res.backward(grad)

        backward_func(self, device)

    def test_nondeterministic_alert_interpolate_trilinear(self, device):
        input = torch.randn(1, 2, 4, 4, 4, device=device, requires_grad=True)
        res = torch.nn.functional.interpolate(
            input,
            size=12,
            mode='trilinear',
            align_corners=False)
        grad = torch.ones_like(res)

        @expectedAlertNondeterministic('upsample_trilinear3d_backward_out_cuda', ['cuda'])
        def backward_func(slf, device):
            res.backward(grad)

        backward_func(self, device)

    def test_nondeterministic_alert_ReflectionPad1d(self, device):
        module = torch.nn.ReflectionPad1d((1, 2))
        input = torch.randn(2, 3, 8, device=device, requires_grad=True)
        res = module(input)
        grad = torch.ones_like(res)

        @expectedAlertNondeterministic('reflection_pad1d_backward_out_cuda', ['cuda'])
        def backward_func(slf, device):
            res.backward(grad)

        backward_func(self, device)

    def test_nondeterministic_alert_ReflectionPad2d(self, device):
        module = torch.nn.ReflectionPad2d((1, 2, 3, 4))
        input = torch.randn(2, 3, 8, 8, device=device, requires_grad=True)
        res = module(input)
        grad = torch.ones_like(res)

        @expectedAlertNondeterministic('reflection_pad2d_backward_cuda', ['cuda'])
        def backward_func(slf, device):
            res.backward(grad)

        backward_func(self, device)

    def test_nondeterministic_alert_ReflectionPad3d(self, device):
        module = torch.nn.ReflectionPad3d((1, 2, 3, 4, 5, 6))
        input = torch.randn(2, 3, 8, 8, 8, device=device, requires_grad=True)
        res = module(input)
        grad = torch.ones_like(res)

        @expectedAlertNondeterministic('reflection_pad3d_backward_out_cuda', ['cuda'])
        def backward_func(slf, device):
            res.backward(grad)

        backward_func(self, device)

    def test_nondeterministic_alert_ReplicationPad1d(self, device):
        module = torch.nn.ReplicationPad1d((1, 2))
        input = torch.randn(2, 3, 4, device=device, requires_grad=True)
        res = module(input)
        grad = torch.ones_like(res)

        @expectedAlertNondeterministic('replication_pad1d_backward_cuda', ['cuda'])
        def backward_func(slf, device):
            res.backward(grad)

        backward_func(self, device)

    def test_nondeterministic_alert_ReplicationPad2d(self, device):
        module = torch.nn.ReplicationPad2d((1, 2, 3, 4))
        input = torch.randn(2, 3, 4, 4, device=device, requires_grad=True)
        res = module(input)
        grad = torch.ones_like(res)

        @expectedAlertNondeterministic('replication_pad2d_backward_cuda', ['cuda'])
        def backward_func(slf, device):
            res.backward(grad)

        backward_func(self, device)

    def test_nondeterministic_alert_ReplicationPad3d(self, device):
        module = torch.nn.ReplicationPad3d((1, 2, 3, 4, 5, 6))
        input = torch.randn(2, 3, 4, 4, 4, device=device, requires_grad=True)
        res = module(input)
        grad = torch.ones_like(res)

        @expectedAlertNondeterministic('replication_pad3d_backward_cuda', ['cuda'])
        def backward_func(slf, device):
            res.backward(grad)

        backward_func(self, device)

    def test_nondeterministic_alert_NLLLoss(self, device):
        module = torch.nn.NLLLoss()
        input = torch.randn(2, 3, 5, 5, device=device)
        target = torch.rand(2, 5, 5, device=device).mul(3).floor().long()

        @expectedAlertNondeterministic('nll_loss2d_forward_out_cuda_template', ['cuda'])
        def forward_func(slf, device):
            module(input, target)

        forward_func(self, device)

    def test_nondeterministic_alert_CTCLoss(self, device):
        module = torch.nn.CTCLoss()
        input = torch.randn(50, 3, 15, device=device, requires_grad=True)
        target = torch.randint(0, 14, (3, 30), device=device)
        input_lengths = [50, 50, 50]
        target_lengths = [30, 25, 20]
        res = module(input, target, input_lengths, target_lengths)
        grad = torch.ones_like(res)

        @expectedAlertNondeterministic('ctc_loss_backward_gpu', ['cuda'])
        def backward_func(slf, device):
            res.backward(grad, retain_graph=True)

        backward_func(self, device)

    def test_nondeterministic_alert_EmbeddingBag_max(self, device):
        module = torch.nn.EmbeddingBag(
            4, 3, None, 2., False, 'max',
            _weight=torch.randn(4, 3, device=device, requires_grad=True))
        input = torch.randint(0, 3, (4, 3), device=device)
        res = module(input)
        grad = torch.ones_like(res)

        @expectedAlertNondeterministic('embedding_bag_backward_cuda_max', ['cuda'])
        def backward_func(slf, device):
            res.backward(grad)

        backward_func(self, device)

    def test_nondeterministic_alert_scatter_add(self, device):
        def test_func(op_call):
            input = torch.randn(5, 4, device=device)
            dim = 0
            index = torch.tensor([[3]], device=device)
            src = torch.tensor([[1.0]], device=device)

            @expectedAlertNondeterministic('scatter_add_cuda_kernel', ['cuda'])
            def forward_func(slf, device):
                op_call(input, dim, index, src)

            forward_func(self, device)

        test_func(torch.Tensor.scatter_add_)
        test_func(torch.Tensor.scatter_add)
        test_func(torch.scatter_add)

    @expectedFailureMeta  # expected a non-determinitic error, but it was not raised
    @onlyNativeDeviceTypes
    def test_nondeterministic_alert_put(self, device):
        def test_func(op_call):
            a = torch.randn(10, device=device)
            indices = torch.tensor([0, 0], device=device)
            values = torch.tensor([0., 1.], device=device)

            @expectedAlertNondeterministic('put_')
            def forward_func(slf, device):
                op_call(a, indices, values, accumulate=False)

            forward_func(self, device)

        test_func(torch.Tensor.put)
        test_func(torch.Tensor.put_)

    def test_nondeterministic_alert_put_accumulate(self, device):
        def test_func(op_call):
            a = torch.randn(10, device=device)
            indices = torch.tensor([0, 0], device=device)
            values = torch.tensor([0., 1.], device=device)

            @expectedAlertNondeterministic('put_', ['cuda'])
            def forward_func(slf, device):
                op_call(a, indices, values, accumulate=True)

            forward_func(self, device)

        test_func(torch.Tensor.put)
        test_func(torch.Tensor.put_)

    def test_nondeterministic_alert_histc(self, device):
        def test_func(op_call):
            a = torch.tensor([], device=device)

            @expectedAlertNondeterministic('_histc_cuda', ['cuda'])
            def forward_func(slf, device):
                res = op_call(a, min=0, max=3)

            forward_func(self, device)

        test_func(torch.histc)
        test_func(torch.Tensor.histc)

    def test_nondeterministic_alert_bincount(self, device):
        def test_func(op_call):
            a = torch.tensor([], device=device, dtype=torch.long)

            @expectedAlertNondeterministic('_bincount_cuda', ['cuda'])
            def forward_func(slf, device):
                res = op_call(a)

            forward_func(self, device)

        test_func(torch.bincount)
        test_func(torch.Tensor.bincount)

    # Ensures that kthvalue throws nondeterministic alerts in the correct cases
    @dtypes(torch.double)
    def test_nondeterministic_alert_kthvalue(self, device, dtype):
        @expectedAlertNondeterministic('kthvalue CUDA', ['cuda'])
        def test_func(slf, device, call_type):
            S = 10
            k = 5
            a = torch.randn(S, device=device)
            if call_type == 'function':
                torch.kthvalue(a, k)
            elif call_type == 'method':
                a.kthvalue(k)
            elif call_type == 'out':
                values = torch.empty_like(a)
                indices = torch.empty((), device=device, dtype=torch.long)
                torch.kthvalue(a, k, out=(values, indices))
            else:
                self.fail(f"'{call_type}' is not a valid call type")

        test_func(self, device, 'function')
        test_func(self, device, 'method')
        test_func(self, device, 'out')

    @onlyNativeDeviceTypes
    def test_nondeterministic_alert_gather(self, device):
        def test_func(op_call):
            a = torch.randn(3, 3, device=device, requires_grad=True)
            dim = 0
            index = torch.tensor([[0]], device=device)
            res = op_call(a, dim, index)
            grad = torch.ones_like(res)

            @expectedAlertNondeterministic('scatter_add_cuda_kernel', ['cuda'])
            def backward_func(slf, device):
                res.backward(grad)

            backward_func(self, device)

        test_func(torch.gather)
        test_func(torch.Tensor.gather)

    def test_nondeterministic_alert_grid_sample_2d(self, device):
        input = torch.empty(1, 1, 2, 2, device=device, requires_grad=True)
        grid = torch.empty(1, 1, 1, 2, device=device)
        res = torch.nn.functional.grid_sample(input, grid, align_corners=False)
        grad = torch.ones_like(res)

        @expectedAlertNondeterministic('grid_sampler_2d_backward_cuda', ['cuda'])
        def backward_func(slf, device):
            res.backward(grad)

        backward_func(self, device)

    def test_nondeterministic_alert_grid_sample_3d(self, device):
        input = torch.empty(1, 1, 2, 2, 2, device=device, requires_grad=True)
        grid = torch.empty(1, 1, 1, 2, 3, device=device)
        res = torch.nn.functional.grid_sample(input, grid, align_corners=False)
        grad = torch.ones_like(res)

        @expectedAlertNondeterministic('grid_sampler_3d_backward_cuda', ['cuda'])
        def backward_func(slf, device):
            res.backward(grad)

        backward_func(self, device)

    def test_embedding_scalar_weight_error(self, device):
        indices = torch.rand(2, 2, device=device).long()
        weights = [
            torch.tensor(1.0, device=device),
            torch.tensor(1.0, device=device).reshape(1, 1, 1),
        ]
        for weight in weights:
            with self.assertRaisesRegex(RuntimeError, "'weight' must be 2-D"):
                torch.embedding(weight, indices)

    def test_dist(self, device):
        def run_test(x, y):
            for p in [0, 1, 2, 3, 4, inf, -inf]:
                dist_xy = torch.dist(x, y, p)
                dist_xy_norm = torch.norm(x - y, p)
                self.assertEqual(dist_xy, dist_xy_norm)

        run_test(torch.randn(5, device=device), torch.randn(5, device=device))

        x = torch.zeros(3, device=device)
        y = torch.zeros(3, device=device)
        y[1] = 1.
        run_test(x, y)

    # Ensures that median throws nondeterministic alerts in the correct cases
    @dtypes(torch.double)
    def test_nondeterministic_alert_median(self, device, dtype):
        def test_func(slf, device, call_type):
            S = 10
            a = torch.randn(S, device=device)
            if call_type == 'function':
                torch.median(a)
            elif call_type == 'function with indices':
                torch.median(a, 0)
            elif call_type == 'method':
                a.median()
            elif call_type == 'method with indices':
                a.median(0)
            elif call_type == 'out with indices':
                result = torch.empty_like(a)
                indices = torch.empty((), dtype=torch.long, device=device)
                torch.median(a, 0, out=(result, indices))
            else:
                self.fail(f"'{call_type}' is not a valid call type")

        @expectedAlertNondeterministic('median CUDA with indices output', ['cuda'])
        def test_func_expect_error(slf, device, call_type):
            test_func(slf, device, call_type)

        test_func(self, device, 'function')
        test_func_expect_error(self, device, 'function with indices')
        test_func(self, device, 'method')
        test_func_expect_error(self, device, 'method with indices')
        test_func_expect_error(self, device, 'out with indices')

    def _test_gather_backward_one_dim(self, device, deterministic: bool = False) -> None:
        with DeterministicGuard(deterministic):
            m = random.randint(2000, 3000)
            elems = random.randint(10 * m, 20 * m)
            dim = 0
            src = torch.randn(m, device=device, requires_grad=True)
            idx = torch.randint(m, (elems,), device=device)
            res = torch.gather(src, dim, idx)
            weight = torch.rand_like(res, device=device) * 10 ** 6
            res.backward(weight)
            grad = src.grad.detach().clone()

            if torch.device(device).type == 'cuda':
                for _ in range(2):
                    src.grad.data.zero_()
                    res = torch.gather(src, dim, idx)
                    res.backward(weight)
                    self.assertEqual(src.grad, grad, atol=0, rtol=0)
            else:
                expected = torch.zeros_like(src, device=device)
                for i in range(elems):
                    expected[idx[i]] += weight[i]
                self.assertEqual(grad, expected, atol=0, rtol=0)

    @onlyNativeDeviceTypes
    def test_gather_backward_deterministic_path(self, device) -> None:
        self._test_gather_backward_one_dim(device, True)

    @onlyCPU
    def test_gather_backward_one_dim(self, device) -> None:
        self._test_gather_backward_one_dim(device, False)

    @onlyNativeDeviceTypes
    def test_scatter_add_one_dim_deterministic(self, device) -> None:
        with DeterministicGuard(True):
            m = random.randint(20, 30)
            elems = random.randint(2000 * m, 3000 * m)
            dim = 0
            src = torch.randn(elems, device=device)
            idx = torch.randint(m, (elems,), device=device)

            x = torch.zeros(m, device=device)
            res = x.scatter_add(dim, idx, src)

            expected = torch.zeros(m, device=device)
            for i in range(elems):
                expected[idx[i]] += src[i]

            self.assertEqual(res, expected, atol=0, rtol=0)

    @onlyCUDA
    def test_sync_warning(self, device):

        def _sync_raises_helper(f, level):
            with CudaSyncGuard(level):
                if level == 1:
                    with self.assertWarnsRegex(UserWarning, "called a synchronizing "):
                        f()
                elif level == 2:
                    with self.assertRaisesRegex(RuntimeError, "called a synchronizing "):
                        f()

        def _no_sync_helper(f, level):
            with CudaSyncGuard(level):
                f()

        def _ind_put_fn(x, ind, val):
            x[ind] = val
            return x

        def _ind_get_fn(x, ind):
            return x[ind]

        def _cond_fn(x):
            if x:  # taking boolean value of a tensor synchronizes
                return x
            else:
                return 2 * x

        # prepare inputs for subsequent ops
        size = 4
        x = torch.rand(size, device=device)
        y = torch.rand((), device=device)
        ind = torch.randint(size, (3,), device=device)
        ind_cpu = ind.cpu()
        repeats = torch.full((1,), 2, device=device)
        mask = torch.randint(2, (size,), device=device, dtype=bool)
        expect_no_sync = (lambda: _ind_put_fn(x, mask, 1.),
                          lambda: _ind_put_fn(x, ind, y),
                          lambda: _ind_get_fn(x, ind),
                          lambda: torch.nn.functional.one_hot(ind, num_classes=size),
                          lambda: torch.randperm(20000, device=device),
                          lambda: torch.repeat_interleave(x, 2, output_size=2 * size),
                          lambda: torch.repeat_interleave(x, repeats, output_size=2 * size))
        expect_sync = (lambda: _ind_put_fn(x, mask, y),
                       lambda: _ind_put_fn(x, ind_cpu, y),
                       lambda: _ind_get_fn(x, mask),
                       lambda: _ind_get_fn(x, ind_cpu),
                       lambda: x.nonzero(),
                       lambda: _cond_fn(y),
                       lambda: torch.nn.functional.one_hot(ind),
                       lambda: torch.repeat_interleave(x, 2),
                       lambda: torch.repeat_interleave(x, repeats))
        for f, level in product(expect_no_sync, (1, 2)):
            _no_sync_helper(f, level)
        for f, level in product(expect_sync, (1, 2)):
            _sync_raises_helper(f, level)


    @dtypes(*get_all_fp_dtypes())
    def test_log_normal(self, device, dtype):
        a = torch.tensor([10], dtype=dtype, device=device).log_normal_()
        self.assertEqual(a.dtype, dtype)
        self.assertEqual(a.size(), torch.Size([1]))

    @dtypes(*(get_all_int_dtypes() + get_all_fp_dtypes()))
    def test_geometric(self, device, dtype):
        a = torch.tensor([10], dtype=dtype, device=device).geometric_(0.5)
        self.assertEqual(a.dtype, dtype)
        self.assertEqual(a.size(), torch.Size([1]))

    def test_repeat_interleave(self, device):
        y = torch.tensor([[1, 2], [3, 4]], device=device)
        # exercise single argument function signature
        temp = y.repeat_interleave(2)
        self.assertEqual(torch.Size([8]), temp.size())

        for dtype in [torch.int, torch.long]:
            lengths = torch.tensor([1, 2], dtype=dtype, device=device)
            output_size = torch.sum(lengths)
            a = torch.repeat_interleave(
                y,
                lengths,
                dim=0,
            )
            self.assertEqual(a.dtype, y.dtype)
            self.assertEqual(a.size(), torch.Size([3, 2]))

            a_with_output = torch.repeat_interleave(
                y,
                lengths,
                dim=0,
                output_size=output_size,
            )
            self.assertEqual(a_with_output.dtype, y.dtype)
            self.assertEqual(a_with_output.size(), torch.Size([3, 2]))

    @dtypes(*get_all_fp_dtypes(include_half=False, include_bfloat16=False))
    @dtypesIfCPU(*(get_all_fp_dtypes(include_half=False, include_bfloat16=True)))
    @dtypesIfCUDA(*(get_all_fp_dtypes(include_bfloat16=False)))
    def test_bernoulli_p(self, device, dtype):
        for trivial_p in ([0, 1], [1, 0, 1, 1, 0, 1]):
            x = torch.tensor(trivial_p, dtype=dtype, device=device)
            self.assertEqual(x.bernoulli().tolist(), trivial_p)

        def isBinary(t):
            return torch.ne(t, 0).mul_(torch.ne(t, 1)).sum().item() == 0

        p = torch.rand(5, 5, dtype=dtype, device=device)
        self.assertTrue(isBinary(p.bernoulli()))

        p = torch.rand(5, dtype=dtype, device=device).expand(5, 5)
        self.assertTrue(isBinary(p.bernoulli()))

        p = torch.rand(5, 5, dtype=dtype, device=device)
        torch.bernoulli(torch.rand_like(p), out=p)
        self.assertTrue(isBinary(p))

    # RngUniform not implemented for Integral type in XLA test
    @dtypes(*(get_all_fp_dtypes(include_half=False, include_bfloat16=False)))
    @dtypesIfCPU(*(get_all_dtypes(include_half=False, include_bfloat16=False, include_complex=False)))
    @dtypesIfCUDA(*(get_all_dtypes(include_bfloat16=False, include_complex=False)))
    def test_bernoulli_self(self, device, dtype):

        def isBinary(t):
            return torch.ne(t, 0).mul_(torch.ne(t, 1)).sum().item() == 0

        t = torch.empty(10, 10, dtype=dtype, device=device)

        t.fill_(2)
        t.bernoulli_(0.5)
        self.assertTrue(isBinary(t))

        for p_dtype in get_all_fp_dtypes(include_half=device.startswith('cuda'), include_bfloat16=False):
            p = torch.rand(10, dtype=p_dtype, device=device).expand(10, 10)
            t.fill_(2)
            t.bernoulli_(p)
            self.assertTrue(isBinary(t))

            t.fill_(2)
            torch.bernoulli(torch.rand_like(t, dtype=p_dtype), out=t)
            self.assertTrue(isBinary(t))

            t.fill_(2)
            t.bernoulli_(torch.rand_like(t, dtype=p_dtype))
            self.assertTrue(isBinary(t))

    @slowTest
    @dtypes(*(get_all_fp_dtypes(include_half=False, include_bfloat16=False)))
    @dtypesIfCUDA(*(get_all_fp_dtypes(include_bfloat16=False)))
    def test_bernoulli_edge_cases(self, device, dtype):
        # Need to draw a lot of samples to cover every random floating point number.
        a = torch.zeros(10000, 10000, dtype=dtype, device=device)  # probability of drawing "1" is 0
        num_ones = (torch.bernoulli(a) == 1).sum()
        self.assertEqual(num_ones, 0)

        b = torch.ones(10000, 10000, dtype=dtype, device=device)  # probability of drawing "1" is 1
        num_zeros = (torch.bernoulli(b) == 0).sum()
        self.assertEqual(num_zeros, 0)

    @dtypes(*get_all_fp_dtypes())
    def test_exponential(self, device, dtype):
        a = torch.tensor([10], dtype=dtype, device=device).exponential_(0.5)
        self.assertEqual(a.dtype, dtype)
        self.assertEqual(a.size(), torch.Size([1]))

        # Tests extremal behavior
        tests = ((-0, float('inf')), (0, float('inf')), (float('inf'), 0))
        for test in tests:
            t = torch.empty((1,), device=device, dtype=dtype).exponential_(test[0])
            self.assertTrue(t.item() == test[1])

        # Tests that negative lambda fails
        with self.assertRaises(RuntimeError):
            torch.empty((1,), device=device, dtype=dtype).exponential_(-0.5)

    @onlyCUDA
    @dtypesIfCUDA(torch.half, torch.float)
    def test_exponential_no_zero(self, device, dtype):
        # naively, 0 in exponential can be generated with probability 2^-24
        # so we need more samples to check if it's not generated
        # instead of doing one
        # don't test CPU, that would be a long test
        x = torch.empty(50000000, device=device, dtype=dtype).exponential_()
        self.assertTrue(x.min() > 0)

    def _generate_correlation_tensors(self, device, dtype):
        yield make_tensor((0, 0), device, dtype)
        yield make_tensor((1, 0), device, dtype)
        yield make_tensor((0, 1), device, dtype)
        yield make_tensor((2,), device, dtype)
        yield make_tensor((2, 1), device, dtype)
        yield make_tensor((2, 2), device, dtype)
        yield make_tensor((2, 3), device, dtype)
        yield make_tensor((5, 10), device, dtype)
        yield make_tensor((5, 10), device, dtype, noncontiguous=True)
        if dtype != torch.int:
            yield torch.tensor([0, -2, nan, 10.2, inf], dtype=dtype, device=device)

    @onlyNativeDeviceTypes
    @dtypes(torch.int, torch.float, torch.cfloat)
    def test_corrcoef(self, device, dtype):
        for x in self._generate_correlation_tensors(device, dtype):
            res = torch.corrcoef(x)
            ref = np.corrcoef(x.cpu().numpy())
            self.assertEqual(res, ref, exact_dtype=False)

    @dtypes(torch.int, torch.float, torch.cfloat)
    def test_cov(self, device, dtype):
        def check(t, correction=1, fweights=None, aweights=None):
            res = torch.cov(t, correction=correction, fweights=fweights, aweights=aweights)
            t = t.cpu().numpy()
            fweights = fweights.cpu().numpy() if fweights is not None else None
            aweights = aweights.cpu().numpy() if aweights is not None else None
            ref = np.cov(t, ddof=correction, fweights=fweights, aweights=aweights)
            self.assertEqual(res, ref, atol=1e-05, rtol=1e-05, exact_dtype=False)

        for x in self._generate_correlation_tensors(device, dtype):
            check(x)
            num_observations = x.numel() if x.ndim < 2 else x.size(1)
            if num_observations > 0:
                fweights = torch.randint(1, 10, (num_observations,), device=device)
                aweights = make_tensor((num_observations,), device, torch.float, low=1)
                for correction, fw, aw in product([0, 1, 2], [None, fweights], [None, aweights]):
                    check(x, correction, fweights, aweights)

    def test_cov_error(self, device):
        def check(msg, *args, **kwargs):
            with self.assertRaisesRegex(RuntimeError, r'cov\(\):.*' + msg + r'.*'):
                torch.cov(*args, **kwargs)

        a = torch.rand(2)
        check(r'expected input to have two or fewer dimensions', torch.rand(2, 2, 2))
        check(r'expected fweights to have one or fewer dimensions', a, fweights=torch.rand(2, 2))
        check(r'expected aweights to have one or fewer dimensions', a, aweights=torch.rand(2, 2))
        check(r'expected fweights to have integral dtype', a, fweights=torch.rand(2))
        check(r'expected aweights to have floating point dtype', a, aweights=torch.tensor([1, 1]))
        check(r'expected fweights to have the same numel', a, fweights=torch.tensor([1]))
        check(r'expected aweights to have the same numel', a, aweights=torch.rand(1))
        check(r'fweights cannot be negative', a, fweights=torch.tensor([-1, -2]))
        check(r'aweights cannot be negative', a, aweights=torch.tensor([-1., -2.]))

    @skipIfNoSciPy
    @dtypes(*get_all_fp_dtypes())
    def test_uniform_kstest(self, device, dtype):
        from scipy import stats
        size = 1000
        for from_ in [-42, 0, 4.2]:
            for to_ in [-4.2, 0, 42]:
                if to_ > from_:
                    t = torch.empty(size, dtype=dtype, device=device).uniform_(from_, to_)
                    res = stats.kstest(t.cpu().to(torch.double), 'uniform', args=(from_, (to_ - from_)))
                    self.assertTrue(res.statistic < 0.1)

    @skipIfNoSciPy
    @dtypes(*get_all_fp_dtypes(include_bfloat16=False))
    @dtypesIfCUDA(*get_all_fp_dtypes())
    def test_normal_kstest(self, device, dtype):
        from scipy import stats
        size = 1000
        for mean in [-10, 0, 50]:
            for std in [1, 5, 10]:
                t = torch.empty(size, dtype=dtype, device=device).normal_(mean=mean, std=std)
                res = stats.kstest(t.cpu().to(torch.double), 'norm', args=(mean, std))
                self.assertTrue(res.statistic < 0.1)

    @skipIfNoSciPy
    @dtypes(*get_all_fp_dtypes())
    def test_lognormal_kstest(self, device, dtype):
        from scipy import stats
        size = 1000
        for mean in [-3, 0, 7]:
            for std in [1, 5, 7]:
                t = torch.empty(size, dtype=dtype, device=device).log_normal_(mean=mean, std=std)
                res = stats.kstest(t.cpu().to(torch.double), 'lognorm', args=(std, 0, math.exp(mean)))
                if dtype == torch.half:
                    self.assertTrue(res.statistic < 0.3)
                else:
                    self.assertTrue(res.statistic < 0.1)

    @skipIfNoSciPy
    @dtypes(*get_all_fp_dtypes())
    def test_exponential_kstest(self, device, dtype):
        from scipy import stats
        size = 1000
        for lambd in [0.5, 1.0, 5.0]:
            t = torch.empty(size, dtype=dtype, device=device).exponential_(lambd=lambd)
            res = stats.kstest(t.cpu().to(torch.double), 'expon', args=(0, 1 / lambd,))
            self.assertTrue(res.statistic < 0.1)

    @skipIfNoSciPy
    @dtypes(*get_all_fp_dtypes())
    def test_cauchy_kstest(self, device, dtype):
        from scipy import stats
        size = 1000
        for median in [-10, 0, 50]:
            for sigma in [0.5, 1.0, 10.0]:
                t = torch.empty(size, dtype=dtype, device=device).cauchy_(median=median, sigma=sigma)
                res = stats.kstest(t.cpu().to(torch.double), 'cauchy', args=(median, sigma))
                self.assertTrue(res.statistic < 0.1)

    @slowTest
    @onlyCUDA
    @dtypes(torch.bfloat16, torch.float32)
    def test_cauchy_no_inf(self, device, dtype):
        # torch.float16 will have `inf` because of its smaller range.
        for _ in range((2**16) * 2):
            x = torch.empty((2**16), dtype=dtype, device=device)
            x.cauchy_()
            self.assertFalse(x.isinf().sum())

    @skipIfNoSciPy
    @dtypes(*(get_all_int_dtypes() + get_all_fp_dtypes()))
    def test_geometric_kstest(self, device, dtype):
        from scipy import stats
        size = 1000
        for p in [0.2, 0.5, 0.8]:
            t = torch.empty(size, dtype=dtype, device=device).geometric_(p=p)
            actual = np.histogram(t.cpu().to(torch.double), np.arange(1, 100))[0]
            expected = stats.geom(p).pmf(np.arange(1, 99)) * size
            res = stats.chisquare(actual, expected)
            self.assertEqual(res.pvalue, 1.0, atol=0.1, rtol=0)

    def test_pairwise_distance_empty(self, device):
        shape = (2, 0)
        x = torch.randn(shape, device=device)
        y = torch.randn(shape, device=device)

        self.assertEqual(torch.zeros(2, device=device), torch.pairwise_distance(x, y))
        self.assertEqual(torch.zeros((2, 1), device=device), torch.pairwise_distance(x, y, keepdim=True))

        shape = (0, 2)
        x = torch.randn(shape, device=device)
        y = torch.randn(shape, device=device)
        self.assertEqual(torch.zeros(0, device=device), torch.pairwise_distance(x, y))
        self.assertEqual(torch.zeros((0, 1), device=device), torch.pairwise_distance(x, y, keepdim=True))

    def test_pdist_empty(self, device):
        shape = (0, 2)
        x = torch.randn(shape, device=device)
        self.assertEqual(torch.empty(0, device=device), torch.pdist(x))

        shape = (1, 2)
        x = torch.randn(shape, device=device)
        self.assertEqual(torch.empty(0, device=device), torch.pdist(x))

        shape = (3, 0)
        x = torch.randn(shape, device=device)
        self.assertEqual(torch.zeros(3, device=device), torch.pdist(x))

    def test_cdist_empty(self, device):
        x = torch.randn((0, 5), device=device)
        y = torch.randn((4, 5), device=device)
        self.assertEqual(torch.empty(0, 4, device=device), torch.cdist(x, y))

        x = torch.randn((2, 5), device=device)
        y = torch.randn((0, 5), device=device)
        self.assertEqual(torch.empty(2, 0, device=device), torch.cdist(x, y))

        x = torch.randn((2, 0), device=device)
        y = torch.randn((3, 0), device=device)
        self.assertEqual(torch.zeros(2, 3, device=device), torch.cdist(x, y))

        x = torch.randn((2, 0), device=device)
        y = torch.randn((0, 0), device=device)
        self.assertEqual(torch.empty(2, 0, device=device), torch.cdist(x, y))

    def _brute_cdist(self, x, y, p=2):
        r1 = x.shape[-2]
        r2 = y.shape[-2]
        if r1 == 0 or r2 == 0:
            return torch.empty(r1, r2, device=x.device)
        return torch.norm(x[..., None, :] - y[..., None, :, :], p=p, dim=-1)

    def test_cdist_norm(self, device):
        for r1 in [3, 4, 5, 6]:
            for m in [2, 3, 4, 10]:
                for r2 in [4, 6, 7, 8]:
                    for p in [0, 1, 2, 3, 1.5, 2.5, float('inf')]:
                        x = torch.randn(r1, m, device=device)
                        y = torch.randn(r2, m, device=device)
                        if p == 2:
                            for cm in ['use_mm_for_euclid_dist', 'donot_use_mm_for_euclid_dist']:
                                actual = torch.cdist(x, y, p=2, compute_mode=cm)
                                expected = self._brute_cdist(x, y, p=2)
                                self.assertEqual(expected, actual, rtol=0, atol=0.02)
                        else:
                            actual = torch.cdist(x, y, p=p)
                            expected = self._brute_cdist(x, y, p=p)
                            self.assertEqual(expected, actual)

    def test_cdist_norm_batch(self, device):
        for r1 in [3, 4, 5, 6]:
            for m in [2, 3, 4, 10]:
                for r2 in [4, 6, 7, 8]:
                    for p in [0, 1, 2, 3, 1.5, 2.5, float('inf')]:
                        x = torch.randn(2, 3, 6, r1, m, device=device)
                        y = torch.randn(2, 3, 6, r2, m, device=device)
                        if p == 2:
                            for cm in ['use_mm_for_euclid_dist', 'donot_use_mm_for_euclid_dist']:
                                actual = torch.cdist(x, y, p=2, compute_mode=cm)
                                expected = self._brute_cdist(x, y, p=2)
                                self.assertEqual(expected, actual, rtol=0, atol=0.02)
                        else:
                            actual = torch.cdist(x, y, p=p)
                            expected = self._brute_cdist(x, y, p=p)
                            self.assertEqual(expected, actual)

    @onlyCUDA
    def test_cdist_cuda_backward(self, device):
        for l1 in [1, 511, 513]:
            for l2 in [1, 511, 513]:
                for p in [0, 1, 2, 3, 1.5, 2.5, float('inf')]:
                    x1 = torch.randn(4, l1, 32, device=device, requires_grad=True)
                    x2 = x1.clone().detach_().requires_grad_()
                    y1 = torch.randn(4, l2, 32, device=device, requires_grad=True)
                    y2 = y1.clone().detach_().requires_grad_()
                    if p == 2:
                        for cm in ['use_mm_for_euclid_dist', 'donot_use_mm_for_euclid_dist']:
                            z1 = torch.cdist(x1, y1, p=2, compute_mode=cm).mean()
                            z2 = self._brute_cdist(x2, y2, p=2).mean()
                            z1.backward()
                            z2.backward()
                            self.assertEqual(x1.grad, x2.grad, rtol=0, atol=0.001)
                            self.assertEqual(y1.grad, y2.grad, rtol=0, atol=0.001)
                    else:
                        z1 = torch.cdist(x1, y1, p=p).mean()
                        z2 = self._brute_cdist(x2, y2, p=p).mean()
                        self.assertEqual(x1.grad, x2.grad, rtol=0, atol=0.001)
                        self.assertEqual(y1.grad, y2.grad, rtol=0, atol=0.001)

    @tf32_on_and_off(0.005)
    def test_cdist_large(self, device):
        for cm in ['use_mm_for_euclid_dist_if_necessary', 'use_mm_for_euclid_dist', 'donot_use_mm_for_euclid_dist']:
            x = torch.randn(1000, 10, device=device)
            y = torch.randn(1000, 10, device=device)
            actual = torch.cdist(x, y, p=2, compute_mode=cm)
            expected = self._brute_cdist(x, y, p=2)
            self.assertEqual(expected, actual)

    @slowTest
    @tf32_on_and_off(0.01)
    def test_cdist_large_batch(self, device):
        for cm in ['use_mm_for_euclid_dist_if_necessary', 'use_mm_for_euclid_dist', 'donot_use_mm_for_euclid_dist']:
            x = torch.randn(4, 3, 1000, 10, device=device)
            y = torch.randn(4, 3, 1000, 10, device=device)
            actual = torch.cdist(x, y, p=2, compute_mode=cm)
            expected = self._brute_cdist(x, y, p=2)
            self.assertEqual(expected, actual)

    @tf32_on_and_off(0.005)
    def test_cdist_non_contiguous(self, device):
        for cm in ['use_mm_for_euclid_dist', 'donot_use_mm_for_euclid_dist']:
            x = torch.randn(5, 7, device=device).mT
            y = torch.randn(5, 3, device=device).mT
            actual = torch.cdist(x, y, p=2, compute_mode=cm)
            expected = self._brute_cdist(x, y, p=2)
            self.assertFalse(x.is_contiguous())
            self.assertFalse(y.is_contiguous())
            self.assertEqual(expected, actual)

            x = torch.randn(7, 5, device=device)
            y = torch.randn(5, 3, device=device).t()
            actual = torch.cdist(x, y, p=2, compute_mode=cm)
            expected = self._brute_cdist(x, y, p=2)
            self.assertTrue(x.is_contiguous())
            self.assertFalse(y.is_contiguous())
            self.assertEqual(expected, actual)

            x = torch.randn(5, 7, device=device).t()
            y = torch.randn(3, 5, device=device)
            actual = torch.cdist(x, y, p=2, compute_mode=cm)
            expected = self._brute_cdist(x, y, p=2)
            self.assertFalse(x.is_contiguous())
            self.assertTrue(y.is_contiguous())
            self.assertEqual(expected, actual)

    @tf32_on_and_off()
    def test_cdist_non_contiguous_batch(self, device):
        for cm in ['use_mm_for_euclid_dist', 'donot_use_mm_for_euclid_dist']:
            x = torch.randn(4, 3, 2, 5, 7, device=device).mT
            y = torch.randn(4, 3, 2, 5, 3, device=device).mT
            actual = torch.cdist(x, y, p=2, compute_mode=cm)
            expected = self._brute_cdist(x, y, p=2)
            self.assertFalse(x.is_contiguous())
            self.assertFalse(y.is_contiguous())
            self.assertEqual(expected, actual)

            x = torch.randn(7, 2, 7, 5, device=device)
            y = torch.randn(7, 2, 5, 3, device=device).mT
            actual = torch.cdist(x, y, p=2, compute_mode=cm)
            expected = self._brute_cdist(x, y, p=2)
            self.assertTrue(x.is_contiguous())
            self.assertFalse(y.is_contiguous())
            self.assertEqual(expected, actual)

            x = torch.randn(4, 5, 7, device=device).mT
            y = torch.randn(4, 3, 5, device=device)
            actual = torch.cdist(x, y, p=2, compute_mode=cm)
            expected = self._brute_cdist(x, y, p=2)
            self.assertFalse(x.is_contiguous())
            self.assertTrue(y.is_contiguous())
            self.assertEqual(expected, actual)

    def test_multinomial_constraints(self, device):
        x = torch.empty(1, 2, 3, dtype=torch.double, device=device)
        self.assertRaisesRegex(
            RuntimeError, "prob_dist must be 1 or 2 dim",
            lambda: torch.multinomial(x, 2))
        x = torch.empty(1, 2, dtype=torch.long, device=device)
        self.assertRaisesRegex(
            RuntimeError, "multinomial only supports floating-point dtypes for input",
            lambda: torch.multinomial(x, 2))
        x = torch.empty(1, 2, dtype=torch.double, device=device)
        y = torch.empty(1, 2, dtype=torch.double, device=device)
        self.assertRaisesRegex(
            RuntimeError, "multinomial expects Long tensor out",
            lambda: torch.multinomial(x, 2, out=y))
        x = torch.empty(2, dtype=torch.double, device=device)
        self.assertRaisesRegex(
            RuntimeError, "cannot sample n_sample <= 0 samples",
            lambda: torch.multinomial(x, 0))
        x = torch.empty(2, dtype=torch.double, device=device)
        self.assertRaisesRegex(
            RuntimeError, "cannot sample n_sample <= 0 samples",
            lambda: torch.multinomial(x, -1))
        x = torch.empty(2, dtype=torch.double, device=device)
        self.assertRaisesRegex(
            RuntimeError, "cannot sample n_sample > prob_dist",
            lambda: torch.multinomial(x, 3, False))
        x = torch.empty(16777217, dtype=torch.double, device=device)
        self.assertRaisesRegex(
            RuntimeError, "number of categories cannot exceed",
            lambda: torch.multinomial(x, 3))

    def test_cumsum(self, device):
        x = torch.rand(100, 100, device=device)
        res1 = torch.cumsum(x, 1)
        res2 = torch.tensor([]).to(device)
        torch.cumsum(x, 1, out=res2)
        self.assertEqual(res1, res2)
        x.cumsum_(1)
        self.assertEqual(res1, x)

        a = torch.tensor([[True, False, True],
                          [False, False, False],
                          [True, True, True]], device=device)
        b = a.byte()
        aRes = torch.cumsum(a, 0)
        bRes = torch.cumsum(b, 0)
        self.assertEqual(aRes, bRes)
        self.assertEqual(aRes, torch.tensor([[1, 0, 1],
                                             [1, 0, 1],
                                             [2, 1, 2]]))

        aRes = torch.cumsum(a, 1)
        bRes = torch.cumsum(b, 1)
        self.assertEqual(aRes, bRes)
        self.assertEqual(aRes, torch.tensor([[1, 1, 2],
                                             [0, 0, 0],
                                             [1, 2, 3]]))

        # Check that cummulative sum over a zero length dimension doesn't crash on backprop.
        # Also check that cumsum over other dimensions in a tensor with a zero-length
        # dimensiuon also works
        # Also include a basic suite of similar tests for other bases cases.
        shapes = [[2, 0], [2, 1, 4], [0, 2, 3], [1], [5]]
        for shape in shapes:
            for dim in range(len(shape)):
                raw_tensor = torch.zeros(*shape, requires_grad=True)
                integrated = raw_tensor.cumsum(dim=dim)
                # Check that backward does not crash
                integrated.sum().backward()
                # Check that output maintained correct shape
                self.assertEqual(raw_tensor.shape, raw_tensor.grad.shape)

        # Check a scalar example
        raw_tensor = torch.tensor(3., requires_grad=True)
        integrated = raw_tensor.cumsum(dim=-1)
        self.assertEqual(raw_tensor, integrated)
        # Check that backward does not crash
        integrated.sum().backward()
        # Check that output maintained correct shape
        self.assertEqual(raw_tensor.shape, raw_tensor.grad.shape)

    def test_cumprod(self, device):
        x = torch.rand(100, 100, device=device)
        res1 = torch.cumprod(x, 1)
        res2 = torch.tensor([]).to(device)
        torch.cumprod(x, 1, out=res2)
        self.assertEqual(res1, res2)
        x.cumprod_(1)
        self.assertEqual(res1, x)

        a = torch.tensor([[True, False, True],
                          [False, False, False],
                          [True, True, True]], dtype=torch.bool, device=device)
        b = a.byte()
        aRes = torch.cumprod(a, 0)
        bRes = torch.cumprod(b, 0)
        self.assertEqual(aRes, bRes)
        self.assertEqual(aRes, torch.tensor([[1, 0, 1],
                                             [0, 0, 0],
                                             [0, 0, 0]]))

        aRes = torch.cumprod(a, 1)
        bRes = torch.cumprod(b, 1)
        self.assertEqual(aRes, bRes)
        self.assertEqual(aRes, torch.tensor([[1, 0, 0],
                                             [0, 0, 0],
                                             [1, 1, 1]]))

        # Check that cummulative prod over a zero length dimension doesn't crash on backprop.
        # Also check that cumprod over other dimensions in a tensor with a zero-length
        # dimensiuon also works
        # Also include a basic suite of similar tests for other bases cases.
        shapes = [[2, 0], [2, 1, 4], [0, 2, 3], [1], [5]]
        for shape in shapes:
            for dim in range(len(shape)):
                raw_tensor = torch.zeros(*shape, requires_grad=True)
                integrated = raw_tensor.cumprod(dim=dim)
                # Check that backward does not crash
                integrated.sum().backward()
                # Check that output maintained correct shape
                self.assertEqual(raw_tensor.shape, raw_tensor.grad.shape)

        # Check a scalar example
        raw_tensor = torch.tensor(3., requires_grad=True)
        integrated = raw_tensor.cumprod(dim=-1)
        self.assertEqual(raw_tensor, integrated)
        # Check that backward does not crash
        integrated.sum().backward()
        # Check that output maintained correct shape
        self.assertEqual(raw_tensor.shape, raw_tensor.grad.shape)

    def test_cummax_cummin(self, device):
        def test_ops(op, string_of_function_name, expected_output1, expected_output2):
            x = torch.rand(100, 100, device=device)
            out1 = op(x, 1)
            res2 = torch.empty(0, device=device)
            indices2 = torch.empty(0, dtype=torch.int64, device=device)
            op(x, 1, out=(res2, indices2))
            self.assertEqual(out1[0], res2)
            self.assertEqual(out1[1], indices2)

            a = torch.tensor([[True, False, True],
                              [False, False, False],
                              [True, True, True]], dtype=torch.bool, device=device)
            b = a.byte()
            aRes = op(a, 0)
            bRes = op(b, 0)
            self.assertEqual(aRes[0], bRes[0].bool())
            self.assertEqual(aRes[0], expected_output1.bool())

            # test inf and nan input
            x = torch.tensor([4, inf, 1.5, -inf, 0, nan, 1])
            xRes = op(x, 0)[0]
            self.assertEqual(xRes, expected_output2)

            # op shouldn't support values, indices with a dtype, device type or layout
            # different from that of input tensor
            t = torch.randn(10)
            values = torch.empty(0, dtype=torch.int16)
            indices = torch.empty(0, dtype=torch.int64)
            with self.assertRaisesRegex(
                    RuntimeError,
                    'expected scalar_type Float but found Short'):
                op(t, 0, out=(values, indices))

            # Check that op over a zero length dimension doesn't crash on backprop.
            # Also check that op over other dimensions in a tensor with a zero-length
            # dimension also works
            # Also include a basic suite of similar tests for other bases cases.
            shapes = [[2, 0], [2, 1, 4], [0, 2, 3], [1], [5]]
            for shape in shapes:
                for dim in range(len(shape)):
                    raw_tensor = torch.zeros(*shape, requires_grad=True)
                    integrated = getattr(raw_tensor, string_of_function_name)(dim=dim)
                    # Check that backward does not crash
                    integrated[0].sum().backward()
                    # Check that output maintained correct shape
                    self.assertEqual(raw_tensor.shape, raw_tensor.grad.shape)

            # Check a scalar example
            raw_tensor = torch.tensor(3., requires_grad=True)
            integrated = getattr(raw_tensor, string_of_function_name)(dim=-1)
            # Check that backward does not crash
            integrated[0].sum().backward()
            # Check that output maintained correct shape
            self.assertEqual(raw_tensor.shape, raw_tensor.grad.shape)

        expected_out = torch.tensor([4, inf, inf, inf, inf, nan, nan])
        test_ops(torch.cummax, "cummax", torch.tensor([[1, 0, 1],
                                                       [1, 0, 1],
                                                       [1, 1, 1]]), expected_out)

        expected_out = torch.tensor([4, 4, 1.5, -inf, -inf, nan, nan])
        test_ops(torch.cummin, "cummin", torch.tensor([[1, 0, 1],
                                                       [0, 0, 0],
                                                       [0, 0, 0]]), expected_out)

    def test_logcumsumexp(self, device):
        def logcumsumexp(a, axis):
            return torch.cumsum(a.exp(), axis=axis).log_()

        axis = -1
        a = torch.randn(100, 100, device=device)

        actual = a.logcumsumexp(axis)
        expected = logcumsumexp(a, axis)
        self.assertEqual(a.dtype, actual.dtype)
        self.assertEqual(expected.shape, actual.shape)
        self.assertEqual(expected, actual)

        # check -inf and nan handling
        x = torch.tensor([-float('inf'), -float('inf'), 1.0, 1.0, float('inf'),
                         float('inf'), float('nan'), 1.0, 1.0], device=device)
        x2d = x.unsqueeze(0).expand(2, -1)

        for inp in (x, x2d):
            actual = inp.logcumsumexp(axis)
            expected = logcumsumexp(inp, axis)
            self.assertEqual(expected, actual)

        # Check that out is actually inplace
        b = torch.randn(5, 2, device=device)
        inplace_out = torch.zeros(5, 2, device=device)

        expected = logcumsumexp(b, axis)
        torch.logcumsumexp(b, axis=axis, out=inplace_out)

        self.assertEqual(inplace_out, expected)

        # Check input and inplace_output type mismatch
        b = torch.randn(5, 2, device=device, dtype=torch.float64)
        inplace_out = torch.zeros(5, 2, device=device, dtype=torch.float32)
        with self.assertRaisesRegex(
                RuntimeError,
                'expected scalar_type Double but found Float'):
            torch.logcumsumexp(b, axis, out=inplace_out)

    def _test_diff_numpy(self, t, dims=None):
        # Helper for test_diff to compare with NumPy reference implementation
        def to_np(t):
            if t.dtype == torch.bfloat16:
                return t.to(dtype=torch.float, device="cpu").numpy()
            else:
                return t.cpu().numpy()

        for dim in dims if dims else range(t.dim()):
            prepend = t.narrow(dim, 0, 1)
            append = t.narrow(dim, 0, 1)
            np_t = to_np(t)

            # test when prepend and append's size along dim is 1
            for n in range(1, t.size(dim) + 2):
                actual = torch.diff(t, dim=dim, n=n, prepend=prepend, append=append)
                expected = torch.from_numpy(np.diff(np_t, axis=dim, n=n, prepend=to_np(prepend), append=to_np(append)))
                self.assertEqual(actual, expected.to(t.dtype))

            # test when prepend and append's size along dim != 1
            for n in range(1, t.size(dim) * 3):
                actual = torch.diff(t, dim=dim, n=n, prepend=t, append=t)
                expected = torch.from_numpy(np.diff(np_t, axis=dim, n=n, prepend=np_t, append=np_t))
                self.assertEqual(actual, expected.to(t.dtype))

    # All tensors appear contiguous on XLA
<<<<<<< HEAD
    @onlyOnCPUAndCUDA
    @dtypes(*get_all_dtypes(include_bfloat16=False))
=======
    @onlyNativeDeviceTypes
    @dtypes(*get_all_dtypes())
>>>>>>> 80581e61
    def test_diff_noncontig(self, device, dtype):
        shapes = (
            (1,),
            (1, 5),
            (3, 5),
            (1, 5, 1),
            (2, 3, 5))

        for shape in shapes:
            contig = make_tensor(shape, device, dtype, low=-9, high=9)

            non_contig = torch.empty(shape + (2, 2), device=device, dtype=dtype)[..., 0]
            non_contig = non_contig.select(-1, -1)
            non_contig.copy_(contig)
            self.assertTrue(not non_contig.is_contiguous() or shape == (1,))

            self._test_diff_numpy(non_contig)

    # RngNormal not implemented for type f16 for XLA
    @dtypes(*get_all_dtypes(include_half=False, include_bfloat16=False))
    @dtypesIfCPU(*get_all_dtypes(include_bfloat16=False))
    @dtypesIfCUDA(*get_all_dtypes(include_bfloat16=False))
    def test_diff(self, device, dtype):
        shapes = (
            (1,),
            (1, 5),
            (3, 5),
            (1, 5, 1),
            (2, 3, 5))

        for shape in shapes:
            contig = make_tensor(shape, device, dtype, low=-9, high=9)
            self._test_diff_numpy(contig)

        t = torch.ones(2, 3)

        with self.assertRaisesRegex(
                RuntimeError, 'diff expects prepend or append to be the same dimension as input'):
            invalid_prepend = torch.tensor([1, 2, 3], device=device, dtype=dtype)
            t.diff(dim=0, prepend=invalid_prepend)

        with self.assertRaisesRegex(
                RuntimeError, 'diff expects the shape of tensor to prepend or append to match that of input'):
            invalid_prepend = torch.tensor([[0, 1]], device=device, dtype=dtype)
            t.diff(dim=0, prepend=invalid_prepend)

        with self.assertRaisesRegex(
                RuntimeError, 'diff expects n to be at least 1 and < size along dim after prepend and append'):
            t.diff(n=4)

        with self.assertRaisesRegex(
                RuntimeError, 'diff expects input to be at least one-dimensional'):
            scalar = torch.tensor(2, device=device, dtype=dtype)
            torch.diff(scalar)

    # if the given input arg is not a list, it returns a list of single element: [arg]
    def _wrap_to_list(self, input_array):
        return input_array if isinstance(input_array, list) else [input_array]

    # To ensure inf, -inf, and nan values do not cause divergence between Numpy and PyTorch.
    # There are two types of possible divergence:
    # 1. When we compute a,b both real numbers and has very small absolute values (i.e. very near to 0.0)
    # then, result of a/b be inf, -inf and nan, and this cause divergence.
    # 2. When we are dividing complex numbers by zero. For example, when a = torch.tensor(3+5j) we have
    # a/0 to be equal to nan + nan*j in PyTorch and inf + inf*j in Numpy.
    def _inf_nan_preprocess(self, actual, expected):
        for i in range(len(expected)):
            expected[i] = np.nan_to_num(expected[i], nan=nan, posinf=nan, neginf=nan)
            # nan_to_num is not defined for complex tensors in PyTorch.
            if actual[i].dtype == torch.complex64 :
                actual[i].real = torch.nan_to_num(actual[i].real, nan=nan, posinf=nan, neginf=nan)
                actual[i].imag = torch.nan_to_num(actual[i].imag, nan=nan, posinf=nan, neginf=nan)
            else:
                actual[i] = torch.nan_to_num(actual[i], nan=nan, posinf=nan, neginf=nan)

        return actual, expected

    @onlyNativeDeviceTypes
    @dtypes(torch.long, torch.float32, torch.complex64)
    def test_gradient_all(self, device, dtype):
        def create_scalar(shape):
            return make_tensor((1,), device='cpu', dtype=dtype, low=1.).item()

        def create_list(shape):
            return make_tensor((len(shape),), device='cpu', dtype=dtype, low=1.).tolist()

        def create_coordinate_tensors(shape):
            tensor_list = []
            for i in range(len(shape)):
                tensor_list.append(make_tensor((shape[i],), device=device, dtype=dtype))
            return tensor_list

        def filter_shape(shape, dim):
            filtered_shape = []
            for i in range(len(dim)):
                filtered_shape.append(shape[dim[i]])
            return filtered_shape

        # shape, dims format
        test_cases = (
            ((5,), (0,)),
            ((4, 4), (0, 1)),
            ((3, 3, 3), (-1, 0)),
            ((4, 4, 4), (2,)),
            ((4, 4, 4), (0, 1)),
            ((4, 4, 4, 3), (0, 2, 3)),
            ((4, 5, 3, 4, 3), (1, 2)),
            ((4, 3, 6, 5, 3), (2, 4)),
            ((4, 3, 3, 5, 3), (0, 1, 2, 3, 4)),
        )

        for case, contig, edge_order, space_fn in product(test_cases, [True, False], [1, 2],
                                                          (create_scalar, create_list, create_coordinate_tensors)):
            shape, dims = case
            # filter shape by dims before passing filtered shape to create_* functions
            filtered_shape = filter_shape(shape, dims)

            spacing = space_fn(filtered_shape)
            t = make_tensor(shape, device=device, dtype=dtype, noncontiguous=not contig)
            t_np = t.cpu().numpy()

            actual = torch.gradient(t, spacing=spacing, dim=dims, edge_order=edge_order)
            if space_fn == create_coordinate_tensors and spacing[0].device != 'cpu':
                spacing = [space.cpu().detach().numpy() for space in spacing]
            expected = np.gradient(t_np, *self._wrap_to_list(spacing), axis=dims, edge_order=edge_order)
            actual, expected = self._inf_nan_preprocess(list(actual), self._wrap_to_list(expected))
            self.assertEqual(actual, expected, equal_nan=True, atol=1e-4, rtol=0, exact_dtype=False)

    @onlyNativeDeviceTypes
    @dtypes(torch.long, torch.float32, torch.complex64)
    def test_gradient_extreme_cases(self, device, dtype):
        # Test behaviour for inf and nan values
        actual = torch.gradient(torch.tensor([2, -2, inf, inf, -inf, -inf, inf, 3, -inf, 2, nan, nan, 3, inf, nan]))
        expected = np.gradient(np.array([2, -2, inf, inf, -inf, -inf, inf, 3, -inf, 2, nan, nan, 3, inf, nan]))
        self.assertEqual(actual, self._wrap_to_list(expected), exact_dtype=False)

        # Test behaviour in very big tensors
        large_size = 100000
        t = make_tensor((large_size,), device, dtype)
        t_np = t.cpu().numpy()
        coordinates_np = list(np.random.randn(large_size))
        coordinates = [torch.tensor(coordinates_np, device=device)]
        actual = torch.gradient(t, spacing=coordinates, dim=0, edge_order=1)
        expected = [np.gradient(t_np, coordinates_np, axis=0, edge_order=1)]
        self.assertEqual(actual, expected, exact_dtype=False)

        actual = torch.gradient(t, spacing=coordinates, dim=0, edge_order=2)
        expected = [np.gradient(t_np, coordinates_np, axis=0, edge_order=2)]
        self.assertEqual(actual, expected, exact_dtype=False)

    @onlyNativeDeviceTypes
    def test_gradient_type_promotion(self, device):
        inputs = (
            make_tensor((4, 4), device=device, dtype=torch.float32),
            make_tensor((4, 4), device=device, dtype=torch.complex64),
            make_tensor((4, 4), device=device, dtype=torch.int64),
        )

        spacing = (
            make_tensor((1,), device='cpu', dtype=torch.float32).item(),
            make_tensor((1,), device='cpu', dtype=torch.int64).item(),
            make_tensor((1,), device='cpu', dtype=torch.complex64).item(),
            make_tensor((2,), device='cpu', dtype=torch.float32, low=0.1).tolist(),
            make_tensor((2,), device='cpu', dtype=torch.int64, low=1).tolist(),
            make_tensor((2,), device='cpu', dtype=torch.complex64).tolist(),
            [make_tensor((4,), device=device, dtype=torch.float32),
             make_tensor((4,), device=device, dtype=torch.float32)],
            [make_tensor((4,), device=device, dtype=torch.int64),
             make_tensor((4,), device=device, dtype=torch.int64)],
            [make_tensor((4,), device=device, dtype=torch.complex64),
             make_tensor((4,), device=device, dtype=torch.complex64)],
        )

        for input, spacing_or_coord, edge_order in product(inputs, spacing, [1, 2]):
            input_np = input.cpu().numpy()
            input_np = input.cpu().numpy()
            actual = torch.gradient(input, spacing=spacing_or_coord, dim=(0, 1), edge_order=edge_order)
            spacing_or_coord_wrapped = self._wrap_to_list(spacing_or_coord)
            spacing_or_coord_np = []
            if torch.is_tensor(spacing_or_coord_wrapped[0]) and torch.device(spacing_or_coord_wrapped[0].device).type != 'cpu':
                for i in range(len(spacing_or_coord_wrapped)):
                    spacing_or_coord_np.append(spacing_or_coord_wrapped[i].detach().clone().cpu().numpy())
            else:
                spacing_or_coord_np = spacing_or_coord_wrapped
            expected = np.gradient(input_np, *spacing_or_coord_np, axis=(0, 1), edge_order=edge_order)
            if actual[0].dtype == torch.complex64 and input.dtype != torch.complex64:
                for i in range(len(actual)):
                    self.assertEqual(actual[i].real, expected[i].real, exact_dtype=False)
                    # Type promotion fails on Numpy when spacing is given as complex number and input is given as real.
                    # Result is given just as real number and all the imaginary parts to be equal to zero.
                    self.assertEqual(expected[i].imag, torch.zeros(actual[i].shape), exact_dtype=False)
            else:
                actual, expected = self._inf_nan_preprocess(list(actual), expected)
                self.assertEqual(actual, expected, equal_nan=True, exact_dtype=False)

    @onlyNativeDeviceTypes
    @dtypes(torch.long, torch.float32, torch.complex64)
    def test_error_gradient(self, device, dtype):
        t = torch.tensor([[1, 2, 3], [4, 5, 6], [7, 8, 9]], device=device, dtype=dtype)
        with self.assertRaisesRegex(RuntimeError, 'torch.gradient expected spacing to be unspecified, a scalar '):
            dim = (1, 0)
            spacing = [0.1]
            torch.gradient(t, spacing=spacing, dim=dim, edge_order=1)

        with self.assertRaisesRegex(RuntimeError, 'torch.gradient only supports edge_order=1 and edge_order=2.'):
            torch.gradient(t, edge_order=3)

        with self.assertRaisesRegex(RuntimeError, 'dim 1 appears multiple times in the list of dims'):
            dim = (1, 1)
            spacing = 0.1
            torch.gradient(t, spacing=spacing, dim=dim, edge_order=1)

        with self.assertRaisesRegex(RuntimeError, 'torch.gradient expected each tensor to be on the same device,'):
            dim = (0, 1)
            coordinates = [torch.tensor([1, 2, 4], device='cpu'), torch.tensor([1, 2, 4], device='meta')]
            torch.gradient(t, spacing=coordinates, dim=dim, edge_order=1)

        with self.assertRaises(IndexError):
            torch.gradient(t, dim=3)

        with self.assertRaisesRegex(RuntimeError, 'torch.gradient expected each dimension size to be at least'):
            torch.gradient(torch.tensor([[1], [2], [3]]), edge_order=1)

        with self.assertRaisesRegex(RuntimeError, 'torch.gradient expected each dimension size to be at least'):
            torch.gradient(torch.tensor([[1, 2], [3, 4]]), edge_order=2)

    def _test_large_cum_fn_helper(self, x, fn):
        x_cpu = x.cpu().float()
        expected = fn(x_cpu)
        actual = fn(x).cpu().float()
        self.assertEqual(expected, actual.cpu().float())

    @unittest.skipIf(IS_FBCODE and IS_REMOTE_GPU, "sandcastle OOM with current tpx gpu/re configuration")
    @onlyCUDA
    @dtypesIfCUDA(torch.half)  # only small dtype not to get oom
    def test_large_cumsum(self, device, dtype):
        # initialization to avoid overflow and half caveats
        x = torch.empty(2**30 + 200, device=device, dtype=dtype)
        x[::3] = -3
        x[1::3] = 2
        x[2::3] = 1
        self._test_large_cum_fn_helper(x, lambda x: torch.cumsum(x, 0))

    @onlyCUDA
    @dtypesIfCUDA(torch.half)  # only small dtype not to get oom
    def test_large_cumprod(self, device, dtype):
        # initialization to avoid overflow and half caveats
        x = torch.empty(2**30 + 200, device=device, dtype=dtype)
        x[::3] = 8
        x[1::3] = .25
        x[2::3] = .5
        self._test_large_cum_fn_helper(x, lambda x: torch.cumprod(x, 0))

    def test_discontiguous_out_cumsum(self, device):
        x = torch.randn(4, 8, device=device)
        y = torch.empty(4, 16, device=device)[:, ::2]
        out = torch.cumsum(x, 0)
        torch.cumsum(x, 0, out=y)
        self.assertFalse(y.is_contiguous())
        self.assertEqual(out, y, atol=0., rtol=0.)

    def _test_cumminmax_helper(self, x, fn, expected_val, expected_ind):
        val, ind = fn(x, -1)
        self.assertEqual(val, expected_val, atol=0, rtol=0)
        self.assertEqual(ind, expected_ind, atol=0, rtol=0)
        out_val = torch.empty_like(val).t().contiguous().t()
        out_ind = torch.empty_like(ind).t().contiguous().t()
        fn(x, -1, out=(out_val, out_ind))
        self.assertFalse(out_val.is_contiguous())
        self.assertFalse(out_ind.is_contiguous())
        self.assertEqual(out_val, expected_val, atol=0, rtol=0)
        self.assertEqual(out_ind, expected_ind, atol=0, rtol=0)

    def test_cummax_discontiguous(self, device):
        x = torch.tensor([[0, 1, 2, 3, 2, 1], [4, 5, 6, 5, 6, 7]], device=device, dtype=torch.float).t().contiguous().t()
        expected_val = torch.tensor([[0, 1, 2, 3, 3, 3], [4, 5, 6, 6, 6, 7]], device=device, dtype=torch.float)
        expected_ind = torch.tensor([[0, 1, 2, 3, 3, 3], [0, 1, 2, 2, 4, 5]], device=device, dtype=torch.long)
        self._test_cumminmax_helper(x, torch.cummax, expected_val, expected_ind)

    def test_cummin_discontiguous(self, device):
        x = torch.tensor([[3, 2, 1, 0, 1, 2], [7, 6, 5, 4, 5, 2]], device=device, dtype=torch.float).t().contiguous().t()
        expected_val = torch.tensor([[3, 2, 1, 0, 0, 0], [7, 6, 5, 4, 4, 2]], device=device, dtype=torch.float)
        expected_ind = torch.tensor([[0, 1, 2, 3, 3, 3], [0, 1, 2, 3, 3, 5]], device=device, dtype=torch.long)
        self._test_cumminmax_helper(x, torch.cummin, expected_val, expected_ind)

    def test_bool_tensor_value_change(self, device):
        x = torch.tensor([True, False], dtype=torch.bool, device=device)
        x[0] = False
        x[1] = True
        self.assertEqual(x, torch.tensor([False, True], dtype=torch.bool, device=device))

    def test_unfold_all_devices_and_dtypes(self, device):
        for dt in get_all_dtypes():

            if dt == torch.bool:
                x = torch.empty((0, 1, 3, 0), dtype=dt, device=device)
                self.assertEqual((0, 1, 1, 0, 3), x.unfold(2, 3, 2).shape)
            else:
                x = torch.empty((0, 1, 3, 0), dtype=dt, device=device)
                self.assertEqual((0, 1, 1, 0, 3), x.unfold(2, 3, 2).shape)

    def test_unfold_scalars(self, device):
        x = torch.tensor(0.5, device=device)
        # unfold on a 0-dimensional tensor should always return a 1-d dimensional
        # tensor of shape [size] (i.e., the second parameter to unfold)

        self.assertEqual(torch.empty(0, device=device), x.unfold(0, 0, 1))
        self.assertEqual(torch.empty(0, device=device), x.unfold(0, 0, 2))
        self.assertEqual(torch.tensor([0.5], device=device), x.unfold(0, 1, 1))

    def test_copy_all_dtypes_and_devices(self, device):
        from copy import copy
        for dt in get_all_dtypes():
            x = torch.tensor([1, 2, 3, 4], dtype=dt, device=device)
            x_clone = x.clone()
            y = copy(x)
            y.fill_(1)
            # copy is a shallow copy, only copies the tensor view,
            # not the data
            self.assertEqual(x, y)

    def test_clone_all_dtypes_and_devices(self, device):
        for dt in get_all_dtypes():
            x = torch.tensor((1, 1), dtype=dt, device=device)
            y = x.clone()
            self.assertEqual(x, y)

    def test_clone_zero_stride_dim(self, device):
        # stride zero, size 1 axis, not contiguous
        x = torch.randn(10)
        y = x.as_strided([2, 1, 5], [1, 0, 2])
        self.assertEqual(y, y.clone())

    def test_clone_not_memory_dense(self):
        # github issue: https://github.com/pytorch/pytorch/issues/64176
        x = torch.randn(10, 8).t()[::2, ::2]
        y = x.clone()
        # should retain permutation after densification
        self.assertTrue(y.stride() == (1, 4))

    @dtypesIfCUDA(*set(get_all_math_dtypes('cuda')))
    @dtypes(*set(get_all_math_dtypes('cpu')))
    def test_addcmul(self, device, dtype):
        # Returns floating or integral scalar corresponding to dtype
        def _number(floating, integer, dtype):
            if dtype in [torch.half, torch.float, torch.double, torch.bfloat16]:
                return floating
            elif dtype in [torch.cfloat, torch.cdouble]:
                return floating * (1 + 1j)
            else:
                return integer

        def rand_tensor(size, dtype, device):
            if dtype.is_floating_point or dtype.is_complex:
                return torch.rand(size=size, dtype=dtype, device=device)
            if dtype == torch.uint8:
                return torch.randint(1, 5, size=size, dtype=dtype, device=device)
            else:
                return torch.randint(-5, 5, size=size, dtype=dtype, device=device)

        a = rand_tensor((2, 2), dtype=dtype, device=device)
        b = rand_tensor((2, 2), dtype=dtype, device=device)
        c = rand_tensor((2, 2), dtype=dtype, device=device)

        alpha = _number(0.5, 3, dtype)

        actual = torch.addcmul(a, b, c, value=alpha)
        expected = a + alpha * b * c

        self.assertEqual(expected, actual)

        with self.assertWarnsOnceRegex(
                UserWarning, "This overload of addcmul is deprecated"):
            self.assertEqual(actual, torch.addcmul(a, alpha, b, c))

        if self.device_type == 'cuda' and dtype == torch.half:
            a = torch.tensor([60000.0], device=device, dtype=dtype)
            b = torch.tensor([60000.0], device=device, dtype=dtype)
            c = torch.tensor([2.0], device=device, dtype=dtype)
            out = torch.addcmul(a, b, c, value=-1)
            self.assertTrue(not (out.isnan() or out.isinf()))

    def test_narrow_empty(self, device):
        x = torch.randn(2, 3, 4, device=device)
        for d in range(x.dim()):
            y = x.narrow(d, x.size(d), 0)
            sz = list(x.size())
            sz[d] = 0
            self.assertEqual(sz, y.size())

    @dtypes(*get_all_dtypes())
    def test_index_copy(self, device, dtype):
        # We just test for num_copy <= num_dest, as otherwise there are repeated indices
        # and the behavior is undefined
        num_copy, num_dest = 3, 5

        def make_arg(batch_sizes, n, dim, contig):
            size_arg = batch_sizes[:dim] + (n,) + batch_sizes[dim:]
            return make_tensor(size_arg, device, dtype, low=None, high=None, noncontiguous=not contig)

        def ref_index_copy(tgt, dim, idx, src):
            for i in range(idx.size(0)):
                idx_dest = dim * (slice(None),) + (idx[i],)
                idx_src = dim * (slice(None),) + (i,)
                tgt[idx_dest] = src[idx_src]

        # More thorough testing as in index_add
        for dest_contig, src_contig, index_contig in product([True, False], repeat=3):
            for other_sizes in ((), (4, 5)):
                for dim in range(len(other_sizes)):
                    dest = make_arg(other_sizes, num_dest, dim, dest_contig)
                    src = make_arg(other_sizes, num_copy, dim, src_contig)
                    idx = torch.randperm(num_dest, dtype=torch.int64, device=device)[:num_copy]
                    if not index_contig:
                        idx = torch.repeat_interleave(idx, 2, dim=-1)
                        idx = idx[..., ::2]
                    dest2 = dest.clone()
                    dest.index_copy_(dim, idx, src)
                    ref_index_copy(dest2, dim, idx, src)
                    self.assertEqual(dest, dest2)

    # onlyNativeDeviceTypes due to an XLA error:
    # https://github.com/pytorch/pytorch/issues/53256
    @onlyNativeDeviceTypes
    @dtypes(*get_all_dtypes())
    def test_index_copy_scalars(self, device, dtype):
        # Create the 8 possible combinations of scalar sizes for target / index / source
        scalars = ((make_tensor(size_t, dtype=dtype, device=device, low=None, high=None),
                    make_tensor(size_i, dtype=torch.int64, device=device, low=0, high=1),
                    make_tensor(size_s, dtype=dtype, device=device, low=None, high=None))
                   for size_t, size_i, size_s in product([(), (1,)], repeat=3))
        for target, idx, source in scalars:
            target.index_copy_(0, idx, source)
            self.assertEqual(target.item(), source.item())

    @onlyCPU
    def test_errors_index_copy(self, device):
        # We do not test the GPU as the CUDA_ASSERT would break the CUDA context
        idx_dim = 8
        tgt_dim = 5
        batch_dim = 3

        # Too large of an index
        a = torch.randn(batch_dim, tgt_dim, device=device)
        idx = torch.full((idx_dim,), tgt_dim, device=device)
        c = torch.zeros(batch_dim, idx_dim, device=device)
        with self.assertRaises(IndexError):
            a.index_copy_(1, idx, c)

        # Too small (negative indices)
        idx = torch.full((idx_dim,), -1, device=device)
        with self.assertRaises(IndexError):
            a.index_copy_(1, idx, c)

        # Too small (very negative indices) - they should be unsupported even
        # when support for negative indices is implemented for index_copy_
        idx = torch.full((idx_dim,), -tgt_dim - 1, device=device)
        with self.assertRaises(IndexError):
            a.index_copy_(1, idx, c)

    def _prepare_data_for_index_copy_and_add_deterministic(
        self, dim: int, device: torch.device
    ) -> Tuple[torch.Tensor, torch.Tensor, torch.Tensor]:
        assert (dim >= 0 and dim < 3)
        a = [5, 4, 3]
        a[dim] = 2000
        x = torch.zeros(a, device=device)
        b = a.copy()
        elems = a[dim] * 20
        b[dim] = elems
        src = torch.rand(b, device=device)
        index = torch.randint(a[dim], (elems,), device=device)
        return (x, index, src)

    @onlyNativeDeviceTypes
    def test_index_copy_deterministic(self, device: torch.device) -> None:
        for dim in range(3):
            x, index, src = self._prepare_data_for_index_copy_and_add_deterministic(dim, device)
            with DeterministicGuard(True):
                y0 = torch.index_copy(x, dim, index, src)

            x0 = x.clone().detach()
            index_list = index.tolist()
            for i in range(len(index_list)):
                if dim == 0:
                    x0[index_list[i], :, :] = src[i, :, :]
                elif dim == 1:
                    x0[:, index_list[i], :] = src[:, i, :]
                elif dim == 2:
                    x0[:, :, index_list[i]] = src[:, :, i]

            self.assertEqual(x0, y0, atol=0, rtol=0)

    @onlyNativeDeviceTypes
    def test_index_add_deterministic(self, device: torch.device) -> None:
        for dim in range(3):
            x, index, src = self._prepare_data_for_index_copy_and_add_deterministic(dim, device)
            alpha = random.random() + 1
            # on CPU it should be deterministic regardless of the deterministic mode
            with DeterministicGuard(True):
                y0 = torch.index_add(x, dim, index, src, alpha=alpha)
                for _ in range(3):
                    y = torch.index_add(x, dim, index, src, alpha=alpha)
                    self.assertEqual(y, y0, atol=0, rtol=0)

            with DeterministicGuard(False):
                for _ in range(3):
                    y_nd = torch.index_add(x, dim, index, src, alpha=alpha)
                    self.assertEqual(y_nd, y0, atol=1e-3, rtol=1e-5)

    @onlyNativeDeviceTypes
    def test_index_put_non_accumulate_deterministic(self, device) -> None:
        with DeterministicGuard(True):
            for i in range(3):
                m = random.randint(10, 20)
                elems = random.randint(20000, 30000)
                values = torch.rand(elems, device=device)
                indices = torch.randint(m, (elems,), device=device)
                input = torch.rand(m, device=device)
                output = input.index_put((indices,), values, accumulate=False)

                input_list = input.tolist()
                indices_list = indices.tolist()
                values_list = values.tolist()
                for i, v in zip(indices_list, values_list):
                    input_list[i] = v

                self.assertEqual(output, input_list)

    @dtypes(*get_all_dtypes())
    def test_index_fill(self, device, dtype):
        x = torch.tensor([[1, 2], [4, 5]], dtype=dtype, device=device)
        index = torch.tensor([0], device=device)
        x.index_fill_(1, index, 0)
        self.assertEqual(x, torch.tensor([[0, 2], [0, 5]], dtype=dtype, device=device))
        if not x.is_complex():
            with self.assertRaisesRegex(RuntimeError, r"Scalar"):
                x.index_fill_(1, index, 1 + 1j)
        # Make sure that the result stays 0-dim while applied to
        # a 0-dim input
        x = torch.tensor(1, dtype=dtype, device=device)
        self.assertEqual(0, x.index_fill(0, index, -1).dim())
        self.assertEqual(0, x.index_fill_(0, index, -1).dim())

    # The test fails for zero-dimensional tensors on XLA
    @onlyNativeDeviceTypes
    @dtypes(*get_all_dtypes())
    def test_index_select(self, device, dtype):
        num_src, num_out = 3, 5

        def make_arg(batch_sizes, n, dim, contig):
            size_arg = batch_sizes[:dim] + (n,) + batch_sizes[dim:]
            return make_tensor(size_arg, device, dtype, low=None, high=None, noncontiguous=not contig)

        def ref_index_select(src, dim, idx):
            # bfloat16 is just used on GPU, so it's not supported on numpy
            if dtype == torch.bfloat16:
                src = src.float()
            out = torch.from_numpy(np.take(src.cpu().numpy(), idx.cpu().numpy(), axis=dim))
            if dtype == torch.bfloat16:
                out = out.to(device=device, dtype=dtype)
            return out

        for src_contig, idx_contig in product([True, False], repeat=2):
            for other_sizes in ((), (4, 5)):
                for dim in range(len(other_sizes)):
                    src = make_arg(other_sizes, num_src, dim, src_contig)
                    idx = make_tensor((num_out,), device, dtype=torch.int64, low=0, high=num_src, noncontiguous=not idx_contig)
                    out = torch.index_select(src, dim, idx)
                    out2 = ref_index_select(src, dim, idx)
                    self.assertEqual(out, out2)

        for idx_type in (torch.int32, torch.int64):
            other_sizes = (3, 2)
            dim = 1
            src = make_arg(other_sizes, num_src, dim, True)
            idx = make_tensor((num_out,), device, dtype=idx_type, low=0, high=num_src, noncontiguous=False)
            out = torch.index_select(src, dim, idx)
            out2 = ref_index_select(src, dim, idx)
            self.assertEqual(out, out2)

        # Create the 4 possible combinations of scalar sizes for index / source
        scalars = ((make_tensor(size_s, device, dtype),
                    torch.zeros(size_i, dtype=torch.int64, device=device))
                   for size_s, size_i in product([(), (1,)], repeat=2))
        for source, idx in scalars:
            out = source.index_select(0, idx)
            self.assertEqual(out.item(), source.item())

    @dtypes(*get_all_dtypes())
    def test_take(self, device, dtype):
        idx_size = (4,)

        make_arg = partial(make_tensor, device=device, dtype=dtype)
        make_idx = partial(make_tensor, low=0, device=device, dtype=torch.int64)

        def ref_take(src, idx):
            if dtype == torch.bfloat16:
                src = src.half()
            src = src.cpu().numpy()
            idx = idx.cpu().numpy()
            out = torch.from_numpy(np.take(src, idx)).to(device=device, dtype=dtype)
            return out

        for src_contig, idx_contig, idx_reshape in product([True, False], repeat=3):
            for src_size in ((5,), (4, 5)):
                src = make_arg(src_size, noncontiguous=not src_contig)
                idx = make_idx(idx_size, high=src.numel(), noncontiguous=not idx_contig)
                if idx_reshape:
                    idx = idx.reshape(2, 2)
                out = torch.take(src, idx)
                out2 = ref_take(src, idx)
                self.assertEqual(out, out2)

        # Create the 4 possible combinations of scalar sizes for source / index
        for size_s, size_i in product([(), (1,)], repeat=2):
            source = make_arg(size_s)
            idx = make_idx(size_i, high=1)
            out = source.take(idx)
            self.assertEqual(out.item(), source.item())

    # The bool instance does not work on GPU. See
    # https://github.com/pytorch/pytorch/issues/54317
    @dtypes(*get_all_dtypes(include_bool=False))
    def test_put(self, device, dtype):
        src_size = (4,)

        make_arg = partial(make_tensor, device=device, dtype=dtype)
        make_idx = partial(make_tensor, low=0, device=device, dtype=torch.int64)

        def ref_put(dst, idx, src, accumulate):
            new_dst = dst.clone(memory_format=torch.contiguous_format).view(-1)
            new_idx = idx.contiguous().view(-1)
            new_src = src.contiguous().view(-1)
            method = new_dst.index_add_ if accumulate else new_dst.index_copy_
            return method(0, new_idx, new_src).view_as(dst)

        for dst_contig, src_contig, idx_contig, idx_reshape, accumulate in product([True, False], repeat=5):
            for dst_size in ((5,), (4, 5)):
                dst = make_arg(dst_size, noncontiguous=not dst_contig)
                src = make_arg(src_size, noncontiguous=not src_contig)

                # If accumulate=True, `put_` should be deterministic regardless of the inputs on CPU
                # On CUDA it may not be, but the test has enough tolerance to account for this
                if accumulate:
                    idx = make_idx(src_size, high=dst.numel())
                else:
                    idx = torch.randperm(dst.numel(), dtype=torch.int64, device=device)[:src_size[0]]
                if not idx_contig:
                    idx = torch.repeat_interleave(idx, 2, dim=-1)[..., ::2]
                if idx_reshape:
                    idx = idx.reshape(2, 2)
                out = torch.put(dst, idx, src, accumulate)
                # out-place
                reference = ref_put(dst, idx, src, accumulate)
                self.assertEqual(out, reference)

                # in-place
                dst.put_(idx, src, accumulate)
                self.assertEqual(dst, reference)


        # Create the 8 possible combinations of scalar sizes for target / index / source
        scalars = ((make_arg(size_t),
                    make_idx(size_i, high=1),
                    make_arg(size_s))
                   for size_t, size_i, size_s in product([(), (1,)], repeat=3))
        for (dest, idx, source), accumulate in product(scalars, [True, False]):
            dest_init = dest.clone()
            # out-place
            out = torch.put(dest, idx, source, accumulate=accumulate)
            # in-place
            dest1 = dest.clone()
            dest1.put_(idx, source, accumulate=accumulate)
            for d in [out, dest1]:
                if accumulate:
                    self.assertEqual(d.item(), (dest_init + source).item())
                else:
                    self.assertEqual(d.item(), source.item())

        # Empty case
        dest = make_arg((3, 2))
        reference = dest.clone()
        idx = make_idx((0,), high=1)
        source = make_arg((0,))
        for accumulate in [True, False]:
            out = torch.put(dest, idx, source, accumulate=accumulate)
            self.assertEqual(out, reference)
            dest.put_(idx, source, accumulate=accumulate)
            self.assertEqual(dest, reference)

    # The bool instance does not work on GPU. See
    # https://github.com/pytorch/pytorch/issues/54317
    @dtypes(*get_all_dtypes(include_bool=False))
    def test_put_accumulate(self, device, dtype):
        # Test for parallel adds with accumulate == True
        low_precision = dtype == torch.half or dtype == torch.bfloat16
        # Less numbers to avoid overflow with low_precision
        # Grainsize is 3000 for the for_loop to be parallized on CPU
        sizes = ((100,)) if low_precision else ((200,), (3002,))
        # Bfloat16 has a particularly bad performance here
        # This operation is nondeterministic on GPU, so we are generous with the rtol
        rtol, atol = (1e-1, 1e-2) if low_precision else (1e-3, 1e-4)

        make_arg = partial(make_tensor, low=-2, high=3, device=device, dtype=dtype)
        # Dump everything into the 0-th position
        make_idx = partial(torch.zeros, device=device, dtype=torch.int64)
        args = ((make_idx(size), make_arg(size)) for size in sizes)

        for idx, source in args:
            orig = make_arg((1,))
            out = orig.put(idx, source, accumulate=True)
            self.assertEqual(out, orig + source.sum(), rtol=rtol, atol=atol)

    def test_take_empty(self, device):
        for input_shape in [(0,), (0, 1, 2, 0), (1, 2, 3)]:
            for indices_shape in [(0,), (0, 1, 2, 0)]:
                input = torch.empty(input_shape, device=device)
                indices = torch.empty(indices_shape, dtype=torch.int64, device=device)
                self.assertEqual(indices, torch.take(input, indices), exact_dtype=False)

    def test_put_empty(self, device):
        for dst_shape in [(0,), (0, 1, 2, 0), (1, 2, 3)]:
            for indices_shape in [(0,), (0, 1, 2, 0)]:
                for accumulate in [False, True]:
                    dst = torch.randn(dst_shape, device=device)
                    indices = torch.empty(indices_shape, dtype=torch.int64, device=device)
                    src = torch.randn(indices_shape, device=device)
                    self.assertEqual(dst, dst.put_(indices, src, accumulate=accumulate))

    def scatter_allow_reduce(self, device, dtype, reduceop):
        device_type = torch.device(device).type
        return device_type != 'cuda' or (reduceop == 'multiply' and dtype.is_floating_point)

    # torch.{zeros, ones} do not support ComplexHalf (torch.complex32)
    # So, we are skipping it here.
    @dtypes(*(get_all_fp_dtypes(include_bfloat16=False, include_half=False) +
              get_all_complex_dtypes()))
    @dtypesIfCPU(*get_all_dtypes())
    @dtypesIfCUDA(*get_all_dtypes())
    def test_scatter_reduce_operations_to_large_input(self, device, dtype):
        index = torch.tensor([[1], [2]], device=device, dtype=torch.long)
        test_data = [
            (torch.zeros(4, 4, device=device, dtype=dtype),
             torch.ones(2, 2, device=device, dtype=dtype),
             torch.tensor([[0, 0, 0, 0],
                           [1, 0, 0, 0],
                           [1, 0, 0, 0],
                           [0, 0, 0, 0]],
                          device=device, dtype=dtype), "add"),
            (torch.tensor([2], device=device, dtype=dtype).repeat(4, 4),
             torch.tensor([6], device=device, dtype=dtype).repeat(2, 2),
             torch.tensor([[2, 2, 2, 2],
                           [12, 2, 2, 2],
                           [12, 2, 2, 2],
                           [2, 2, 2, 2]], device=device, dtype=dtype), "multiply"),
        ]

        for input, src, result, operation in test_data:
            if not self.scatter_allow_reduce(device, dtype, operation):
                continue
            input.scatter_(0, index, src, reduce=operation)
            self.assertEqual(input, result)

    # torch.{zeros, ones} do not support ComplexHalf (torch.complex32)
    # So, we are skipping it here.
    @dtypes(*(get_all_fp_dtypes(include_bfloat16=False, include_half=False) +
              get_all_complex_dtypes()))
    @dtypesIfCPU(*get_all_dtypes())
    @dtypesIfCUDA(*get_all_dtypes())
    def test_scatter_reduce_scalar(self, device, dtype):
        index = torch.tensor([[1], [2]], device=device, dtype=torch.long)
        test_data = [
            (torch.zeros(4, 4, device=device, dtype=dtype), 1,
             torch.tensor([[0, 0, 0, 0],
                           [1, 0, 0, 0],
                           [1, 0, 0, 0],
                           [0, 0, 0, 0]],
                          device=device, dtype=dtype), "add"),
            (torch.tensor([2], device=device, dtype=dtype).repeat(4, 4), 2,
             torch.tensor([[2, 2, 2, 2],
                           [4, 2, 2, 2],
                           [4, 2, 2, 2],
                           [2, 2, 2, 2]], device=device, dtype=dtype), "multiply"),
        ]

        for input, src, result, operation in test_data:
            if not self.scatter_allow_reduce(device, dtype, operation):
                continue
            input.scatter_(0, index, src, reduce=operation)
            self.assertEqual(input, result)

    # TODO: remove this after scatter_add_ is deprecated.
    def test_scatter_add_non_unique_index(self, device):
        height = 2
        width = 65536
        input = torch.ones(height, width, device=device)
        index = torch.zeros(height, width, dtype=torch.long, device=device)
        src = torch.ones(height, width, device=device)
        input.scatter_add_(0, index, src)

        self.assertEqual(input,
                         torch.tensor([[3], [1]], device=device,
                                      dtype=torch.float32).repeat(1, width))

    # torch.{zeros, ones} do not support ComplexHalf (torch.complex32)
    # So, we are skipping it here.
    @dtypes(*(get_all_fp_dtypes(include_bfloat16=False, include_half=False) +
              get_all_complex_dtypes()))
    @dtypesIfCPU(*get_all_dtypes())
    @dtypesIfCUDA(*get_all_dtypes())
    def test_scatter_reduce_non_unique_index(self, device, dtype):
        height = 2
        width = 2
        index = torch.zeros(height, width, dtype=torch.long, device=device)
        test_data = [
            (torch.ones(height, width, device=device, dtype=dtype),
             torch.ones(height, width, device=device, dtype=dtype),
             torch.tensor([[3], [1]], device=device, dtype=dtype).repeat(1, width), "add"),
            (torch.tensor([2], device=device, dtype=dtype).repeat(height, width),
             torch.tensor([2], device=device, dtype=dtype).repeat(height, width),
             torch.tensor([[8], [2]], device=device,
                          dtype=dtype).repeat(1, width), "multiply"),
        ]

        for input, src, result, operation in test_data:
            if not self.scatter_allow_reduce(device, dtype, operation):
                continue
            input.scatter_(0, index, src, reduce=operation)
            self.assertEqual(input, result, msg=f"result: {result} input: {input} method: {str(operation)}")

    # torch.{zeros, ones} do not support ComplexHalf (torch.complex32)
    # So, we are skipping it here.
    @onlyCUDA
    @dtypesIfCUDA(*(get_all_complex_dtypes() +
                    get_all_int_dtypes()))
    def test_scatter_reduce_multiply_unsupported_dtypes(self, device, dtype):
        height = 2
        width = 2
        index = torch.zeros(height, width, dtype=torch.long, device=device)
        input = torch.ones(height, width, device=device, dtype=dtype)
        src = torch.ones(height, width, device=device, dtype=dtype)
        with self.assertRaises(RuntimeError):
            input.scatter_(0, index, src, reduce="multiply")

    def test_scatter_to_large_input(self, device):
        input = torch.zeros(4, 4, device=device)
        src = torch.ones(2, 2, device=device)
        index = torch.tensor([[1], [2]], device=device, dtype=torch.long)
        input.scatter_(0, index, src)
        self.assertEqual(input, torch.tensor([[0, 0, 0, 0],
                                              [1, 0, 0, 0],
                                              [1, 0, 0, 0],
                                              [0, 0, 0, 0]], device=device, dtype=torch.float32))

    def test_scatter_add_to_large_input(self, device):
        input = torch.zeros(4, 4, device=device)
        src = torch.ones(2, 2, device=device)
        index = torch.tensor([[1], [2]], device=device, dtype=torch.long)
        input.scatter_add_(0, index, src)
        self.assertEqual(input, torch.tensor([[0, 0, 0, 0],
                                              [1, 0, 0, 0],
                                              [1, 0, 0, 0],
                                              [0, 0, 0, 0]], device=device, dtype=torch.float32))

    def test_scatter_bool(self, device):
        x = torch.tensor([[True, True, True], [True, True, True]], device=device)
        res = torch.zeros(3, 3, dtype=torch.bool, device=device)
        res = res.scatter_(0, torch.tensor([[0, 1, 2], [0, 1, 2]], device=device), x)
        self.assertEqual(res, torch.tensor([[True, False, False],
                                            [False, True, False],
                                            [False, False, True]], device=device))

    def test_scatter_add_bool(self, device):
        x = torch.tensor([[True, True, True, True, True], [True, True, True, True, True]], device=device)
        res = torch.zeros(3, 5, dtype=torch.bool, device=device)
        res = res.scatter_add_(0, torch.tensor([[0, 1, 2, 0, 0], [2, 0, 0, 1, 2]], device=device), x)
        self.assertEqual(res, torch.tensor([[True, True, True, True, True],
                                            [False, True, False, True, False],
                                            [True, False, True, False, True]], device=device))

    @onlyNativeDeviceTypes
    @dtypes(*get_all_dtypes())
    def test_masked_scatter(self, device, dtype):
        dt = dtype
        with warnings.catch_warnings(record=True) as w:
            warnings.simplefilter("always")
            for maskType in [torch.uint8, torch.bool]:
                num_copy, num_dest = 3, 10
                dest = torch.tensor([1, 2, 3, 4, 5, 6, 7, 8, 9, 10], dtype=dt, device=device)
                dest2 = dest.clone()
                dest_ones = dest.clone()
                dest_ones_expected = dest.clone()
                src = torch.tensor([0, 0, 0, 0, 0, 0, 0, 0, 0, 0], dtype=dt, device=device)
                src_ones = torch.tensor([1, 1, 1, 1, 1, 1, 1, 1, 1, 1], dtype=dt, device=device)
                mask = torch.tensor((0, 0, 0, 0, 1, 0, 1, 0, 1, 0), dtype=maskType, device=device)

                if dt == torch.bool:
                    # torch.bool is a special case and is being tested
                    # in a separate test
                    return

                dest.masked_scatter_(mask, src)
                j = 0
                for i in range(num_dest):
                    if mask[i]:
                        dest2[i] = src[j]
                        dest_ones_expected[i] = src_ones[j]
                        j += 1
                self.assertEqual(dest, dest2, atol=0, rtol=0)

                dest_ones.masked_scatter_(mask, src_ones)
                self.assertEqual(dest_ones, dest_ones_expected, atol=0, rtol=0)

                # Bound checking in CUDA is done inside a kernel
                # in order to avoid synchronization, but this means
                # we can not clear the failures. So there is no way
                # to test it then recover.
                if self.device_type != 'cuda':
                    # make src smaller. this should fail
                    src = torch.zeros(num_copy - 1, dtype=dt, device=device)
                    with self.assertRaises(RuntimeError):
                        dest.masked_scatter_(mask, src)

                # empty tensor
                dest = torch.empty((5, 0, 5), dtype=dt, device=device)
                mask = torch.ones_like(dest, dtype=maskType, device=device)
                src = torch.empty((0,), dtype=dt, device=device)
                dest.masked_scatter_(mask, src)

                dest = torch.empty((5, 0, 5), dtype=dt, device=device)
                mask = torch.ones((5, 1, 5), dtype=maskType, device=device)
                src = torch.empty((0,), dtype=dt, device=device)
                dest.masked_scatter_(mask, src)

        if self.device_type != 'cuda':
            self.assertEqual(len(w), 5)
        else:
            self.assertEqual(len(w), 4)

        warn = 'masked_scatter_ received a mask with dtype torch.uint8,'
        for wi in w:
            self.assertEqual(str(wi.message)[0:55], str(warn))

    def test_masked_scatter_bool_tensor(self, device):
        src = torch.tensor([True, True, True], device=device)
        dst = torch.tensor([False, False, False], device=device)
        mask = torch.tensor([False, True, False], device=device)

        dst.masked_scatter_(mask, src)
        self.assertEqual(dst, torch.tensor([False, True, False], device=device))

        mask = torch.tensor([True, False, True], device=device)
        dst = dst.masked_scatter(mask, src)
        self.assertEqual(dst, torch.tensor([True, True, True], device=device))

    # refer https://github.com/pytorch/pytorch/issues/60190
    @skipIfRocm
    @onlyCUDA
    @largeTensorTest('30GB')
    def test_masked_scatter_large_tensor(self, device):
        t_cpu = torch.empty(2**31 + 1, dtype=torch.bool).random_()
        t = t_cpu.to(device)
        result_cpu = t_cpu.masked_scatter(t_cpu, t_cpu)
        result = t.masked_scatter(t, t)
        self.assertEqual(result, result_cpu)

    @dtypes(*get_all_dtypes())
    def test_masked_select(self, device, dtype):
        if device == 'cpu':
            warn = 'masked_select received a mask with dtype torch.uint8,'
        else:
            warn = 'indexing with dtype torch.uint8 is now deprecated, pl'
        for maskType in [torch.uint8, torch.bool]:
            num_src = 10
            src = torch.tensor([0, 0, 0, 0, 0, 0, 0, 0, 0, 0], dtype=dtype, device=device)
            mask = torch.randint(2, (num_src,), device=device, dtype=maskType)

            with warnings.catch_warnings(record=True) as w:
                dst = src.masked_select(mask)
                if maskType is torch.uint8:
                    self.assertEqual(len(w), 1)
                    self.assertEqual(str(w[0].message)[0:53], str(warn))
            dst2 = []
            for i in range(num_src):
                if mask[i]:
                    dst2 += [src[i]]
            self.assertEqual(dst, torch.tensor(dst2), atol=0, rtol=0)

            dst3 = torch.empty(0, device=device, dtype=dtype)
            torch.masked_select(src, mask, out=dst3)
            self.assertEqual(dst3, torch.tensor(dst2, dtype=dst3.dtype), atol=0, rtol=0)

        # Since half on CPU is not supported, need to skip the remaining test cases
        if dtype == torch.half and torch.device(device).type == 'cpu':
            return

        # Ensure that masks are expanded to match tensor properly
        a = torch.rand(100, 100, device=device).mul(100).to(dtype)
        mask_first_el_each_row = torch.zeros(100, device=device, dtype=torch.bool)
        mask_first_el_each_row[0] = True
        a_masked = a.masked_select(mask_first_el_each_row)
        self.assertEqual(a_masked, a[:, 0])

        mask_first_row = torch.zeros(100, 1, device=device, dtype=torch.bool)
        mask_first_row[0][0] = True
        a_masked = a.masked_select(mask_first_row)
        self.assertEqual(a_masked, a[0, :])

        # Ensure that tensor is expanded to match mask properly
        a = torch.rand(100, device=device).mul(100).to(dtype)
        mask_copy_3_times = torch.tensor([[True], [True], [False], [True]], device=device)
        a_masked = a.masked_select(mask_copy_3_times)
        self.assertEqual(a_masked, a.unsqueeze(0).expand(3, 100).flatten())

    def test_masked_select_discontiguous(self, device):
        for size in (10, 200):
            vals = torch.rand(size, size, device=device)
            mask = torch.full((size, size), False, dtype=torch.bool, device=device)
            mask[:, ::2] = True
            vals_list = (vals, vals.t())
            mask_list = (mask, mask.t())
            out_dc = torch.empty(size * size, device=device)[::2]
            for v, m in product(vals_list, mask_list):
                if m.is_contiguous():
                    expected = v[:, ::2].clone().reshape((-1, ))
                else:
                    expected = v[::2].clone().reshape((-1, ))
                out = torch.masked_select(v, m)
                self.assertEqual(out, expected, atol=0, rtol=0)
                torch.masked_select(v, m, out=out_dc)
                self.assertEqual(out_dc, expected, atol=0, rtol=0)

    @dtypes(*product(get_all_dtypes(), (torch.uint8, torch.bool)))
    def test_masked_fill(self, device, dtypes):
        dtype = dtypes[0]
        mask_dtype = dtypes[1]
        with warnings.catch_warnings(record=True) as w:
            warnings.simplefilter("always")

            num_dest = 10
            dst = torch.zeros(num_dest, dtype=dtype)
            mask = torch.randint(2, (num_dest,), dtype=mask_dtype)
            val = random.random()
            dst2 = dst.clone()

            dst.masked_fill_(mask, val)
            for i in range(num_dest):
                if mask[i]:
                    dst2[i] = val
            self.assertEqual(dst, dst2, atol=0, rtol=0)

            # test non-contiguous case
            dst = ((torch.randn(num_dest, num_dest, num_dest) * 10).to(dtype)).permute((2, 0, 1))
            dst2 = dst.contiguous()
            if dtype.is_complex:
                mask = dst.abs() > 0
            else:
                mask = dst > 0
            self.assertTrue(not dst.is_contiguous())
            self.assertTrue(dst2.is_contiguous())
            dst.masked_fill_(mask.to(mask_dtype), val)
            dst2.masked_fill_(mask.to(mask_dtype), val)
            self.assertEqual(dst, dst2, atol=0, rtol=0)

            if mask_dtype == torch.uint8:
                self.assertEqual(len(w), 3)

                warn = 'masked_fill_ received a mask with dtype torch.uint8,'
                for wi in w:
                    self.assertEqual(str(wi.message)[0:52], str(warn))
            else:
                self.assertEqual(len(w), 0)

    def test_masked_fill_bool_tensor(self, device):
        dst = torch.tensor([True, False, True], device=device)
        mask = torch.tensor([False, True, False], device=device)

        dst.masked_fill_(mask, True)
        self.assertEqual(dst, torch.tensor([True, True, True], device=device))

        dst = dst.masked_fill(mask, False)
        self.assertEqual(dst, torch.tensor([True, False, True], device=device))

    def test_tensor_shape_empty(self, device):
        x = torch.randn((0, 1, 3, 0), device=device)
        # flatten
        self.assertEqual((0,), torch.flatten(x, 0, 3).shape)
        self.assertEqual((0, 0), torch.flatten(x, 0, 2).shape)
        self.assertEqual((0, 3, 0), torch.flatten(x, 1, 2).shape)

        # squeeze, unsqueeze
        self.assertEqual((0, 1, 1, 3, 0), torch.unsqueeze(x, 1).shape)
        self.assertEqual((0, 3, 0), torch.squeeze(x, 1).shape)
        self.assertEqual((0, 3, 0), torch.squeeze(x).shape)

        # transpose, t
        self.assertEqual((0, 0, 3, 1), torch.transpose(x, 1, 3).shape)
        y = torch.randn((5, 0), device=device)
        self.assertEqual((0, 5), y.t().shape)

        # select
        self.assertEqual((0, 1, 0), torch.select(x, 2, 2).shape)

        # repeat, permute
        self.assertEqual((9, 0, 5, 6, 0), x.repeat(9, 7, 5, 2, 3).shape)
        self.assertEqual((3, 0, 0, 1), x.permute(2, 3, 0, 1).shape)

        # diagonal, diagflat
        self.assertEqual((0,), torch.diagonal(torch.randn((5, 0), device=device)).shape)
        self.assertEqual((0,), torch.diagonal(torch.randn((0, 5), device=device)).shape)
        # off the end offsets are valid
        self.assertEqual((0,), torch.diagonal(torch.randn((5, 0), device=device), offset=1).shape)
        self.assertEqual((0,), torch.diagonal(torch.randn((0, 5), device=device), offset=1).shape)
        # check non-zero sized offsets off the end
        self.assertEqual((5, 6, 0), torch.diagonal(torch.randn((3, 4, 5, 6), device=device), offset=45252).shape)
        self.assertEqual((5, 6, 0), torch.diagonal(torch.randn((3, 4, 5, 6), device=device), offset=-45252).shape)

        self.assertEqual((0, 0), torch.diagflat(torch.tensor([], device=device)).shape)
        self.assertEqual(torch.zeros(1, 1), torch.diagflat(torch.tensor([], device=device), offset=1))
        self.assertEqual((0, 0), torch.diagflat(torch.tensor([[]], device=device)).shape)
        self.assertEqual(torch.zeros(1, 1), torch.diagflat(torch.tensor([[]], device=device), offset=1))

        # stack, split, chunk
        self.assertEqual((4, 0, 1, 3, 0), torch.stack((x, x, x, x)).shape)
        self.assertEqual([(0, 1, 3, 0)],
                         [z.shape for z in torch.chunk(x, 1, dim=0)])

        self.assertEqual([(0, 1, 3, 0), ] * 3, [z.shape for z in torch.chunk(x, 3, dim=0)])
        self.assertEqual([(0, 1, 1, 0), ] * 3, [z.shape for z in torch.chunk(x, 3, dim=2)])

        # NOTE: split_with_sizes behaves differently than NumPy in that it
        # takes sizes rather than offsets
        self.assertEqual([(0, 1, 0, 0), (0, 1, 1, 0), (0, 1, 2, 0)],
                         [z.shape for z in torch.split(x, (0, 1, 2), dim=2)])

        self.assertRaises(RuntimeError, lambda: torch.split(x, 0, dim=1))
        # This is strange because the split size is larger than the dim size, but consistent with
        # how split handles that case generally (when no 0s are involved).
        self.assertEqual([(0, 1, 3, 0)], [z.shape for z in torch.split(x, 1, dim=0)])
        self.assertEqual([(0, 1, 3, 0)], [z.shape for z in torch.split(x, 0, dim=0)])

    # functions that operate over a dimension but don't reduce.
    def test_dim_function_empty(self, device):
        shape = (0, 1, 2, 0)
        x = torch.randn(shape, device=device)

        # size stride
        self.assertEqual(0, x.size(3))
        self.assertEqual(2, x.size(2))
        self.assertEqual(2, x.stride(0))
        self.assertEqual(1, x.stride(2))

        self.assertEqual(x, torch.nn.functional.glu(x, 0))
        self.assertEqual((0, 1, 1, 0), torch.nn.functional.glu(x, 2).shape)

        # softmax, logsoftmax
        self.assertEqual(x, torch.nn.functional.softmax(x, 0))
        self.assertEqual(x, torch.nn.functional.softmax(x, 2))
        self.assertEqual(x, torch.nn.functional.softmax(x, 3))

        self.assertEqual(x, torch.nn.functional.log_softmax(x, 0))
        self.assertEqual(x, torch.nn.functional.log_softmax(x, 2))
        self.assertEqual(x, torch.nn.functional.log_softmax(x, 3))

        # cumsum, cumprod, cummax, cummin
        self.assertEqual(shape, torch.cumsum(x, 0).shape)
        self.assertEqual(shape, torch.cumsum(x, 2).shape)
        self.assertEqual(shape, torch.cumprod(x, 0).shape)
        self.assertEqual(shape, torch.cumprod(x, 2).shape)
        self.assertEqual(shape, torch.cummax(x, 0)[0].shape)
        self.assertEqual(shape, torch.cummax(x, 2)[0].shape)
        self.assertEqual(shape, torch.cummin(x, 0)[0].shape)
        self.assertEqual(shape, torch.cummin(x, 2)[0].shape)
        self.assertEqual(shape, torch.logcumsumexp(x, 0).shape)
        self.assertEqual(shape, torch.logcumsumexp(x, 2).shape)

        # flip
        self.assertEqual(x, x.flip(0))
        self.assertEqual(x, x.flip(2))

        # roll
        self.assertEqual(x, x.roll(0, 1).roll(0, -1))
        self.assertEqual(x, x.roll(1, x.size(1)))
        self.assertEqual(x, x.roll(1))
        self.assertEqual(x, x.roll((1, 1), (3, 1)))

        # unbind
        self.assertEqual((), x.unbind(0))
        self.assertEqual((torch.empty((0, 1, 0), device=device), torch.empty((0, 1, 0), device=device)),
                         x.unbind(2))

        # cross
        y = torch.randn((0, 1, 3, 0), device=device)
        self.assertEqual(y.shape, torch.cross(y, y).shape)

        # renorm
        self.assertEqual(shape, torch.renorm(x, 1, 0, 5).shape)
        self.assertEqual(shape, torch.renorm(x, 1, 2, 5).shape)

        # sort
        self.assertEqual([shape, shape], [z.shape for z in torch.sort(x, dim=0)])
        self.assertEqual([shape, shape], [z.shape for z in torch.sort(x, dim=2)])

        # topk
        self.assertEqual([shape, shape], [z.shape for z in torch.topk(x, 0, dim=0)])
        self.assertEqual([(0, 1, 1, 0), (0, 1, 1, 0)], [z.shape for z in torch.topk(x, 1, dim=2)])

        y = torch.randn((2, 3, 4), device=device)
        self.assertEqual([(2, 3, 0), (2, 3, 0)], [z.shape for z in torch.topk(y, 0)])

        # gather
        self.assertEqual(shape, torch.gather(x, 0, torch.empty(shape, dtype=torch.int64, device=device)).shape)
        self.assertEqual(shape, torch.gather(x, 2, torch.empty(shape, dtype=torch.int64, device=device)).shape)
        larger_shape = torch.empty((0, 1, 3, 0), dtype=torch.int64, device=device)
        self.assertEqual(larger_shape.shape, torch.gather(x, 2, larger_shape).shape)
        smaller_shape = torch.empty((0, 1, 0, 0), dtype=torch.int64, device=device)
        self.assertEqual(smaller_shape.shape, torch.gather(x, 2, smaller_shape).shape)
        y = torch.randn((2, 3, 4), device=device)
        self.assertEqual((0, 3, 4),
                         torch.gather(y, 0, torch.empty((0, 3, 4), dtype=torch.int64, device=device)).shape)

        # scatter, scatter_add
        for dim in [0, 2]:
            y = torch.randn(shape, device=device)
            y_src = torch.randn(shape, device=device)
            ind = torch.empty(shape, dtype=torch.int64, device=device)
            self.assertEqual(shape, y.scatter_(dim, ind, y_src).shape)
            self.assertEqual(shape, y.scatter_add_(dim, ind, y_src).shape)

        z = torch.randn((2, 3, 4), device=device)
        z_src = torch.randn((2, 3, 4), device=device)
        self.assertEqual(z, z.scatter_(2, torch.empty((2, 3, 0), dtype=torch.int64, device=device), z_src))
        self.assertEqual(z, z.scatter_add_(2, torch.empty((2, 3, 0), dtype=torch.int64, device=device), z_src))

        # index_fill, index_copy, index_add
        c = x.clone()
        c_clone = c.clone()
        ind_empty = torch.tensor([], dtype=torch.int64, device=device)
        ind_01 = torch.tensor([0, 1], dtype=torch.int64, device=device)
        self.assertEqual(c_clone, c.index_fill_(0, ind_empty, -1))
        self.assertEqual(c_clone, c.index_fill_(2, ind_empty, -1))
        self.assertEqual(c_clone, c.index_fill_(2, torch.tensor([0, 1], dtype=torch.int64, device=device), -1))
        self.assertEqual(c_clone, c.index_copy_(0, ind_empty, torch.empty((0, 1, 2, 0), device=device)))
        self.assertEqual(c_clone, c.index_copy_(2, ind_empty, torch.empty((0, 1, 0, 0), device=device)))
        self.assertEqual(c_clone, c.index_copy_(2, ind_01, torch.empty((0, 1, 2, 0), device=device)))
        self.assertEqual(c_clone, c.index_add_(0, ind_empty, torch.empty((0, 1, 2, 0), device=device)))
        self.assertEqual(c_clone, c.index_add_(2, ind_empty, torch.empty((0, 1, 0, 0), device=device)))
        self.assertEqual(c_clone, c.index_add_(2, ind_01, torch.empty((0, 1, 2, 0), device=device)))

        c = torch.randn((0, 1, 2), device=device)
        c_clone = c.clone()
        self.assertEqual(c_clone, c.index_fill_(0, ind_empty, -1))
        self.assertEqual(c_clone, c.index_copy_(0, ind_empty, torch.empty((0, 1, 2), device=device)))
        self.assertEqual(c_clone, c.index_add_(0, ind_empty, torch.empty((0, 1, 2), device=device)))
        self.assertEqual(c_clone, c.index_fill_(0, ind_empty, -1))
        self.assertEqual(c_clone, c.index_copy_(0, ind_empty, torch.empty((0, 1, 2), device=device)))
        self.assertEqual(c_clone, c.index_add_(0, ind_empty, torch.empty((0, 1, 2), device=device)))

        # index fill/copy/add non-empty
        z = torch.randn((2, 3, 4), device=device)
        self.assertEqual(z, z.index_fill_(0, ind_empty, -1))
        z = torch.randn((2, 3, 4), device=device)
        self.assertEqual(z, z.index_copy_(0, ind_empty, torch.empty((0, 3, 4), device=device)))
        z = torch.randn((2, 3, 4), device=device)
        self.assertEqual(z, z.index_add_(0, ind_empty, torch.empty((0, 3, 4), device=device)))

        # index_select
        self.assertEqual(x, x.index_select(0, ind_empty))
        self.assertEqual((0, 1, 0, 0), x.index_select(2, ind_empty).shape)
        self.assertEqual(x, x.index_select(2, ind_01))
        z = torch.randn((2, 3, 4), device=device)  # non-empty
        self.assertEqual((0, 3, 4), z.index_select(0, ind_empty).shape)
        c = torch.randn((0, 1, 2), device=device)
        self.assertEqual(c, c.index_select(0, ind_empty))
        c = torch.randn((0, 1, 2), device=device)
        self.assertEqual(c, c.index_select(0, ind_empty))

    def _brute_pdist(self, inp, p=2):
        """Computes the same as torch.pdist using primitives"""
        n = inp.shape[-2]
        k = n * (n - 1) // 2
        if k == 0:
            # torch complains about empty indices
            return torch.empty(inp.shape[:-2] + (0,), dtype=inp.dtype, device=inp.device)
        square = torch.norm(inp[..., None, :] - inp[..., None, :, :], p=p, dim=-1)
        unroll = square.view(square.shape[:-2] + (n * n,))
        inds = torch.ones(k, dtype=torch.int)
        inds[torch.arange(n - 1, 1, -1, dtype=torch.int).cumsum(0)] += torch.arange(2, n, dtype=torch.int)
        return unroll[..., inds.cumsum(0)]

    def _pdist_single(self, shape, device, p, dtype, trans, grad_check=False):
        x = torch.randn(shape, dtype=dtype, device=device)
        if trans:
            x.transpose_(-2, -1)
        if grad_check:
            x.requires_grad_()
            y = x.detach().clone().requires_grad_()
        else:
            y = x
        actual = torch.pdist(x, p=p)
        expected = self._brute_pdist(y, p=p)
        self.assertEqual(expected.shape, actual.shape)
        self.assertEqual(expected, actual)
        if grad_check and expected.size() != torch.Size([0]):
            g0 = torch.rand_like(actual)
            actual.backward(g0)
            expected.backward(g0)
            self.assertEqual(x.grad, y.grad)

    @slowTest
    def test_pdist_norm_forward(self, device):
        for shape in [(4, 5), (3, 2), (2, 1), (1500, 1)]:
            for p in [0, 1, 2, 3, 1.5, 2.5, float('inf')]:
                for trans in [False, True]:
                    for dtype in [torch.float32, torch.float64]:
                        self._pdist_single(shape, device, p, dtype, trans, grad_check=False)

        # do a simplified comparison with big inputs, see:
        # https://github.com/pytorch/pytorch/issues/15511
        for dtype in [torch.float32, torch.float64]:
            self._pdist_single((1000, 2), device, 2, dtype, trans=False, grad_check=False)

    @slowTest
    def test_pdist_norm_backward(self, device):
        for shape in [(4, 5), (3, 2), (2, 1), (1500, 1)]:
            for p in [0, 1, 2, 3, 1.5, 2.5, float('inf')]:
                for trans in [False, True]:
                    self._pdist_single(shape, device, p, torch.float64, trans, grad_check=True)

    @unittest.skipIf(IS_FBCODE and IS_REMOTE_GPU, "sandcastle OOM with current tpx gpu/re configuration")
    @skipIfRocm
    def test_pdist_norm_large(self, device):
        # use dim0>=46342 for forward, see:
        # https://github.com/pytorch/pytorch/issues/30583
        # Compare output using GPU with the CPU implementation, as brute_pdist uses too much memory
        if 'cuda' in device:
            x = torch.randn(50000, 1, dtype=torch.float32)
            expected_cpu = torch.pdist(x, p=2)
            actual_gpu = torch.pdist(x.to(device), p=2)
            self.assertEqual(expected_cpu, actual_gpu.cpu())

    @onlyNativeDeviceTypes
    @dtypesIfCUDA(*set(get_all_math_dtypes('cuda')))
    @dtypes(*set(get_all_math_dtypes('cpu')))
    def test_addcdiv(self, device, dtype):
        # Returns floating or integral scalar corresponding to dtype
        def _number(floating, integer, dtype):
            if dtype in [torch.half, torch.float, torch.double, torch.bfloat16]:
                return floating
            elif dtype in [torch.cfloat, torch.cdouble]:
                return floating * (1 + 1j)
            else:
                return integer

        def non_zero_rand(size, dtype, device):
            if dtype.is_floating_point or dtype.is_complex:
                a = torch.rand(size=size, dtype=dtype, device=device)
            elif dtype == torch.uint8:
                a = torch.randint(1, 5, size=size, dtype=dtype, device=device)
            else:
                a = torch.randint(-5, 5, size=size, dtype=dtype, device=device)
            return a + (a == 0).to(dtype)

        def _test_addcdiv():
            a = non_zero_rand((2, 2), dtype=dtype, device=device)
            b = non_zero_rand((2, 2), dtype=dtype, device=device)
            c = non_zero_rand((2, 2), dtype=dtype, device=device)
            alpha = _number(0.5, 3, dtype)

            expected = a + (alpha * b) / c
            actual = torch.addcdiv(a, b, c, value=alpha)
            self.assertEqual(expected, actual)

            with self.assertWarnsOnceRegex(
                    UserWarning, "This overload of addcdiv is deprecated"):
                self.assertEqual(actual, torch.addcdiv(a, alpha, b, c))

        if not (dtype.is_floating_point or dtype.is_complex):
            # Integer division with addcdiv is prohibited
            with self.assertRaises(RuntimeError):
                _test_addcdiv()
        else:
            _test_addcdiv()

        if self.device_type == 'cuda' and dtype == torch.half:
            a = torch.tensor([60000.0], device=device, dtype=dtype)
            b = torch.tensor([60000.0], device=device, dtype=dtype)
            c = torch.tensor([1.0], device=device, dtype=dtype)
            out = torch.addcmul(a, b, c, value=-2)
            self.assertTrue(not (out.isnan() or out.isinf()))

    def test_nullary_op_mem_overlap(self, device):
        ops = (
            ("random_", ()),
            ("uniform_", ()),
            ("cauchy_", ()),
            ("log_normal_", ()),
            ("exponential_", ()),
            ("geometric_", (0.5,)),
            ("normal_", ()),
        )

        x = torch.rand((1, 3)).expand((3, 3))
        for op, args in ops:
            with self.assertRaisesRegex(RuntimeError, 'unsupported operation'):
                getattr(x, op)(*args)

    @dtypes(torch.double)
    def test_ternary_op_mem_overlap(self, device, dtype):
        ops = [
            ("addcmul", True, True, 'cpu'),
            ("addcmul", True, True, 'cuda'),
            ("addcdiv", True, True, 'cpu'),
            ("addcdiv", True, True, 'cuda'),
            ("lerp", True, True, 'cpu'),
            ("lerp", True, True, 'cuda')
        ]

        for (fn, has_input_output_mem_overlap_check,
             has_internal_mem_overlap_check, dev) in ops:
            if dev != device:
                continue
            out_op = getattr(torch, fn)
            inplace_op = getattr(torch.Tensor, fn + '_')
            self.check_internal_mem_overlap(
                inplace_op, 3, dtype, device,
                expected_failure=not has_internal_mem_overlap_check)
            self.ternary_check_input_output_mem_overlap(out_op, dev,
                                                        expected_failure=not has_input_output_mem_overlap_check)

    @expectedFailureMeta  # RuntimeError not raised
    @dtypes(torch.double)
    @onlyNativeDeviceTypes
    def test_copy_mem_overlap(self, device, dtype):
        self.check_internal_mem_overlap(
            torch.Tensor.copy_, num_inputs=2, dtype=dtype, device=device)
        sz = 9
        doubles = torch.randn(2 * sz, dtype=dtype, device=device)
        self.unary_check_input_output_mem_overlap(
            doubles, sz, lambda input, out: out.copy_(input))

    @expectedFailureMeta  # RuntimeError not raised
    @onlyNativeDeviceTypes
    def test_index_add_mem_overlap(self, device):
        x = torch.rand((1,), device=device).expand((6,))
        y = torch.rand((6,), device=device)
        ind = torch.tensor([2, 1, 0], device=device)
        value = torch.rand((3,), device=device)
        with self.assertRaisesRegex(RuntimeError, 'unsupported operation'):
            x.index_add_(0, ind, value)
        with self.assertRaisesRegex(RuntimeError, 'unsupported operation'):
            y.index_add_(0, ind, y[:3])
        with self.assertRaisesRegex(RuntimeError, 'unsupported operation'):
            ind.index_add_(0, ind, ind.clone())
        with self.assertRaisesRegex(RuntimeError, 'unsupported operation'):
            ind.index_add_(0, ind.clone(), ind)

    @onlyNativeDeviceTypes
    def test_index_copy_mem_overlap(self, device):
        x = torch.rand((1,), device=device).expand((6,))
        y = torch.rand((6,), device=device)
        ind = torch.tensor([2, 1, 0], device=device)
        value = torch.rand((3,), device=device)
        with self.assertRaisesRegex(RuntimeError, 'unsupported operation'):
            x.index_copy_(0, ind, value)
        with self.assertRaisesRegex(RuntimeError, 'unsupported operation'):
            y.index_copy_(0, ind, y[:3])
        with self.assertRaisesRegex(RuntimeError, 'unsupported operation'):
            ind.index_copy_(0, ind, ind.clone())
        with self.assertRaisesRegex(RuntimeError, 'unsupported operation'):
            ind.index_copy_(0, ind.clone(), ind)

    @expectedFailureMeta  # Warning not triggered
    @onlyNativeDeviceTypes
    def test_index_fill_mem_overlap(self, device):
        x = torch.rand((1,), device=device).expand((6,))
        y = torch.rand((6,), device=device)
        ind = torch.tensor([2, 1, 0], device=device)
        value = torch.rand((3,), device=device)

        with self.assertWarnsRegex(UserWarning, "index_fill_ on expanded tensors"):
            x.index_fill_(0, ind, 1.0)
        with self.assertRaisesRegex(RuntimeError, 'unsupported operation'):
            ind.index_fill_(0, ind, 0)

    @expectedFailureMeta  # RuntimeError not raised
    @onlyNativeDeviceTypes
    def test_shift_mem_overlap(self, device):
        x = torch.rand(3, device=device)
        with self.assertRaisesRegex(RuntimeError, 'unsupported operation'):
            x[:-1] <<= x[1:]
        with self.assertRaisesRegex(RuntimeError, 'unsupported operation'):
            x[:-1] >>= x[1:]

    @expectedFailureMeta  # RuntimeError not raised
    @onlyNativeDeviceTypes
    def test_bernoulli_mem_overlap(self, device):
        x = torch.rand((1,), device=device).expand((6,))

        with self.assertRaisesRegex(RuntimeError, 'unsupported operation'):
            x.bernoulli_()
        with self.assertRaisesRegex(RuntimeError, 'unsupported operation'):
            x.bernoulli_(p=0.1)
        p = torch.rand(6, device=device)
        with self.assertRaisesRegex(RuntimeError, 'unsupported operation'):
            x.bernoulli_(p=p)
        with self.assertRaisesRegex(RuntimeError, 'unsupported operation'):
            torch.bernoulli(torch.rand_like(x), out=x)

    @expectedFailureMeta  # RuntimeError not raised
    @onlyNativeDeviceTypes
    def test_put_mem_overlap(self, device):
        x = torch.rand((1,), device=device).expand((6,))
        y = torch.rand((6,), device=device)
        ind = torch.tensor([2, 1, 0], device=device)
        value = torch.rand((3,), device=device)
        with self.assertRaisesRegex(RuntimeError, 'unsupported operation'):
            x.put_(ind, value)
        with self.assertRaisesRegex(RuntimeError, 'unsupported operation'):
            y.put_(ind[0], y[0])
        with self.assertRaisesRegex(RuntimeError, 'unsupported operation'):
            ind.put_(ind, ind)
        with self.assertRaisesRegex(RuntimeError, 'unsupported operation'):
            y.put_(ind, y[:3])
        with self.assertRaisesRegex(RuntimeError, 'unsupported operation'):
            ind.put_(ind, ind.clone())
        with self.assertRaisesRegex(RuntimeError, 'unsupported operation'):
            ind.put_(ind.clone(), ind)

    @expectedFailureMeta  # UserWarning not triggered
    @onlyNativeDeviceTypes
    def test_index_put_mem_overlap(self, device):
        x = torch.rand((1,), device=device).expand((6,))
        y = torch.rand((6,), device=device)
        ind = torch.tensor([2, 1, 0], device=device)
        value = torch.rand((3,), device=device)
        with self.assertWarnsRegex(UserWarning, 'expanded tensors'):
            x.index_put_((ind,), value)
        with self.assertRaisesRegex(RuntimeError, 'unsupported operation'):
            y.index_put_((ind,), y[0])
        with self.assertRaisesRegex(RuntimeError, 'unsupported operation'):
            ind.index_put_((ind,), ind)
        with self.assertRaisesRegex(RuntimeError, 'unsupported operation'):
            y.index_put_((ind,), y[:3])
        with self.assertRaisesRegex(RuntimeError, 'unsupported operation'):
            ind.index_put_((ind,), ind.clone())
        with self.assertRaisesRegex(RuntimeError, 'unsupported operation'):
            ind.index_put_((ind.clone(),), ind)

    @expectedFailureMeta  # UserWarning not triggered
    @onlyNativeDeviceTypes
    def test_masked_fill_mem_overlap(self, device):
        x = torch.rand((1,), device=device).expand((6,))
        mask = torch.tensor([True, False, True, True, False, False], device=device)
        with self.assertWarnsRegex(UserWarning, 'expanded tensors'):
            x.masked_fill_(mask, 0.)

        fill_val = torch.tensor(0., device=device)
        with self.assertWarnsRegex(UserWarning, 'expanded tensors'):
            x.masked_fill_(mask, fill_val)

        with self.assertRaisesRegex(RuntimeError, 'unsupported operation'):
            mask[1:].masked_fill_(mask[:-1], False)

    @onlyNativeDeviceTypes
    def test_masked_select_mem_overlap(self, device):
        x = torch.rand((1,), device=device).expand((3,))
        y = torch.rand((6,), device=device)
        mask = torch.tensor([True, False, True, True, False, False], device=device)
        with self.assertRaisesRegex(RuntimeError, 'unsupported operation'):
            torch.masked_select(y, mask, out=x)
        with self.assertRaisesRegex(RuntimeError, 'unsupported operation'):
            torch.masked_select(y, mask, out=y)
        with self.assertRaisesRegex(RuntimeError, 'unsupported operation'):
            torch.masked_select(mask.clone(), mask, out=mask)

    @expectedFailureMeta  # RuntimeError not raised
    @onlyNativeDeviceTypes
    def test_masked_scatter_mem_overlap(self, device):
        x = torch.rand((1,), device=device).expand((6,))
        src = torch.rand((3,), device=device)
        mask = torch.tensor([True, False, True, True, False, False], device=device)

        with self.assertRaisesRegex(RuntimeError, 'unsupported operation'):
            x.masked_scatter_(mask, src)

    @onlyNativeDeviceTypes
    def test_index_select_mem_overlap(self, device):
        x = torch.rand((1, 6), device=device).expand((2, 6))
        y = torch.rand((3, 6), device=device)
        ind = torch.tensor([0, 1], dtype=torch.int64, device=device)
        with self.assertRaisesRegex(RuntimeError, 'unsupported operation'):
            torch.index_select(y, 1, ind, out=x)

    @onlyNativeDeviceTypes
    def test_scatter_mem_overlap(self, device):
        x = torch.rand((1,), device=device).expand((6,))
        src = torch.rand((3,), device=device)
        ind = torch.tensor([2, 1, 0], device=device, dtype=torch.int64)

        with self.assertRaisesRegex(RuntimeError, 'unsupported operation'):
            x.scatter_(0, ind, src)
        with self.assertRaisesRegex(RuntimeError, 'unsupported operation'):
            src.scatter_(0, ind, src)
        with self.assertRaisesRegex(RuntimeError, 'unsupported operation'):
            ind.scatter_(0, ind, ind.clone())

    @onlyNativeDeviceTypes
    def test_gather_mem_overlap(self, device):
        x = torch.rand((1,), device=device).expand((3,))
        src = torch.rand((6,), device=device)
        ind = torch.tensor([2, 1, 0], device=device, dtype=torch.int64)
        with self.assertRaisesRegex(RuntimeError, 'unsupported operation'):
            torch.gather(src, 0, ind, out=x)
        with self.assertRaisesRegex(RuntimeError, 'unsupported operation'):
            torch.gather(src, 0, ind, out=src)
        with self.assertRaisesRegex(RuntimeError, 'unsupported operation'):
            torch.gather(ind.clone(), 0, ind[1:], out=ind[:1])

    @onlyNativeDeviceTypes
    def test_take_mem_overlap(self, device):
        x = torch.rand((1,), device=device).expand((3,))
        src = torch.rand((6,), device=device)
        ind = torch.tensor([2, 1, 0], device=device, dtype=torch.int64)
        with self.assertRaisesRegex(RuntimeError, 'unsupported operation'):
            torch.take(src, ind, out=x)
        with self.assertRaisesRegex(RuntimeError, 'unsupported operation'):
            torch.take(src, ind, out=src)
        with self.assertRaisesRegex(RuntimeError, 'unsupported operation'):
            torch.take(ind.clone(), ind[1:], out=ind[:-1])


    @onlyCUDA
    def test_multinomial_device_constrain(self, device):
        x = torch.empty(0, device="cpu")
        y = torch.empty(0, device=device)
        self.assertRaisesRegex(
            RuntimeError, "Expected all tensors to be on the same device",
            lambda: torch.multinomial(x, 2, out=y))

    @deviceCountAtLeast(2)
    @onlyCUDA
    def test_multinomial_gpu_device_constrain(self, devices):
        x = torch.empty(0, device=devices[0])
        y = torch.empty(0, device=devices[1])
        self.assertRaisesRegex(
            RuntimeError, "Expected all tensors to be on the same device",
            lambda: torch.multinomial(x, 2, out=y))

    @deviceCountAtLeast(2)
    @onlyCUDA
    def test_device_guard(self, devices):
        # verify that all operators with `device_guard: False` behave properly with multiple devices.
        # TODO: if we had operator introspection we could figure out this set of operators automatically...
        x = torch.randn((1, 2, 3), device=devices[1])
        y = torch.zeros((1, 3, 2), device=devices[1])
        scalar = torch.tensor(5, device=devices[1])

        # property ops
        torch.cudnn_is_acceptable(x)
        x.is_distributed()
        x.is_floating_point()
        x.is_complex()
        x.is_same_size(y)
        x.is_signed()
        x.size(0)
        x.stride(0)
        x.numel()
        x.is_set_to(y)
        x.data_ptr()
        scalar.is_nonzero()

        # sparse property ops
        y[0][1] = 5
        y_sparse = y.to_sparse()
        y_sparse.sparse_dim()
        y_sparse._dimI()
        y_sparse.dense_dim()
        y_sparse._dimV()
        y_sparse._nnz()
        y_sparse.is_coalesced()
        y_sparse._indices()
        y_sparse._values()
        y_sparse.indices()
        y_sparse.values()

        # in-place ops
        def inplace():
            return torch.randn((1, 2, 3), device=devices[1])
        inplace().as_strided_(y.size(), y.stride())
        inplace().resize_(y.size())
        inplace().squeeze_()
        inplace().squeeze_(0)
        inplace().unsqueeze_(2)
        inplace().transpose_(1, 2)
        inplace().squeeze_().t_()
        inplace().set_(x.storage())
        inplace().set_(x.storage(), x.storage_offset(), x.size(), x.stride())
        inplace().set_(x)
        inplace().set_()
        y_sparse._coalesced_(True)

        # shape modification
        x.as_strided(y.size(), y.stride())
        x.expand((5, 2, 3))
        x.expand_as(x)
        x.sum_to_size((1,))
        torch.broadcast_tensors(x , x)
        x.reshape((1, 3, 2))
        x.reshape_as(y)
        x.squeeze()
        x.squeeze(0)
        x.squeeze().t()
        x.transpose(1, 2)
        x.unsqueeze(2)
        x.view((1, 3, 2))
        x.view_as(y)

        # chunk, split, etc.
        x.chunk(2, dim=1)
        x.split(1, dim=2)
        x.split_with_sizes([1, 2], dim=2)
        x.unfold(dimension=2, size=1, step=1)

        x.narrow(1, 1, 1)
        x.select(1, 1)
        torch.isnan(x)

        torch.empty((1, 3, 2), out=y)
        torch.empty_like(x)
        torch.empty_like(x, dtype=torch.int64)

        # to
        x.to(x)
        x.to(y)
        x.to(x, copy=True)

    def test_is_signed(self, device):
        self.assertEqual(torch.IntTensor(5).to(device).is_signed(), True)
        self.assertEqual(torch.ByteTensor(5).to(device).is_signed(), False)
        self.assertEqual(torch.CharTensor(5).to(device).is_signed(), True)
        self.assertEqual(torch.FloatTensor(5).to(device).is_signed(), True)
        self.assertEqual(torch.HalfTensor(10).to(device).is_signed(), True)

    # Note - reports a leak of 512 bytes on CUDA device 1
    @deviceCountAtLeast(2)
    @skipCUDAMemoryLeakCheckIf(True)
    @onlyCUDA
    def test_tensor_set_errors_multigpu(self, devices):
        f_cuda0 = torch.randn((2, 3), dtype=torch.float32, device=devices[0])
        f_cuda1 = torch.randn((2, 3), dtype=torch.float32, device=devices[1])

        self.assertRaises(RuntimeError, lambda: f_cuda0.set_(f_cuda1.storage()))
        self.assertRaises(RuntimeError,
                          lambda: f_cuda0.set_(f_cuda1.storage(), 0, f_cuda1.size(), f_cuda1.stride()))
        self.assertRaises(RuntimeError, lambda: f_cuda0.set_(f_cuda1))

    @onlyCUDA
    def test_half_tensor(self, device):
        x = torch.randn(5, 5).half()
        self.assertEqual(x.to(device), x)

        xc = x.to(device)
        with tempfile.NamedTemporaryFile() as f:
            torch.save(xc, f)
            f.seek(0)
            xc2 = torch.load(f)
            self.assertIsInstance(xc2, type(xc))
            self.assertEqual(xc.float(), xc2.float())

    @onlyCUDA
    @deviceCountAtLeast(1)  # Note: Tests works with one but prefers more devices
    def test_serialization(self, devices):
        def _test_serialization(filecontext_lambda):
            t0 = torch.cuda.FloatTensor(5).fill_(1)
            with torch.cuda.device(devices[-1]):
                tn = torch.cuda.FloatTensor(3).fill_(2)
            torch.cuda.set_device(devices[0])
            b = (t0, tn)
            with filecontext_lambda() as f:
                torch.save(b, f)
                f.seek(0)
                c = torch.load(f)
                self.assertEqual(b, c, atol=0, rtol=0)
                u0, un = c
                self.assertEqual(str(u0.device), devices[0])
                self.assertEqual(str(un.device), devices[-1])

        _test_serialization(tempfile.NamedTemporaryFile)
        _test_serialization(BytesIOContext)

    def test_memory_format_preserved_after_permute(self, device):
        x = torch.randn(4, 3, 8, 8, device=device)
        nhwc = x.contiguous(memory_format=torch.channels_last)
        y = nhwc.permute(0, 1, 3, 2).permute(0, 1, 3, 2)
        self.assertTrue(y.is_contiguous(memory_format=torch.channels_last))

        x = torch.randn(4, 3, 8, 8, 8, device=device)
        ndhwc = x.contiguous(memory_format=torch.channels_last_3d)
        y = ndhwc.permute(0, 1, 4, 3, 2).permute(0, 1, 4, 3, 2)
        self.assertTrue(y.is_contiguous(memory_format=torch.channels_last_3d))

    def test_memory_format_propagation_rules(self, device):

        contiguous = torch.rand(10, 3, 5, 5, device=device)
        cl = torch.rand(10, 3, 5, 5, device=device).contiguous(memory_format=torch.channels_last)
        ambiguous = torch.rand(10, 3, 1, 1, device=device).contiguous(memory_format=torch.channels_last)
        self.assertTrue(ambiguous.is_contiguous(memory_format=torch.channels_last))
        self.assertTrue(ambiguous.is_contiguous(memory_format=torch.contiguous_format))
        bias = torch.rand(1, 1, 1, 1, device=device).contiguous(memory_format=torch.channels_last)

        def _test_propagation_rules(self, contiguous, cl, ambiguous, bias):
            options = ((ambiguous, contiguous, torch.contiguous_format),
                       (ambiguous, cl, torch.channels_last),
                       (contiguous, ambiguous, torch.contiguous_format),
                       (contiguous, cl, torch.contiguous_format),
                       (cl, ambiguous, torch.channels_last),
                       (cl, contiguous, torch.channels_last),
                       (bias, cl, torch.channels_last),
                       (cl, bias, torch.channels_last),)

            for a, b, mf in options:
                result = a + b
                self.assertTrue(result.is_contiguous(memory_format=mf))

        _test_propagation_rules(self, contiguous, cl, ambiguous, bias)

        cl = cl.to(memory_format=torch.channels_last)
        ambiguous = ambiguous.to(memory_format=torch.channels_last)
        bias = bias.to(memory_format=torch.channels_last)

        _test_propagation_rules(self, contiguous, cl, ambiguous, bias)

        # test cases when strides matter in ambiguous tensors
        for mf in (torch.channels_last, torch.contiguous_format):
            ambiguous = torch.rand(10, 3, 1, 1, device=device).to(memory_format=mf)
            bias = torch.rand(3, 1, 1, device=device)
            result = ambiguous + bias
            self.assertEqual(ambiguous.stride(), result.stride())
            result = bias + ambiguous
            self.assertEqual(ambiguous.stride(), result.stride())
            result = ambiguous * 5
            self.assertEqual(ambiguous.stride(), result.stride())

    def test_memory_format_empty_like(self, device):
        def test_helper(x, memory_format):
            xc = x.contiguous(memory_format=memory_format)

            like = torch.empty_like(xc, memory_format=torch.preserve_format)
            self.assertFalse(like.is_contiguous())
            self.assertTrue(like.is_contiguous(memory_format=memory_format))

            like_x = torch.empty_like(x, memory_format=torch.preserve_format)
            self.assertTrue(like_x.is_contiguous())
            self.assertFalse(like_x.is_contiguous(memory_format=memory_format))

            like = torch.empty_like(x, memory_format=memory_format)
            self.assertFalse(like.is_contiguous())
            self.assertTrue(like.is_contiguous(memory_format=memory_format))

            like = torch.empty_like(xc, memory_format=torch.contiguous_format)
            self.assertTrue(like.is_contiguous())
            self.assertFalse(like.is_contiguous(memory_format=memory_format))

            like = torch.empty_like(xc)
            self.assertFalse(like.is_contiguous())
            self.assertTrue(like.is_contiguous(memory_format=memory_format))

            sparse = x.to_sparse()
            with self.assertRaises(RuntimeError):
                z = torch.empty_like(sparse, memory_format=torch.preserve_format)

        test_helper(torch.randn(4, 3, 8, 8, device=device), torch.channels_last)
        test_helper(torch.randn(4, 3, 8, 8, 8, device=device), torch.channels_last_3d)

    def test_memory_format_consistency(self, device):
        x = torch.randn(10, 3, 1, 1, device=device)
        x_rep = x.as_strided(x.size(), x.stride())
        self.assertEqual(x.size(), x_rep.size())
        self.assertEqual(x.stride(), x_rep.stride())
        self.assertEqual(x.is_contiguous(), x_rep.is_contiguous())
        self.assertEqual(x.is_contiguous(memory_format=torch.channels_last), x_rep.is_contiguous(memory_format=torch.channels_last))
        self.assertEqual(
            x.is_contiguous(memory_format=torch.channels_last_3d), x_rep.is_contiguous(memory_format=torch.channels_last_3d))

    def test_memory_format_operators(self, device):
        def _chunk_op(x, y):
            x1, x2 = x.chunk(2, dim=1)
            return x1 + x2

        def _unsqueeze_op_add(x, y):
            return x[0].unsqueeze(0) + 3

        def _unsqueeze_op_clone(x, y):
            return x[0].unsqueeze(0).clone()

        def _test_helper(x, y, bias, memory_format):
            return_contig_fns = [
                lambda x, y: y + x,
                lambda x, y: y * x,
                lambda x, y: y.addcdiv(x, y, value=2),
                lambda x, y: y.addcmul(x, y, value=2),
            ]
            bias_fns = [
                lambda x, b: x + b,
                lambda x, b: b + x,
            ]
            fns = [
                lambda x, y: x.clone(),
                lambda x, y: x + 3,
                lambda x, y: 3 * x,
                lambda x, y: x + y,
                lambda x, y: x * y,
                lambda x, y: abs(x),
                lambda x, y: x.abs(),
                lambda x, y: x.abs_(),
                lambda x, y: x.acos(),
                lambda x, y: x.acos_(),
                lambda x, y: x.add(y, alpha=3),
                lambda x, y: x.add_(y, alpha=3),
                lambda x, y: x.addcdiv(y, y, value=2),
                lambda x, y: x.addcdiv_(y, y, value=2),
                lambda x, y: x.addcmul(y, y, value=2),
                lambda x, y: x.addcmul_(y, y, value=2),
                lambda x, y: x.acosh(),
                lambda x, y: x.acosh_(),
                lambda x, y: x.asinh(),
                lambda x, y: x.asinh_(),
                lambda x, y: x.atanh(),
                lambda x, y: x.atanh_(),
                lambda x, y: x.asin(),
                lambda x, y: x.asin_(),
                lambda x, y: x.atan(),
                lambda x, y: x.atan2(y),
                lambda x, y: x.atan2_(y),
                lambda x, y: x.ceil(),
                lambda x, y: x.ceil_(),
                lambda x, y: x.clamp(-1, 1),
                lambda x, y: x.cos(),
                lambda x, y: x.cosh(),
                lambda x, y: x.div(0.5),
                lambda x, y: x.div_(0.5),
                lambda x, y: x.div(y),
                lambda x, y: x.div_(y),
                lambda x, y: x.digamma(),
                lambda x, y: x.digamma_(),
                lambda x, y: x.erf(),
                lambda x, y: x.erfc(),
                lambda x, y: x.erfinv(),
                lambda x, y: x.erfinv_(),
                lambda x, y: x.exp(),
                lambda x, y: x.expm1(),
                lambda x, y: x.expm1_(),
                lambda x, y: x.floor(),
                lambda x, y: x.floor_(),
                lambda x, y: x.fmod(2),
                lambda x, y: x.frac(),
                lambda x, y: x.hypot(y),
                lambda x, y: x.hypot_(y),
                lambda x, y: x.i0(),
                lambda x, y: x.i0_(),
                lambda x, y: x.lerp(y, 0.5),
                lambda x, y: x.log(),
                lambda x, y: x.log_(),
                lambda x, y: x.log10(),
                lambda x, y: x.log10_(),
                lambda x, y: x.log1p(),
                lambda x, y: x.log1p_(),
                lambda x, y: x.log2(),
                lambda x, y: x.log2_(),
                lambda x, y: x.mul(3),
                lambda x, y: x.mul_(3),
                lambda x, y: x.neg(),
                lambda x, y: x.neg_(),
                lambda x, y: x.pow(3),
                lambda x, y: x.pow_(3),
                lambda x, y: x.pow(0.0),
                lambda x, y: x.pow(1.0),
                lambda x, y: x.reciprocal(),
                lambda x, y: x.remainder(2),
                lambda x, y: x.round(),
                lambda x, y: x.round_(),
                lambda x, y: x.rsqrt(),
                lambda x, y: x.rsqrt_(),
                lambda x, y: x.sigmoid(),
                lambda x, y: x.sigmoid_(),
                lambda x, y: x.logit(),
                lambda x, y: x.logit_(),
                lambda x, y: x.logit(1e-6),
                lambda x, y: x.logit_(1e-6),
                lambda x, y: x.sign(),
                lambda x, y: x.sign_(),
                lambda x, y: x.sgn(),
                lambda x, y: x.sgn_(),
                lambda x, y: x.sin(),
                lambda x, y: x.sin_(),
                lambda x, y: x.sinh(),
                lambda x, y: x.sinh_(),
                lambda x, y: x.sqrt(),
                lambda x, y: x.sqrt_(),
                lambda x, y: x.tan(),
                lambda x, y: x.tanh(),
                lambda x, y: x.trunc(),
                lambda x, y: x.trunc_(),
                _chunk_op,
                _unsqueeze_op_add,
                _unsqueeze_op_clone,
            ]
            for fn in fns:
                x_c = x.contiguous()
                y_c = y.contiguous()
                result_c = fn(x_c, y_c)
                result = fn(x, y)
                self.assertEqual(result, result_c)
                self.assertTrue(
                    result.is_contiguous(memory_format=memory_format),
                    "result of the '{}' is not in '{}' format".format(inspect.getsource(fn).strip(), memory_format))

            for fn in bias_fns:
                x_c = x.contiguous()
                b_c = bias.contiguous()
                result_c = fn(x_c, b_c)
                result = fn(x, bias)
                self.assertEqual(result, result_c)
                self.assertTrue(
                    result.is_contiguous(memory_format=memory_format),
                    "result of the '{}' is not in '{}' format".format(inspect.getsource(fn).strip(), memory_format))

            for fn in return_contig_fns:
                x_c = x.contiguous()
                y_c = y.contiguous()
                result_c = fn(x_c, y_c)
                result = fn(x, y)
                self.assertEqual(result, result_c)
                self.assertTrue(
                    result.is_contiguous(memory_format=torch.contiguous_format),
                    "result of the '{}' is not in '{}' format".format(inspect.getsource(fn).strip(), torch.contiguous_format))

        _test_helper(
            torch.randn((4, 3, 8, 8), device=device).contiguous(memory_format=torch.channels_last),
            abs(torch.randn((4, 3, 8, 8), device=device)) + 1,
            torch.randn((1, 3, 1, 1), device=device).contiguous(memory_format=torch.channels_last),
            torch.channels_last)
        _test_helper(
            torch.randn((4, 3, 8, 8, 8), device=device).contiguous(memory_format=torch.channels_last_3d),
            abs(torch.randn((4, 3, 8, 8, 8), device=device)) + 1,
            torch.randn((1, 3, 1, 1, 1), device=device).contiguous(memory_format=torch.channels_last_3d),
            torch.channels_last_3d)

    def test_strides_propagation(self, device):

        def _test_helper(x, op, unary=False):
            def compare_strides(s1, s2, div):
                sdiv = [s // div for s in s1]
                self.assertEqual(sdiv, s2)

            dim = x.dim()
            # we produce memory dense outputs, so when input is strided on the last dimension
            # we need to divide by that dimension stride to compare input and result strides
            div = x.stride(-1)
            for p in permutations(range(dim)):
                xp = x.permute(p)
                if not unary:
                    y = torch.randn(xp.size(-1), device=x.device, dtype=x.dtype)
                    for inputs in ((xp, xp), (xp, y), (y, xp)):
                        res = op(*inputs)
                        compare_strides(xp.stride(), res.stride(), div)
                        self.assertEqual(xp.size(), res.size())
                        out = torch.empty(0, device=xp.device, dtype=res.dtype)
                        res = op(*inputs, out=out)
                        compare_strides(xp.stride(), res.stride(), div)
                        self.assertEqual(xp.size(), res.size())
                else:
                    res = op(xp)
                    compare_strides(xp.stride(), res.stride(), div)
                    self.assertEqual(xp.size(), res.size())
                    out = torch.empty(0, device=xp.device, dtype=res.dtype)
                    res = op(xp, out=out)
                    compare_strides(xp.stride(), res.stride(), div)
                    self.assertEqual(xp.size(), res.size())

        # torch.eq by default calls TensorIterator with defined output, torch.add with undefined
        binary_ops = (torch.eq, torch.add)
        unary_ops = (torch.exp,)
        # memory dense, sliced and ambiguous sliced (ambiguous dense loses permutation information)
        xs = (torch.randn(2, 3, 4, device=device), torch.randn(2, 3, 8, device=device)[:, :, ::2],
              torch.randn(1, 1, 4, 12, device=device)[:, :, :, ::2])
        for op in binary_ops:
            for x in xs:
                _test_helper(x, op)
        for op in unary_ops:
            for x in xs:
                _test_helper(x, op, unary=True)

    @skipMeta
    @onlyNativeDeviceTypes
    @dtypes(*get_all_dtypes(include_bool=False))
    def test_dlpack_capsule_conversion(self, device, dtype):
        # DLpack does not explicitly support bool (xref dmlc/dlpack#75)
        x = make_tensor((5,), device, dtype)
        z = from_dlpack(to_dlpack(x))
        self.assertEqual(z, x)

    @skipMeta
    @onlyNativeDeviceTypes
    @dtypes(*get_all_dtypes(include_bool=False))
    def test_dlpack_protocol_conversion(self, device, dtype):
        x = make_tensor((5,), device, dtype)
        z = from_dlpack(x)
        self.assertEqual(z, x)

    @skipMeta
    @onlyNativeDeviceTypes
    def test_dlpack_shared_storage(self, device):
        x = make_tensor((5,), device, torch.float64)
        z = from_dlpack(to_dlpack(x))
        z[0] = z[0] + 20.0
        self.assertEqual(z, x)

    @skipMeta
    @onlyCUDA
    @dtypes(*get_all_dtypes(include_bool=False))
    def test_dlpack_conversion_with_streams(self, device, dtype):
        # Create a stream where the tensor will reside
        stream = torch.cuda.Stream()
        with torch.cuda.stream(stream):
            # Do an operation in the actual stream
            x = make_tensor((5,), device, dtype) + 1
        # DLPack protocol helps establish a correct stream order
        # (hence data dependency) at the exchange boundary.
        # DLPack manages this synchronization for us, so we don't need to
        # explicitly wait until x is populated
        stream = torch.cuda.Stream()
        with torch.cuda.stream(stream):
            z = from_dlpack(x)
        stream.synchronize()
        self.assertEqual(z, x)

    @skipMeta
    @onlyCUDA
    @dtypes(*get_all_dtypes(include_bool=False))
    def test_dlpack_conversion_with_diff_streams(self, device, dtype):
        from torch._C import _from_dlpack
        stream_a = torch.cuda.Stream()
        stream_b = torch.cuda.Stream()
        # DLPack protocol helps establish a correct stream order
        # (hence data dependency) at the exchange boundary.
        # the `tensor.__dlpack__` method will insert a synchronization event
        # in the current stream to make sure that it was correctly populated.
        with torch.cuda.stream(stream_a):
            x = make_tensor((5,), device, dtype) + 1
            z = _from_dlpack(x.__dlpack__(stream_b.cuda_stream))
            stream_a.synchronize()
        stream_b.synchronize()
        self.assertEqual(z, x)

    @skipMeta
    @onlyNativeDeviceTypes
    @dtypes(*get_all_dtypes(include_bool=False))
    def test_dlpack_tensor_invalid_stream(self, device, dtype):
        with self.assertRaises(TypeError):
            x = make_tensor((5,), device, dtype)
            x.__dlpack__(stream=object())

    @skipMeta
    def test_dlpack_error_on_bool_tensor(self):
        x = torch.tensor([True], dtype=torch.bool)
        with self.assertRaises(RuntimeError):
            to_dlpack(x)

    # TODO: increase tests once NumPy supports the `__dlpack__` protocol

    @skipMeta
    def test_dlpack_export_requires_grad(self):
        x = torch.zeros(10, dtype=torch.float32, requires_grad=True)
        with self.assertRaisesRegex(RuntimeError, r"require gradient"):
            x.__dlpack__()

    @skipMeta
    def test_dlpack_export_is_conj(self):
        x = torch.tensor([-1 + 1j, -2 + 2j, 3 - 3j])
        y = torch.conj(x)
        with self.assertRaisesRegex(RuntimeError, r"conjugate bit"):
            y.__dlpack__()

    @skipMeta
    def test_dlpack_export_non_strided(self):
        x = torch.sparse_coo_tensor([[0]], [1], size=(1,))
        y = torch.conj(x)
        with self.assertRaisesRegex(RuntimeError, r"strided"):
            y.__dlpack__()

    @onlyCUDA
    @unittest.skipIf(PYTORCH_CUDA_MEMCHECK, "is_pinned uses failure to detect pointer property")
    def test_pin_memory_from_constructor(self, device):
        def _get_like(t, **kwargs):
            return [
                torch.rand_like(t, **kwargs),
                torch.randn_like(t, **kwargs),
                torch.empty_like(t, **kwargs),
                torch.full_like(t, 4, **kwargs),
                torch.zeros_like(t, **kwargs),
                torch.ones_like(t, **kwargs),
            ]

        def _get_tensors(**kwargs):
            return [
                torch.tensor([10, 11], **kwargs),
                torch.randn(3, 5, **kwargs),
                torch.rand(3, **kwargs),
                # torch.randint(3, 5, **kwargs), // unsupported
                torch.zeros(3, **kwargs),
                torch.randperm(3, **kwargs),
                torch.empty(6, **kwargs),
                torch.ones(6, **kwargs),
                torch.eye(6, **kwargs),
                torch.arange(3, 5, **kwargs)]

        pinned_tensors = _get_tensors(pin_memory=True) + _get_like(torch.empty(5, dtype=torch.float64), pin_memory=True)
        for x in pinned_tensors:
            self.assertTrue(x.is_pinned())

        tensors = _get_tensors() + _get_like(torch.empty(5, dtype=torch.float64, pin_memory=True))
        for x in tensors:
            self.assertFalse(x.is_pinned())

    def test_storage_device(self, device):
        x = torch.tensor([], device=device)
        self.assertEqual(x.dtype, x.storage().dtype)

    @deviceCountAtLeast(2)
    @onlyCUDA
    def test_storage_multigpu(self, devices):
        for device in devices:
            x = torch.tensor([], device=device)
            self.assertEqual(x.dtype, x.storage().dtype)

    @dtypesIfCUDA(torch.float, torch.double, torch.half)
    @dtypes(torch.float, torch.double)
    def test_multinomial(self, device, dtype):
        def make_prob_dist(shape, is_contiguous):
            if is_contiguous:
                if dtype == torch.half:
                    return torch.zeros(shape, device=device).uniform_().to(dtype=torch.half)
                return torch.zeros(shape, device=device, dtype=dtype).uniform_()
            elif len(shape) == 1:
                if dtype == torch.half:
                    return torch.zeros((shape + [5]), device=device).uniform_().to(dtype=torch.half)[:, 2]
                return torch.zeros((shape + [5]), device=device, dtype=dtype).uniform_()[:, 2]
            else:
                # num dim = 2
                new_shape = [2, shape[1], 7, 1, shape[0], 1, 10]
                if dtype == torch.half:
                    prob_dist = torch.zeros(new_shape, device=device).uniform_().to(dtype=torch.half)
                else:
                    prob_dist = torch.zeros(new_shape, device=device, dtype=dtype).uniform_()
                prob_dist = prob_dist.transpose(1, 4)
                prob_dist = prob_dist[1, :, 5, 0, :, 0, 4]
                assert not prob_dist.is_contiguous()  # sanity check
                return prob_dist

        for is_contiguous in (True, False):
            # with replacement
            n_row = 3
            for n_col in range(4, 5 + 1):
                prob_dist = make_prob_dist([n_row, n_col], is_contiguous)
                # indices that shouldn't be sampled (<0 means none)
                zero_prob_indices = torch.LongTensor(n_row).random_(-2, n_col).tolist()
                for i, j in enumerate(zero_prob_indices):
                    if j >= 0:
                        prob_dist[i, j] = 0
                n_sample = n_col * 3
                sample_indices = torch.multinomial(prob_dist, n_sample, True)
                self.assertEqual(prob_dist.dim(), 2)
                self.assertEqual(sample_indices.size(1), n_sample)
                for i in range(n_row):
                    zero_prob_idx = zero_prob_indices[i]
                    if zero_prob_idx < 0:
                        continue
                    for j in range(n_sample):
                        self.assertNotEqual(sample_indices[i, j], zero_prob_idx,
                                            msg="sampled an index with zero probability")

            # without replacement
            n_row = 3
            for n_col in range(2, 10 + 1, 2):
                prob_dist = make_prob_dist([n_row, n_col], is_contiguous)
                # indices that shouldn't be sampled (<0 means none)
                zero_prob_indices = torch.LongTensor(n_row).random_(-1, n_col).tolist()
                for i, j in enumerate(zero_prob_indices):
                    if j >= 0:
                        prob_dist[i, j] = 0
                n_sample = max(1, n_col - 2)
                sample_indices = torch.multinomial(prob_dist, n_sample, False)
                self.assertEqual(prob_dist.dim(), 2)
                self.assertEqual(sample_indices.size(1), n_sample)
                for i in range(n_row):
                    row_samples = {}
                    zero_prob_idx = zero_prob_indices[i]
                    for j in range(n_sample):
                        sample_idx = sample_indices[i, j]
                        if zero_prob_idx >= 0:
                            self.assertNotEqual(sample_idx, zero_prob_idx,
                                                msg="sampled an index with zero probability")
                        self.assertNotIn(sample_idx, row_samples, "sampled an index twice")
                        row_samples[sample_idx] = True

            # vector
            n_col = 4
            prob_dist = make_prob_dist([n_col], is_contiguous).fill_(1)
            zero_prob_idx = 1  # index that shouldn't be sampled
            prob_dist[zero_prob_idx] = 0
            n_sample = 20
            sample_indices = torch.multinomial(prob_dist, n_sample, True)
            for sample_index in sample_indices:
                self.assertNotEqual(sample_index, zero_prob_idx, msg="sampled an index with zero probability")
            s_dim = sample_indices.dim()
            self.assertEqual(sample_indices.dim(), 1, msg="wrong number of dimensions")
            self.assertEqual(prob_dist.dim(), 1, msg="wrong number of prob_dist dimensions")
            self.assertEqual(sample_indices.size(0), n_sample, msg="wrong number of samples")

        # CUDA misalignment issue (#46702)
        n_row, n_col = 2, 3
        prob_dist = make_prob_dist([n_row, n_col], True)
        n_sample = 1
        sample_indices = torch.multinomial(prob_dist, n_sample, True)
        self.assertEqual(sample_indices.dim(), 2, msg="wrong number of dimensions")
        self.assertEqual(sample_indices.size(1), n_sample, msg="wrong number of samples")

    @onlyCUDA
    @dtypes(torch.float, torch.double, torch.half)
    def test_multinomial_deterministic(self, device, dtype):
        gen = torch.Generator(device=device)

        trials = 5
        seed = 0
        prob_dist = torch.rand(10000, 1000, device=device, dtype=dtype)
        n_sample = 1

        for i in range(trials):
            gen.manual_seed(seed)
            samples_1 = torch.multinomial(prob_dist, n_sample, True, generator=gen)

            gen.manual_seed(seed)
            samples_2 = torch.multinomial(prob_dist, n_sample, True, generator=gen)

            self.assertEqual(samples_1, samples_2)
            self.assertEqual(samples_1.dim(), 2, msg="wrong number of dimensions")
            self.assertEqual(samples_1.size(1), n_sample, msg="wrong number of samples")


    @slowTest
    @dtypes(torch.float)
    def test_multinomial_rng_state_advance(self, device, dtype):
        corpus_size = 100000
        freqs = torch.ones(corpus_size, dtype=torch.float, device=device)
        n_sample = 100
        samples1 = torch.multinomial(freqs, n_sample, replacement=True)
        samples2 = torch.multinomial(freqs, n_sample, replacement=True)
        samples = torch.cat([samples1, samples2])
        # expect no more than 1 repeating elements generated in 2 attempts
        # the probability of at least element being repeated is surprisingly large, 18%
        self.assertLessEqual(2 * n_sample - samples.unique().size(0), 2)
        samples1 = torch.multinomial(freqs, n_sample, replacement=False)
        samples2 = torch.multinomial(freqs, n_sample, replacement=False)
        samples = torch.cat([samples1, samples2])
        # expect no more than 1 repeating elements generated in 2 attempts
        self.assertLessEqual(2 * n_sample - samples.unique().size(0), 1)

    def _test_memory_format_transformations(self, device, input_generator_fn, transformation_fn,
                                            memory_format, compare_data=True, default_is_preserve=False):

        assert(memory_format == torch.channels_last or memory_format == torch.channels_last_3d)

        # xc is a channels last tensor
        xc = input_generator_fn(device)
        # xc is not memory dense, but looks like channels last
        if memory_format == torch.channels_last:
            xc = xc[..., ::2, ::2]
        else:
            xc = xc[..., ::2, ::2, ::2]

        clone = transformation_fn(xc, memory_format=torch.preserve_format)
        self.assertFalse(clone.is_contiguous())
        self.assertTrue(clone.is_contiguous(memory_format=memory_format))
        self.assertFalse(xc.is_contiguous())
        self.assertFalse(xc.is_contiguous(memory_format=memory_format))
        if compare_data:
            self.assertEqual(xc, clone.to(xc))

        xc = input_generator_fn(device)
        clone = transformation_fn(xc, memory_format=torch.contiguous_format)
        self.assertTrue(clone.is_contiguous())
        self.assertFalse(clone.is_contiguous(memory_format=memory_format))
        if compare_data:
            self.assertEqual(xc, clone.to(xc))

        xc = input_generator_fn(device)
        clone = transformation_fn(xc)

        if default_is_preserve:
            self.assertFalse(clone.is_contiguous())
            self.assertTrue(clone.is_contiguous(memory_format=memory_format))
        else:
            self.assertTrue(clone.is_contiguous())
            self.assertFalse(clone.is_contiguous(memory_format=memory_format))
        if compare_data:
            self.assertEqual(xc, clone.to(xc))

        x = torch.randn((3, 4, 5, 6, 7, 8, 9), device=device)
        for _ in range(10):
            permutation = list(range(len(x.shape)))
            random.shuffle(permutation)
            x = x.permute(permutation)
            self.assertEqual(x.stride(), transformation_fn(x, memory_format=torch.preserve_format).stride())

    def test_memory_format_to(self, device):
        def get_generator(memory_format, shape):
            def input_generator_fn(device):
                return torch.randn(shape, device=device, dtype=torch.float32).contiguous(memory_format=memory_format)
            return input_generator_fn

        def transformation_fn(tensor, **kwargs):
            return tensor.to(dtype=torch.float64, **kwargs)

        formats_shapes = (
            (torch.channels_last, (4, 3, 8, 8)),
            (torch.channels_last_3d, (4, 3, 8, 8, 8)))

        for mf, shape in formats_shapes:
            self._test_memory_format_transformations(
                device, get_generator(mf, shape), transformation_fn, mf, default_is_preserve=True)

    def test_memory_format_type(self, device):
        def get_generator(memory_format, shape):
            def input_generator_fn(device):
                return torch.randn(shape, device=device, dtype=torch.float32).contiguous(memory_format=memory_format)
            return input_generator_fn

        def transformation_fn(tensor, **kwargs):
            return tensor.to(torch.float64, **kwargs)

        formats_shapes = (
            (torch.channels_last, (4, 3, 8, 8)),
            (torch.channels_last_3d, (4, 3, 8, 8, 8)))

        for mf, shape in formats_shapes:
            self._test_memory_format_transformations(
                device, get_generator(mf, shape), transformation_fn, mf, default_is_preserve=True)

    def test_memory_format_clone(self, device):
        def get_generator(memory_format, shape):
            def input_generator_fn(device):
                return torch.randn(shape, device=device, dtype=torch.float32).contiguous(memory_format=memory_format)
            return input_generator_fn

        def transformation_fn(tensor, **kwargs):
            return tensor.clone(**kwargs)

        formats_shapes = (
            (torch.channels_last, (4, 3, 8, 8)),
            (torch.channels_last_3d, (4, 3, 8, 8, 8)))

        for mf, shape in formats_shapes:
            self._test_memory_format_transformations(
                device, get_generator(mf, shape), transformation_fn, mf, True, default_is_preserve=True)

    def test_memory_format_factory_like_functions_preserve(self, device):
        def get_generator(memory_format, shape):
            def input_generator_fn(device):
                return torch.randn(shape, device=device, dtype=torch.float32).contiguous(memory_format=memory_format)
            return input_generator_fn

        transformation_fns = [
            lambda t, **kwargs: torch.zeros_like(t, **kwargs),
            lambda t, **kwargs: torch.ones_like(t, **kwargs),
            lambda t, **kwargs: torch.randint_like(t, 10, 100, **kwargs),
            lambda t, **kwargs: torch.randint_like(t, 100, **kwargs),
            lambda t, **kwargs: torch.randn_like(t, **kwargs),
            lambda t, **kwargs: torch.rand_like(t, **kwargs),
            lambda t, **kwargs: torch.full_like(t, 7, **kwargs),
            lambda t, **kwargs: torch.empty_like(t, **kwargs)]

        formats_shapes = (
            (torch.channels_last, (4, 3, 8, 8)),
            (torch.channels_last_3d, (4, 3, 8, 8, 8)))

        for mf, shape, in formats_shapes:
            for transformation_fn in transformation_fns:
                self._test_memory_format_transformations(
                    device, get_generator(mf, shape), transformation_fn, mf, compare_data=False, default_is_preserve=True)

    def test_memory_format_type_shortcuts(self, device):
        def get_generator(memory_format, shape, dtype):
            def input_generator_fn(device):
                return torch.randn(shape, device=device, dtype=dtype).clamp(0, 1) \
                    .round().contiguous(memory_format=memory_format)
            return input_generator_fn


        def get_fn(fn_name):
            def transformation_fn(tensor, **kwargs):
                fn = getattr(tensor, fn_name)
                return fn(**kwargs)
            return transformation_fn

        shortcuts = ['byte', 'char', 'double', 'bool', 'half', 'int', 'long', 'short']
        if device == 'cpu':
            shortcuts += ['bfloat16']

        formats_shapes = (
            (torch.channels_last, (4, 3, 8, 8)),
            (torch.channels_last_3d, (4, 3, 8, 8, 8)))

        for mf, shape in formats_shapes:
            for fn_name in shortcuts:
                self._test_memory_format_transformations(
                    device, get_generator(mf, shape, torch.float32), get_fn(fn_name), mf, default_is_preserve=True)

        # Test 'float' separately to avoid float->float no-op.
        for mf, shape in formats_shapes:
            self._test_memory_format_transformations(
                device, get_generator(mf, shape, torch.float64), get_fn('float'), mf, default_is_preserve=True)

    @onlyCUDA
    def test_memory_format_cpu_and_cuda_ops(self, device):
        def get_generator(memory_format, shape):
            def input_generator_fn(device):
                return torch.randn(shape, device=device, dtype=torch.float32).contiguous(memory_format=memory_format)
            return input_generator_fn

        def transformation_cpu_fn(tensor, **kwargs):
            return tensor.cpu(**kwargs)

        def transformation_cuda_fn(tensor, **kwargs):
            return tensor.cuda(**kwargs)

        formats_shapes = (
            (torch.channels_last, (4, 3, 8, 8)),
            (torch.channels_last_3d, (4, 3, 8, 8, 8)))

        for mf, shape in formats_shapes:
            self._test_memory_format_transformations(
                'cuda', get_generator(mf, shape), transformation_cpu_fn, mf, default_is_preserve=True)
            self._test_memory_format_transformations(
                'cpu', get_generator(mf, shape), transformation_cuda_fn, mf, default_is_preserve=True)

    @dtypes(torch.complex64, torch.complex128)
    def test_complex_unsupported(self, device, dtype):
        t = torch.tensor((1 + 1j), device=device, dtype=dtype)
        # Note: this is consistent with NumPy
        with self.assertRaises(RuntimeError):
            torch.floor(t)
        with self.assertRaises(RuntimeError):
            torch.ceil(t)
        with self.assertRaises(RuntimeError):
            torch.trunc(t)

        # Tests min and max variants with complex inputs
        # Note: whether PyTorch should support min and max on complex
        # tensors is an open question.
        # See https://github.com/pytorch/pytorch/issues/36374
        with self.assertRaisesRegex(RuntimeError, '(.*not support.*)|(.*not implemented.*)'):
            torch.min(t)
        with self.assertRaisesRegex(RuntimeError, '(.*not support.*)|(.*not implemented.*)'):
            t.min()
        with self.assertRaisesRegex(RuntimeError, '(.*not support.*)|(.*not implemented.*)'):
            torch.min(t, dim=0)
        with self.assertRaisesRegex(RuntimeError, '(.*not support.*)|(.*not implemented.*)'):
            torch.min(t, t)
        with self.assertRaisesRegex(RuntimeError, '(.*not support.*)|(.*not implemented.*)'):
            torch.min(t, t, out=t)

        with self.assertRaisesRegex(RuntimeError, '(.*not support.*)|(.*not implemented.*)'):
            torch.max(t)
        with self.assertRaisesRegex(RuntimeError, '(.*not support.*)|(.*not implemented.*)'):
            t.max()
        with self.assertRaisesRegex(RuntimeError, '(.*not support.*)|(.*not implemented.*)'):
            torch.max(t, dim=0)
        with self.assertRaisesRegex(RuntimeError, '(.*not support.*)|(.*not implemented.*)'):
            torch.max(t, t)
        with self.assertRaisesRegex(RuntimeError, '(.*not support.*)|(.*not implemented.*)'):
            torch.max(t, t, out=t)

        with self.assertRaisesRegex(RuntimeError, '(.*not support.*)|(.*not implemented.*)'):
            torch.amin(t)
        with self.assertRaisesRegex(RuntimeError, '(.*not support.*)|(.*not implemented.*)'):
            t.amin()
        with self.assertRaisesRegex(RuntimeError, '(.*not support.*)|(.*not implemented.*)'):
            torch.amin(t, dim=0)

        with self.assertRaisesRegex(RuntimeError, '(.*not support.*)|(.*not implemented.*)'):
            torch.amax(t)
        with self.assertRaisesRegex(RuntimeError, '(.*not support.*)|(.*not implemented.*)'):
            t.amax()
        with self.assertRaisesRegex(RuntimeError, '(.*not support.*)|(.*not implemented.*)'):
            torch.amax(t, dim=0)

        # Tests _aminmax() variants with complex inputs,
        # which are currently not supported due to min & max being unsupported
        # for complex inputs, as per https://github.com/pytorch/pytorch/issues/36374
        # Test with a single-element tensor t, as well as a multi-element tensor x
        with self.assertRaisesRegex(RuntimeError, '(.*not support.*)|(.*not implemented.*)'):
            min_val, max_val = torch._aminmax(t)
        with self.assertRaisesRegex(RuntimeError, '(.*not support.*)|(.*not implemented.*)'):
            min_val = torch._aminmax(t, dim=0)[0]
        with self.assertRaisesRegex(RuntimeError, '(.*not support.*)|(.*not implemented.*)'):
            max_val = torch._aminmax(t, dim=0)[1]
        # Test _aminmax() with a multi-element tensor
        x = torch.tensor([(1 + 1j), (2 + 3j)], device=device, dtype=dtype)
        with self.assertRaisesRegex(RuntimeError, '(.*not support.*)|(.*not implemented.*)'):
            min_val, max_val = torch._aminmax(x)
        with self.assertRaisesRegex(RuntimeError, '(.*not support.*)|(.*not implemented.*)'):
            min_val = torch._aminmax(x, dim=0)[0]
        with self.assertRaisesRegex(RuntimeError, '(.*not support.*)|(.*not implemented.*)'):
            max_val = torch._aminmax(x, dim=0)[1]

        # Tests clamp variants with complex inputs
        # Note: whether PyTorch should support clamp on complex
        # tensors is an open question.
        # See https://github.com/pytorch/pytorch/issues/33568
        min_val = 1 + 1j
        max_val = 4 + 4j
        out = torch.empty((0,), device=device, dtype=dtype)
        with self.assertRaisesRegex(RuntimeError, '(.*not support.*)|(.*not implemented.*)'):
            torch.clamp(t, min=min_val)
        with self.assertRaisesRegex(RuntimeError, '(.*not support.*)|(.*not implemented.*)'):
            torch.clamp(t, max=max_val)
        with self.assertRaisesRegex(RuntimeError, '(.*not support.*)|(.*not implemented.*)'):
            torch.clamp(t, min_val, max_val)
        with self.assertRaisesRegex(RuntimeError, '(.*not support.*)|(.*not implemented.*)'):
            torch.clamp(t, min=min_val, out=out)
        with self.assertRaisesRegex(RuntimeError, '(.*not support.*)|(.*not implemented.*)'):
            torch.clamp(t, max=max_val, out=out)
        with self.assertRaisesRegex(RuntimeError, '(.*not support.*)|(.*not implemented.*)'):
            torch.clamp(t, min_val, max_val, out=out)

    def test_pickle_gradscaler(self, device):
        # This test is not in test_cuda.py because it should pass in 3 cases:
        #  1. cuda is not available.
        #  2. cuda is available but device is not cuda.
        #  3. cuda is available and device is cuda.
        # In case 1, a and b disable themselves on construction and shouldn't try to pickle workhorse attributes.
        # In case 2, a and b are enabled.  Workhorse attributes participate in pickling, but none are lazy-inited
        # to cuda Tensors, because I don't want to do cuda things if device is not cuda.
        # In case 3, a and b are enabled and we may also try lazy-initing _scale to a cuda tensor.
        device = torch.device(device)
        try_lazy_inits = (True, False) if device.type == "cuda" else (False,)
        for lazy_init_scale in try_lazy_inits:
            a = torch.cuda.amp.GradScaler(init_scale=3., growth_factor=4., backoff_factor=.5, growth_interval=2)
            self.assertTrue(not a.is_enabled() if torch.cuda.amp.common.amp_definitely_not_available() else a.is_enabled())
            if lazy_init_scale:
                # Dummy a.scale() call lazy-inits a._scale Tensor.
                a.scale(torch.tensor([4.0], dtype=torch.float32, device=device))
                self.assertTrue(isinstance(a._scale, torch.cuda.FloatTensor))
            # The following three lines should work whether or not cuda is available.
            serialized = pickle.dumps(a)
            b = pickle.loads(serialized)
            self.assertEqual(b.is_enabled(), a.is_enabled())
            if a.is_enabled():
                self.assertEqual(b.get_scale(), 3.)
                self.assertEqual(b.get_growth_factor(), 4.)
                self.assertEqual(b.get_backoff_factor(), .5)
                self.assertEqual(b.get_growth_interval(), 2)
                self.assertEqual(b._init_growth_tracker, 0)
                # supplies a dummy key to test the defaultdict's default_factory
                self.assertEqual(b._per_optimizer_states["fdsa"],
                                 torch.cuda.amp.grad_scaler._refresh_per_optimizer_state())
                if lazy_init_scale:
                    self.assertEqual(b.scale(torch.tensor([4.0], dtype=torch.float32, device=device)), 12.0)

    def test_multinomial_invalid(self, device):
        def test(probs):
            with self.assertRaisesRegex(RuntimeError,
                                        'probability tensor contains either `inf`, `nan` or element < 0'):
                torch.multinomial(probs.to(device), 2)
                torch.cuda.synchronize()

        test(torch.tensor([1., -1., 1.]))
        test(torch.tensor([1., inf, 1.]))
        test(torch.tensor([1., -inf, 1.]))
        test(torch.tensor([1., 1., nan]))

    def test_multinomial_invalid_distribution(self, device):
        def test(probs, replacement):
            with self.assertRaisesRegex(RuntimeError,
                                        r"invalid multinomial distribution \(sum of probabilities <= 0\)"):
                torch.multinomial(probs, 2, replacement)
                torch.cuda.synchronize()

        x = torch.zeros(3, device=device)
        y = torch.zeros(3, 3, device=device)
        z = torch.zeros(3, 3, device=device)
        z[1, :] = 1

        test(x, False)
        test(y, False)
        test(z, False)

        # Verify only for CPU as replacement=True
        # throws device side assert triggered.
        if self.device_type == 'cpu':
            test(x, True)
            test(y, True)
            test(z, True)

    def _test_multinomial_empty(self, device, replacement, num_samples):
        probs = torch.ones(0, 3, device=device)
        expected = torch.empty(0, num_samples, dtype=torch.int64)
        out = torch.multinomial(probs, num_samples=num_samples, replacement=replacement)
        self.assertEqual(out, expected)

    def test_multinomial_empty_w_replacement(self, device):
        self._test_multinomial_empty(device, True, 1)
        self._test_multinomial_empty(device, True, 2)

    def test_multinomial_empty_wo_replacement(self, device):
        self._test_multinomial_empty(device, False, 1)
        self._test_multinomial_empty(device, False, 2)

    def _generate_input(self, shape, dtype, device, with_extremal):
        if shape == ():
            x = torch.tensor((), dtype=dtype, device=device)
        else:
            if dtype.is_floating_point or dtype.is_complex:
                # work around torch.randn not being implemented for bfloat16
                if dtype == torch.bfloat16:
                    x = torch.randn(*shape, device=device) * random.randint(30, 100)
                    x = x.to(torch.bfloat16)
                else:
                    x = torch.randn(*shape, dtype=dtype, device=device) * random.randint(30, 100)
                x[torch.randn(*shape) > 0.5] = 0
                if with_extremal and dtype.is_floating_point:
                    # Use extremal values
                    x[torch.randn(*shape) > 0.5] = float('nan')
                    x[torch.randn(*shape) > 0.5] = float('inf')
                    x[torch.randn(*shape) > 0.5] = float('-inf')
                elif with_extremal and dtype.is_complex:
                    x[torch.randn(*shape) > 0.5] = complex('nan')
                    x[torch.randn(*shape) > 0.5] = complex('inf')
                    x[torch.randn(*shape) > 0.5] = complex('-inf')
            elif dtype == torch.bool:
                x = torch.zeros(shape, dtype=dtype, device=device)
                x[torch.randn(*shape) > 0.5] = True
            else:
                x = torch.randint(15, 100, shape, dtype=dtype, device=device)

        return x

    def _test_where_scalar_template(self, device, dtype, exec_fn):
        for with_extremal in [True, False]:
            for ndims in range(0, 4):
                shape = self._rand_shape(ndims, min_size=5, max_size=10)
                for n in range(ndims + 1):
                    for c in combinations(list(range(ndims)), n):
                        for scalar_type in [int, float, complex]:
                            if dtype.is_complex:
                                condition = self._generate_input(shape, dtype, device, with_extremal).abs() > 0.5
                            else:
                                condition = self._generate_input(shape, dtype, device, with_extremal) > 0.5

                            x = self._generate_input(shape, dtype, device, with_extremal)

                            if not dtype.is_complex and scalar_type == complex:
                                continue

                            scalar_1 = scalar_type(random.random())

                            exec_fn(scalar_type, dtype, condition, x, scalar_1)

    # For current implementation,
    # below are the valid `TensorDtype` and `ScalarType` combinations.
    def _where_valid_scalar_tensor_combination(self, scalar_type, dtype):
        if (scalar_type == int and dtype == torch.long):
            return True
        elif (scalar_type == float and dtype == torch.double):
            return True
        elif (scalar_type == complex and dtype == torch.complex128):
            return True
        return False

    @onlyNativeDeviceTypes
    @dtypes(*(get_all_int_dtypes() + get_all_fp_dtypes() +
              get_all_complex_dtypes()))
    def test_where_scalar_invalid_combination_raises(self, device, dtype):

        def checkRaises(scalar_type, dtype, condition, x, scalar_1):
            if not self._where_valid_scalar_tensor_combination(scalar_type, dtype):
                # Note: This should fail once `where` supports type promotion.
                with self.assertRaisesRegex(RuntimeError, "expected scalar type"):
                    torch.where(condition, x, scalar_1)

        self._test_where_scalar_template(device, dtype, checkRaises)

    @skipCUDAVersionIn([(11, 2)])  # test fails for 11.2, see https://github.com/pytorch/pytorch/issues/51980
    @dtypes(*(get_all_int_dtypes() + get_all_fp_dtypes() +
              get_all_complex_dtypes()))
    def test_where_scalar_valid_combination(self, device, dtype):

        def checkResult(scalar_type, dtype, condition, x, scalar_1):
            if self._where_valid_scalar_tensor_combination(scalar_type, dtype):
                def x_like(scalar, without_dtype=False):
                    return torch.tensor(scalar, dtype=dtype, device=device).expand_as(x)

                # X = Tensor, Y = Scalar
                scalar_out = torch.where(condition, x, scalar_1)
                tensor_out = torch.where(condition, x, x_like(scalar_1))
                self.assertEqual(scalar_out, tensor_out)

                # X = Scalar, Y = Tensor
                scalar_out = torch.where(condition, scalar_1, x)
                tensor_out = torch.where(condition, x_like(scalar_1), x)
                self.assertEqual(scalar_out, tensor_out)

        self._test_where_scalar_template(device, dtype, checkResult)

    # As the test fails with Runtime Error not raised on XLA
    @onlyNativeDeviceTypes
    def test_where_scalar_scalar(self, device):
        # Scalar-Scalar Version
        height = 5
        width = 5
        default_dtype = torch.get_default_dtype()
        for test_default_dtype in [torch.float, torch.double]:
            torch.set_default_dtype(test_default_dtype)
            for scalar_type_1 in [int, float, complex]:
                for scalar_type_2 in [int, float, complex]:
                    x1 = scalar_type_1(random.random() * random.randint(10, 20))
                    x2 = scalar_type_2(random.random() * random.randint(20, 30))
                    condition = torch.randn(height, width, device=device) > 0.5
                    if scalar_type_1 != scalar_type_2:
                        self.assertRaisesRegex(RuntimeError, "expected scalar type", lambda: torch.where(condition, x1, x2))
                    else:
                        def get_dtype(scalar_type):
                            complex_dtype = torch.complex64 if torch.float == torch.get_default_dtype() else torch.complex128
                            type_map = {int: torch.long, float: torch.get_default_dtype(), complex: complex_dtype}
                            return type_map[scalar_type]
                        expected = torch.zeros((height, width), dtype=get_dtype(scalar_type_1))
                        expected[condition] = x1
                        expected[~condition] = x2
                        result = torch.where(condition, x1, x2)
                        self.assertEqual(expected, result)

        # Reset the original dtype
        torch.set_default_dtype(default_dtype)

    def test_hook_remove(self, device):
        # Reference: https://github.com/pytorch/pytorch/issues/58354
        def _test_helper(remove_hook):
            def install_hook(tensor):
                handle = None

                def hook(tensor):
                    if remove_hook:
                        handle.remove()
                    return torch.zeros_like(tensor)
                handle = tensor.register_hook(hook)

            t = torch.ones((1, 5), device=device, requires_grad=True)
            install_hook(t)

            # First call to backward
            t.mean().backward()
            self.assertEqual(t.grad, torch.zeros_like(t))

            # Second call to backward
            t.mean().backward()
            if remove_hook:
                # After removing the hook, make sure the usual gradient is returned
                self.assertEqual(t.grad, 0.2 * torch.ones_like(t))
            else:
                self.assertEqual(t.grad, torch.zeros_like(t))

        _test_helper(remove_hook=True)
        _test_helper(remove_hook=False)

    @skipXLA
    def test_skip_xla(self, device):
        if self.device_type == 'xla':
            # Should not reach here!
            self.assertTrue(False)

    @expectedFailureXLA
    def test_expected_failure_xla(self, device):
        if self.device_type == 'xla':
            self.assertTrue(False)


# Tests that compare a device's computation with the (gold-standard) CPU's.
class TestDevicePrecision(TestCase):
    exact_dtype = True

    @onlyCUDA
    def test_index_add_bfloat16(self, device):
        inp_tensor = torch.randn(5, 3, device='cpu').bfloat16()
        t = torch.tensor([[1, 2, 3], [4, 5, 6], [7, 8, 9]], dtype=torch.bfloat16, device='cpu')
        index = torch.tensor([0, 4, 2], device='cpu')
        out_cpu = inp_tensor.index_add(0, index, t)

        inp_tensor = inp_tensor.to(device=device)
        t = t.to(device=device)
        index = index.to(device=device)
        out_gpu = inp_tensor.index_add(0, index, t)

        self.assertEqual(out_cpu, out_gpu, atol=1e-2, rtol=0)

    def test_device_serialization(self, device):
        x = torch.randn(4, 4, device=device)

        with tempfile.NamedTemporaryFile() as f:
            torch.save(x, f)
            f.seek(0)
            x_copy = torch.load(f)

        self.assertEqual(x_copy, x)
        self.assertIs(type(x_copy), type(x))
        self.assertEqual(x_copy.device, x.device)

    @deviceCountAtLeast(2)
    def test_multidevice_serialization(self, devices):
        x = [torch.randn(4, 4, device=devices[0]),
             torch.randn(4, 4, device=devices[1])]

        with tempfile.NamedTemporaryFile() as f:
            torch.save(x, f)
            f.seek(0)
            x_copy = torch.load(f)

        for original, cp in zip(x, x_copy):
            self.assertEqual(cp, original)
            self.assertIs(type(cp), type(original))
            self.assertEqual(cp.device, original.device)

    @deviceCountAtLeast(1)
    def test_copy_noncontig(self, devices):
        def do_test(d0, d1):
            x = torch.tensor([1.5, 2.5, 3.5, 4.5, 5.5, 6.5], device=d0)
            y = torch.tensor([0, 0, 0, 0, 0, 0], device=d1)
            self.assertNotEqual(x.dtype, y.dtype)

            y[::2].copy_(x[::2])
            self.assertEqual(y, [1, 0, 3, 0, 5, 0])

        do_test('cpu', devices[0])
        do_test(devices[0], 'cpu')

        if len(devices) > 1:
            do_test(devices[0], devices[1])

    @deviceCountAtLeast(2)
    def test_type_conversions_same_device(self, devices):
        x = torch.randn(5, 5, device=devices[1])
        self.assertEqual(x.int().device, torch.device(devices[1]))
        self.assertEqual(x.type(torch.int).device, torch.device(devices[1]))
        self.assertEqual(x.to(torch.int).device, torch.device(devices[1]))

    @dtypesIfCUDA(torch.half, torch.float, torch.double,
                  torch.int8, torch.short, torch.int, torch.long,
                  torch.uint8)
    @dtypes(torch.float, torch.double,
            torch.int8, torch.short, torch.int, torch.long,
            torch.uint8)
    def test_from_sequence(self, device, dtype):
        seq = [list(range(i * 4, i * 4 + 4)) for i in range(5)]
        reference = torch.arange(0, 20).resize_(5, 4)
        self.assertEqual(torch.tensor(seq, dtype=dtype, device=device), reference, exact_dtype=False)

    @deviceCountAtLeast(1)
    def test_advancedindex_mixed_cpu_devices(self, devices) -> None:
        def test(x: torch.Tensor, ia: torch.Tensor, ib: torch.Tensor) -> None:
            # test getitem
            self.assertEqual(x[:, ia, None, ib, 0].cpu(),
                             x.cpu()[:, ia.cpu(), None, ib.cpu(), 0])
            self.assertEqual(x[ia], x.cpu()[ia.cpu()])
            # test setitem
            x_clone1 = x.clone()
            x_clone2 = x.clone()
            first_shape = x[:, ia, None, ib, 0].shape
            second_shape = x[ia].shape
            x_clone1[:, ia, None, ib, 0] = torch.randn(first_shape).to(x_clone1)
            x_clone2[ia] = torch.randn(second_shape).to(x_clone2)

        cpu = torch.device('cpu')
        for device in devices:
            # Index cpu tensor with device tensor
            x = torch.randn(3, 4, 4, 4, 3)
            ia = torch.tensor([0, 2, 1]).to(device)
            ib = torch.tensor([0, 2, 1]).to(device)
            test(x, ia, ib)

            # Index device tensor with cpu tensor
            x = x.to(device)
            ia = ia.to(cpu)
            ib = ib.to(cpu)
            test(x, ia, ib)

            # Index cpu tensor with mixed cpu, device tensors
            x = x.to(cpu)
            ia = ia.to(cpu)
            ib = ib.to(device)
            test(x, ia, ib)

            # Index device tensor with mixed cpu, device tensors
            x = x.to(device)
            ia = ia.to(cpu)
            ib = ib.to(device)
            test(x, ia, ib)

            if len(devices) > 1:
                other_device = devices[0]
                if device == devices[0]:
                    other_device = devices[1]
                # Index device tensor with mixed cpu, device tensors on different devices
                x = x.to(device)
                ia = ia.to(cpu)
                ib = ib.to(other_device)
                test(x, ia, ib)

    def test_copy_broadcast(self, device) -> None:
        x = torch.randn(10, 5)
        y = torch.randn(5, device=device)
        x.copy_(y)
        self.assertEqual(x[3], y)

        x = torch.randn(10, 5, device=device)
        y = torch.randn(5)
        x.copy_(y)
        self.assertEqual(x[3], y)

    @dtypes(torch.int64, torch.float32, torch.float64)
    def test_clamp(self, device, dtype):
        test_args = [
            *product(
                [(100, 50), (10, 64), (97,)],  # shape
                (True, False),  # non-contiguous
            )
        ]

        for shape, noncontig in test_args:
            x = make_tensor(shape, device=device, dtype=dtype,
                            noncontiguous=noncontig)
            ub = make_tensor(shape, device=device, dtype=dtype,
                             noncontiguous=noncontig)
            lb = make_tensor(shape, device=device, dtype=dtype,
                             noncontiguous=noncontig)

            expect = x.max(lb).min(ub)
            actual = x.clamp(lb, ub)
            self.assertEqual(expect, actual)

            expect = np.clip(x.cpu().numpy(), lb.cpu().numpy(), ub.cpu().numpy())
            self.assertEqual(expect, actual)

            expect = x.max(lb)
            actual = x.clamp(min=lb)
            self.assertEqual(expect, actual)

            expect = x.min(ub)
            actual = x.clamp(max=ub)
            self.assertEqual(expect, actual)

            # Test broadcasting min & max
            expect = x.max(lb[0]).min(ub[..., :1])
            actual = x.clamp(lb[0], ub[..., :1])
            self.assertEqual(expect, actual)

            # Test broadcasting x
            expect = x[..., :1].max(lb).min(ub)
            actual = x[..., :1].clamp(lb, ub)
            self.assertEqual(expect, actual)


# we implemented custom deallocation for subclasses, so it behooves
# us to make sure all of these bits work.  We'll use __del__ to
# track if objects die or not
class Tracker:
    def __init__(self, marker):
        self.marker = marker

    @staticmethod
    def make():
        marker = [False]
        return marker, Tracker(marker)

    def __del__(self):
        self.marker[0] = True

@contextlib.contextmanager
def disable_gc():
    if gc.isenabled():
        try:
            gc.disable()
            yield
        finally:
            gc.enable()
    else:
        yield

class TestTorch(AbstractTestCases._TestTorchMixin):
    exact_dtype = True

    def test_tensor_ctor_scalar(self):
        x = torch.Tensor(torch.tensor(1.0))
        self.assertEqual(x, torch.tensor(1.0))

    def test_deepcopy_gradient(self):
        from copy import deepcopy
        a = torch.zeros(10)
        a.grad = torch.ones(10)
        self.assertEqual(a.grad, deepcopy(a).grad)
        s = torch.zeros(10).to_sparse()
        s.grad = torch.ones(10).to_sparse()
        self.assertEqual(s.grad, deepcopy(s).grad)

        # ensure sharing is not broken
        c = deepcopy([a, a.grad])
        self.assertTrue(c[0].grad is c[1])

    def test_tensor_base_init(self):
        # Direct construction not OK
        self.assertRaises(RuntimeError, lambda: torch._C._TensorBase())

        # But construction of subclass is OK
        class T(torch._C._TensorBase):
            pass

        T()

    def test_tensor_base_new(self):

        # OK to call super().__new__, see
        # https://github.com/pytorch/pytorch/issues/57421
        class TestTensor(torch._C._TensorBase):
            @staticmethod
            def __new__(cls, x, *args, **kwargs):
                return super().__new__(cls, x, *args, **kwargs)

        x = torch.ones(5)
        test_tensor = TestTensor(x)

    def test_pyobj_preserved(self):
        x = torch.empty(2)
        x.foo = 2  # put something on __dict__
        y = torch.empty(2)
        y.grad = x
        del x  # x is dead in Python
        self.assertEqual(y.grad.foo, 2)
        z = y.grad  # it's live
        del z  # it's dead again
        self.assertEqual(y.grad.foo, 2)

    def test_subclass_preserved(self):
        class MyTensor(torch.Tensor):
            pass

        x = MyTensor(torch.empty(2))
        y = torch.empty(2)
        y.grad = x
        del x  # x is dead in Python
        self.assertEqual(type(y.grad), MyTensor)
        z = y.grad  # it's live
        del z  # it's dead again
        self.assertEqual(type(y.grad), MyTensor)

    def test_tensor_slot_dealloc(self):

        class SlotTensor1(torch._C._TensorBase):
            __slots__ = ['slot1']

        class SlotTensor2(SlotTensor1):
            __slots__ = ['slot2']

        m1, t1 = Tracker.make()
        m2, t2 = Tracker.make()
        slot_tensor = SlotTensor2(torch.empty(2))
        slot_tensor.slot1 = t1
        slot_tensor.slot2 = t2
        del t1
        del t2
        self.assertFalse(m1[0])
        self.assertFalse(m2[0])
        del slot_tensor
        self.assertTrue(m1[0])
        self.assertTrue(m2[0])

    def test_tensor_dict_dealloc(self):
        m, t = Tracker.make()
        x = torch.empty(2)
        x.arf = t
        del t
        self.assertFalse(m[0])
        del x
        self.assertTrue(m[0])

    def test_tensor_finalizer_dealloc(self):
        m = [False]

        class FinalizerTensor(torch._C._TensorBase):
            def __del__(self):
                m[0] = True

        fin_tensor = FinalizerTensor(torch.empty(2))
        self.assertFalse(m[0])
        del fin_tensor
        self.assertTrue(m[0])

    def test_tensor_weakref_dealloc(self):

        x = torch.empty(2)
        m = [False]

        def cb(r):
            m[0] = True

        wref = weakref.ref(x, cb)
        del x
        self.assertTrue(m[0])
        self.assertEqual(wref(), None)

    def test_tensor_cycle_via_dict(self):
        m1, t1 = Tracker.make()
        x = torch.empty(2)
        x._tracker = t1
        del t1

        m2, t2 = Tracker.make()
        y = torch.empty(2)
        y._tracker = t2
        del t2

        x._loop = y
        y._loop = x

        # C++ reference should keep the cycle live!
        # This exercise THPVariable_subtype_traverse
        # NB: Because z.grad is a reference done entirely in C++, cycles
        # involving it directly are NOT broken by Python GC; you've
        # set up a good old C++ reference cycle which we cannot safely
        # break (because C++ references are allowed to be accessed
        # multithreaded-ly) (TODO: except maybe if you can prove that
        # only Python has access to the C++ object, in which case you can
        # also prove that no multithreaded access occurs)
        z = torch.empty(2)
        z.grad = x

        del x
        del y

        gc.collect()
        self.assertFalse(m1[0])
        self.assertFalse(m2[0])

        with disable_gc():
            del z
            self.assertFalse(m1[0])
            self.assertFalse(m2[0])

        gc.collect()
        self.assertTrue(m1[0])
        self.assertTrue(m2[0])

    def test_tensor_cycle_via_slots(self):
        m1 = [False]
        m2 = [False]

        class SlotTensor1(torch._C._TensorBase):
            __slots__ = ['slot1']

            def __del__(self):
                m1[0] = True

        class SlotTensor2(SlotTensor1):
            __slots__ = ['slot2']

            def __del__(self):
                m2[0] = True

        x = SlotTensor1(torch.empty(2))
        y = SlotTensor2(torch.empty(2))

        x.slot1 = y
        y.slot2 = x

        del x
        with disable_gc():
            del y
            self.assertFalse(m1[0])
            self.assertFalse(m2[0])

        gc.collect()
        self.assertTrue(m1[0])
        self.assertTrue(m2[0])

    def test_backward_hooks_traverse(self):
        m1, t1 = Tracker.make()
        m2, t2 = Tracker.make()
        x = torch.empty(2, requires_grad=True)
        x._tracker = t1
        y = torch.empty(2, requires_grad=True)
        y._tracker = t2
        del t1
        del t2

        # this hits a special setter, it's not just a __dict__ entry
        x._backward_hooks = y
        y._backward_hooks = x

        del x
        with disable_gc():
            del y
            self.assertFalse(m1[0])
            self.assertFalse(m2[0])

        gc.collect()

        self.assertTrue(m1[0])
        self.assertTrue(m2[0])

    def test_dead_weak_ref(self):
        x = torch.empty(2)
        w_x = weakref.ref(x)
        y = torch.empty(2)
        y.grad = x
        del x

        x = w_x()
        # Ideally, x would keep the tensor live.  But CPython doesn't
        # provide enough hooks to do this.  So it will go dead and x
        # will transmute into an undefined tensor.  Not great, but the
        # best we can do.
        del y

        self.assertRaises(RuntimeError, lambda: x.sigmoid())

    def test_resurrected_weak_ref(self):
        x = torch.empty(2)
        w_x = weakref.ref(x)
        y = torch.empty(2)
        y.grad = x
        del x

        x = w_x()
        # Use this to manually fix weak references after dereferencing them
        x._fix_weakref()
        del y
        x.sigmoid()

    @torch.inference_mode()
    def test_bmm_multithreaded(self):
        device = 'cpu'
        num_threads = torch.get_num_threads()

        torch.set_num_threads(4)
        batch_sizes = [1, 10]
        M, N, O = 23, 8, 12
        dtype = torch.float32
        numpy_dtype = dtype

        def invert_perm(p):
            d = {x: i for i, x in enumerate(p)}
            return (d[0], d[1], d[2])

        def generate_inputs(num_batches):
            # transposed tensors
            for perm1, perm2 in itertools.product(itertools.permutations((0, 1, 2)), repeat=2):
                b1 = make_tensor((num_batches, M, N), device, dtype, low=-1, high=1)
                b2 = make_tensor((num_batches, N, O), device, dtype, low=-1, high=1)
                b1 = b1.permute(perm1).contiguous().permute(invert_perm(perm1))
                b2 = b2.permute(perm2).contiguous().permute(invert_perm(perm2))
                yield b1, b2
            # broadcasting tensors
            for b1, b2, b3, b4, b5, b6 in itertools.product((True, False), repeat=6):
                shape1 = (num_batches if b1 else 1, M if b2 else 1, N if b3 else 1)
                shape2 = (num_batches if b4 else 1, N if b5 else 1, O if b6 else 1)
                b1 = make_tensor(shape1, device, dtype, low=-1, high=1).expand(num_batches, M, N)
                b2 = make_tensor(shape2, device, dtype, low=-1, high=1).expand(num_batches, N, O)
                yield b1, b2
            # zero-sized tensors
            for z1, z2, z3, z4 in itertools.product((True, False), repeat=4):
                shape1 = (num_batches if z1 else 0, M if z2 else 0, N if z3 else 0)
                shape2 = (num_batches if z1 else 0, N if z3 else 0, O if z4 else 0)
                b1 = torch.randn(shape1, dtype=dtype, device=device)
                b2 = torch.randn(shape2, dtype=dtype, device=device)
                yield b1, b2

        try:
            for num_batches in batch_sizes:
                for (b1, b2), perm3 in itertools.product(generate_inputs(num_batches), itertools.permutations((0, 1, 2))):
                    res1 = torch.bmm(b1, b2)
                    res2 = torch.full((num_batches, M, O), math.nan, dtype=dtype, device=device) \
                        .permute(perm3).contiguous().permute(invert_perm(perm3))
                    torch.bmm(b1, b2, out=res2)
                    expect = torch.from_numpy(
                        b1.to(numpy_dtype).cpu().numpy() @ b2.to(numpy_dtype).cpu().numpy()).to(device=device, dtype=dtype)
                    self.assertEqual(expect, res1)
                    self.assertEqual(expect, res2)
        finally:
            torch.set_num_threads(num_threads)

    def test_conj_neg_tolist(self):
        x = torch.randn(2, dtype=torch.cfloat)
        y1 = x.conj()
        y1_expect = x.conj_physical()
        y2 = y1.imag
        self.assertEqual(y1, y1_expect.tolist())
        self.assertEqual(y2, y1_expect.imag.tolist())

# TODO: these empy classes are temporarily instantiated for XLA compatibility
#   once XLA updates their test suite it should be removed
class TestViewOps(TestCase):
    pass

class TestTensorDeviceOps(TestCase):
    pass

# Generates tests
# Note: test generation must be done at file scope, not within main, or
# pytest will fail.
add_neg_dim_tests()
instantiate_device_type_tests(TestViewOps, globals())
instantiate_device_type_tests(TestVitalSignsCuda, globals())
instantiate_device_type_tests(TestTensorDeviceOps, globals())
instantiate_device_type_tests(TestTorchDeviceType, globals())
instantiate_device_type_tests(TestDevicePrecision, globals(), except_for='cpu')

if __name__ == '__main__':
    run_tests()<|MERGE_RESOLUTION|>--- conflicted
+++ resolved
@@ -5144,8 +5144,14 @@
             append = t.narrow(dim, 0, 1)
             np_t = to_np(t)
 
+            # test when no prepend and append
+            for n in range(t.size(dim)):
+                actual = torch.diff(t, dim=dim, n=n)
+                expected = torch.from_numpy(np.diff(np_t, axis=dim, n=n))
+                self.assertEqual(actual, expected.to(t.dtype))
+
             # test when prepend and append's size along dim is 1
-            for n in range(1, t.size(dim) + 2):
+            for n in range(1, t.size(dim) + 4):
                 actual = torch.diff(t, dim=dim, n=n, prepend=prepend, append=append)
                 expected = torch.from_numpy(np.diff(np_t, axis=dim, n=n, prepend=to_np(prepend), append=to_np(append)))
                 self.assertEqual(actual, expected.to(t.dtype))
@@ -5157,13 +5163,8 @@
                 self.assertEqual(actual, expected.to(t.dtype))
 
     # All tensors appear contiguous on XLA
-<<<<<<< HEAD
-    @onlyOnCPUAndCUDA
+    @onlyNativeDeviceTypes
     @dtypes(*get_all_dtypes(include_bfloat16=False))
-=======
-    @onlyNativeDeviceTypes
-    @dtypes(*get_all_dtypes())
->>>>>>> 80581e61
     def test_diff_noncontig(self, device, dtype):
         shapes = (
             (1,),
@@ -5209,10 +5210,6 @@
                 RuntimeError, 'diff expects the shape of tensor to prepend or append to match that of input'):
             invalid_prepend = torch.tensor([[0, 1]], device=device, dtype=dtype)
             t.diff(dim=0, prepend=invalid_prepend)
-
-        with self.assertRaisesRegex(
-                RuntimeError, 'diff expects n to be at least 1 and < size along dim after prepend and append'):
-            t.diff(n=4)
 
         with self.assertRaisesRegex(
                 RuntimeError, 'diff expects input to be at least one-dimensional'):
