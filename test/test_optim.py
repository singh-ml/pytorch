--- conflicted
+++ resolved
@@ -247,13 +247,8 @@
 
     def _test_complex_optimizer(self, optimizer_constructor):
         complex_param = torch.randn(5, 5, dtype=torch.complex64, requires_grad=True)
-<<<<<<< HEAD
-        complex_opt = optimizer_constructor(complex_param)
-        real_param = torch.view_as_real(complex_param).detach().requires_grad_()
-=======
         real_param = torch.view_as_real(complex_param).detach().clone().requires_grad_()
         complex_opt = optimizer_constructor(complex_param)
->>>>>>> 632719c2
         real_opt = optimizer_constructor(real_param)
 
         for i in range(3):
@@ -657,14 +652,6 @@
                     [param], lr=1e-1, initial_accumulator_value=0.1
                 )
             )
-<<<<<<< HEAD
-            self._test_complex_optimizer(
-                lambda param: optimizer(
-                    [param], lr=1e-1, initial_accumulator_value=0.1, weight_decay=1
-                )
-            )
-=======
->>>>>>> 632719c2
 
     def test_adamax(self):
         for optimizer in [optim.Adamax, optim_mt.Adamax]:
