--- conflicted
+++ resolved
@@ -5954,15 +5954,7 @@
                   *get_all_fp_dtypes(include_bfloat16=(TEST_WITH_ROCM or (CUDA11OrLater and SM53OrLater)),
                                      include_half=(not TEST_WITH_ROCM)))
     @dtypes(torch.bfloat16, torch.float, torch.double, torch.cfloat, torch.cdouble)
-<<<<<<< HEAD
-    @addLayoutSparseCSR(dtypes_cpu=floating_and_complex_types(),
-                        dtypes_cuda=(*torch.testing.get_all_complex_dtypes(),
-                                     *torch.testing.get_all_fp_dtypes(include_bfloat16=SM80OrLater,
-                                                                      include_half=SM53OrLater)))
-    def test_addmv(self, device, dtype, layout):
-=======
     def test_addmv(self, device, dtype):
->>>>>>> 33e2748c
         # have to use torch.randn(...).to(bfloat16) instead of
         # torch.randn(..., dtype=bfloat16). randn does not support
         # bfloat16 yet.
@@ -5997,13 +5989,7 @@
 
     @dtypesIfCUDA(*get_all_fp_dtypes(include_bfloat16=(TEST_WITH_ROCM or (CUDA11OrLater and SM53OrLater))))
     @dtypes(torch.float, torch.double)
-<<<<<<< HEAD
-    @addLayoutSparseCSR(dtypes_cuda=torch.testing.get_all_fp_dtypes(include_bfloat16=SM80OrLater,
-                                                                    include_half=SM53OrLater))
-    def test_addmv_rowmajor_colmajor_incx_incy_lda(self, device, dtype, layout):
-=======
     def test_addmv_rowmajor_colmajor_incx_incy_lda(self, device, dtype):
->>>>>>> 33e2748c
         # tests (o, s)*(s).  o is output size, s is summed size.
         o = 5
         s = 3
