<<<<<<< HEAD
=======
# Owner(s): ["oncall: distributed"]

>>>>>>> 632719c2
import math
import io
import itertools
import pickle
import sys
import torch
import torch.distributed as dist
from torch.distributed import rpc
from torch.distributed import _sharded_tensor
from torch.distributed._sharded_tensor import (
    load_with_process_group,
    pre_load_state_dict_hook,
    shard_parameter,
    state_dict_hook,
)
from torch.distributed._sharding_spec import (
    ChunkShardingSpec,
    EnumerableShardingSpec,
    ShardMetadata
)
from torch.distributed._sharded_tensor.api import (
    CreateOp,
    TensorInitParams,
    TensorProperties,
    _create_tensor_from_params,
)
from torch.testing._internal.common_distributed import (
    requires_nccl,
    skip_if_lt_x_gpu,
)
from torch.testing._internal.common_utils import (
    TestCase,
    TEST_WITH_DEV_DBG_ASAN,
    run_tests,
    sandcastle_skip_if,
)
from torch.testing._internal.distributed._sharded_tensor import (
    ShardedTensorTestBase,
    with_comms,
)

if TEST_WITH_DEV_DBG_ASAN:
    print("Skip dev-asan as torch + multiprocessing spawn have known issues", file=sys.stderr)
    sys.exit(0)

class MyShardedModel2(torch.nn.Module):
    def __init__(self, spec=None, group=None):
        super(MyShardedModel2, self).__init__()
        if spec is not None:
            self.sharded_tensor2 = _sharded_tensor.empty(spec, 10, 20, process_group=group, init_rrefs=True)
        else:
            self.sharded_tensor2 = None
        self.random_tensor2 = torch.nn.Parameter(torch.rand(2, 2))


class MyShardedModel1(torch.nn.Module):
    def __init__(self, spec=None, group=None):
        super(MyShardedModel1, self).__init__()
        if spec is not None:
            self.sharded_tensor1 = _sharded_tensor.empty(spec, 10, 20, process_group=group, init_rrefs=True)
        else:
            self.sharded_tensor1 = None
        self.random_tensor1 = torch.nn.Parameter(torch.rand(2, 2))
        self.submodule = MyShardedModel2(spec, group)

class TestShardedTensorMetadata(TestCase):
    def test_serialize_and_deserialize(self):
        shard_metadatas = [
            ShardMetadata(
                shard_offsets=[0, 0],
                shard_lengths=[5, 5],
                placement="rank:0/cuda:0",
            ),
            ShardMetadata(
                shard_offsets=[0, 5],
                shard_lengths=[5, 5],
                placement="rank:1/cuda:1",
            ),
            ShardMetadata(
                shard_offsets=[5, 0],
                shard_lengths=[5, 5],
                placement="rank:2/cuda:2",
            ),
            ShardMetadata(
                shard_offsets=[5, 5],
                shard_lengths=[5, 5],
                placement="rank:3/cuda:3",
            )
        ]

        dtypes = [
            torch.float, torch.double, torch.cfloat, torch.cdouble, torch.half,
            torch.bfloat16, torch.uint8, torch.int8, torch.short, torch.int,
            torch.long, torch.bool]

        layouts = [torch.strided, torch.sparse_coo]
        requires_grads = [True, False]
        memory_formats = [torch.contiguous_format, torch.channels_last, torch.preserve_format]
        pin_memories = [True, False]

        for tensor_properties_input in itertools.product(dtypes, layouts, requires_grads, memory_formats, pin_memories):
            dtype, layout, requires_grad, memory_format, pin_memory = tensor_properties_input

            expected_st_metadata = _sharded_tensor.ShardedTensorMetadata(
                shard_metadatas,
                (10, 10),
                _sharded_tensor.TensorProperties(dtype, layout, requires_grad, memory_format, pin_memory)
            )

            pickled_obj = pickle.dumps(expected_st_metadata)
            st_metadata = pickle.loads(pickled_obj)
            self.assertEqual(expected_st_metadata, st_metadata)

class TestCreateTensorFromParams(TestCase):
    @sandcastle_skip_if(torch.cuda.device_count() < 1, 'CUDA GPU is needed')
    def test_empty(self):
        expected_dtype = torch.double
        tensor_properties = TensorProperties(
            dtype=expected_dtype,
            layout=torch.strided,
            requires_grad=False,
            pin_memory=False,
            memory_format=torch.contiguous_format, )
        tensor_init_params = TensorInitParams(create_op=CreateOp.EMPTY,
                                              tensor_properties=tensor_properties)
        local_device = torch.device('cuda:0')
        local_tensor = _create_tensor_from_params(
            5, 10, local_device=local_device, tensor_init_params=tensor_init_params)
        self.assertEqual(local_device, local_tensor.device)
        self.assertEqual(expected_dtype, local_tensor.dtype)
        self.assertEqual(torch.strided, local_tensor.layout)
        self.assertEqual(False, local_tensor.requires_grad)

    @sandcastle_skip_if(torch.cuda.device_count() < 1, 'CUDA GPU is needed')
    def test_ones(self):
        expected_dtype = torch.double
        tensor_properties = TensorProperties(
            dtype=expected_dtype,
            layout=torch.strided,
            requires_grad=False,
            pin_memory=False,
            memory_format=torch.contiguous_format, )
        tensor_init_params = TensorInitParams(
            create_op=CreateOp.ONES, tensor_properties=tensor_properties)
        local_device = torch.device('cuda:0')
        h, w = 5, 10
        local_tensor = _create_tensor_from_params(
            h, w, local_device=local_device, tensor_init_params=tensor_init_params)
        expected_tensor = torch.ones(h, w, device=local_device, dtype=expected_dtype)
        self.assertEqual(expected_tensor, local_tensor)

    @sandcastle_skip_if(torch.cuda.device_count() < 1, 'CUDA GPU is needed')
    def test_zeros(self):
        expected_dtype = torch.int32
        tensor_properties = TensorProperties(
            dtype=expected_dtype,
            layout=torch.strided,
            requires_grad=False,
            pin_memory=False,
            memory_format=torch.contiguous_format,
        )
        tensor_init_params = TensorInitParams(create_op=CreateOp.ZEROS, tensor_properties=tensor_properties, )
        local_device = torch.device('cuda:0')
        h, w = 5, 10
        local_tensor = _create_tensor_from_params(
            h, w, local_device=local_device, tensor_init_params=tensor_init_params)
        expected_tensor = torch.zeros(h, w, device=local_device, dtype=expected_dtype)
        self.assertEqual(expected_tensor, local_tensor)

    @sandcastle_skip_if(torch.cuda.device_count() < 1, 'CUDA GPU is needed')
    def test_rand(self):
        expected_dtype = torch.double
        tensor_properties = TensorProperties(
            dtype=expected_dtype,
            layout=torch.strided,
            requires_grad=False,
            pin_memory=False,
            memory_format=torch.contiguous_format,
        )
        tensor_init_params = TensorInitParams(create_op=CreateOp.RAND, tensor_properties=tensor_properties, )
        local_device = torch.device('cuda:0')
        h, w = 5, 10
        seed = 13
        torch.cuda.manual_seed(seed)
        local_tensor = _create_tensor_from_params(
            h, w, local_device=local_device, tensor_init_params=tensor_init_params)
        # reset seed to ensure same random numbers are generated
        torch.cuda.manual_seed(seed)
        expected_tensor = torch.rand(h, w, device=local_device, dtype=expected_dtype)
        self.assertEqual(expected_tensor, local_tensor)

    @sandcastle_skip_if(torch.cuda.device_count() < 1, 'CUDA GPU is needed')
    def test_full_with_dtype_inferred(self):
        fill_value = 23.5
        tensor_properties = TensorProperties(
            # tensor's dtype can be inferred from fill_value
            dtype=None,
            layout=torch.strided,
            requires_grad=False,
            pin_memory=False,
            memory_format=torch.contiguous_format,
        )
        tensor_init_params = TensorInitParams(
            create_op=CreateOp.FULL,
            fill_value=fill_value,
            tensor_properties=tensor_properties, )
        local_device = torch.device('cuda:0')
        h, w = 5, 10
        local_tensor = _create_tensor_from_params(
            h, w, local_device=local_device, tensor_init_params=tensor_init_params)
        # local_tensor.dtype is inferred from fill_value (float32).
        self.assertEqual(torch.float32, local_tensor.dtype)
        expected_tensor = torch.full((h, w), fill_value=fill_value, device=local_device)
        self.assertEqual(expected_tensor, local_tensor)

    @sandcastle_skip_if(torch.cuda.device_count() < 1, 'CUDA GPU is needed')
    def test_full_with_dtype_overridden(self):
        fill_value = 23.5
        tensor_properties = TensorProperties(
            # tensor's dtype can be inferred from fill_value
            dtype=torch.double,
            layout=torch.strided,
            requires_grad=False,
            pin_memory=False,
            memory_format=torch.contiguous_format,
        )
        tensor_init_params = TensorInitParams(
            create_op=CreateOp.FULL,
            fill_value=fill_value,
            tensor_properties=tensor_properties, )
        local_device = torch.device('cuda:0')
        h, w = 5, 10
        local_tensor = _create_tensor_from_params(
            h, w, local_device=local_device, tensor_init_params=tensor_init_params)
        # local_tensor.dtype is overridden.
        self.assertEqual(torch.double, local_tensor.dtype)
        expected_tensor = torch.full((h, w), fill_value=fill_value, device=local_device, dtype=torch.double)
        self.assertEqual(expected_tensor, local_tensor)


class TestShardParameter(ShardedTensorTestBase):
    @with_comms(init_rpc=False)
    @skip_if_lt_x_gpu(4)
    @requires_nccl()
    def test_shard_parameter(self):
        spec = ChunkShardingSpec(
            dim=0,
            placements=[
                "rank:0/cuda:0",
                "rank:1/cuda:1",
                "rank:2/cuda:2",
                "rank:3/cuda:3",
            ],
        )

        fc = torch.nn.Linear(12, 12).cuda(self.rank)
        weight_og = fc.weight.clone()
        shard_parameter(fc, 'weight', spec)

        # Verify.
        self.assertTrue(isinstance(fc.weight, _sharded_tensor.ShardedTensor))
        local_shards = fc.weight.local_shards()
        self.assertEqual(1, len(local_shards))
        self.assertEqual(torch.Size([3, 12]), local_shards[0].tensor.size())
        self.assertEqual(3, local_shards[0].tensor.size(0))
        self.assertEqual(12, local_shards[0].tensor.size(1))
        self.assertEqual(torch.narrow(weight_og, 0, 3 * self.rank, 3), local_shards[0].tensor)

    @with_comms(init_rpc=False)
    @skip_if_lt_x_gpu(4)
    @requires_nccl()
    def test_shard_parameter_errors(self):
        spec = ChunkShardingSpec(
            dim=0,
            placements=[
                "rank:0/cuda:0",
                "rank:1/cuda:1",
                "rank:2/cuda:2",
                "rank:3/cuda:3",
            ],
        )

        fc = torch.nn.Linear(12, 12).cuda(self.rank)
        with self.assertRaisesRegex(ValueError, 'does not match with src_rank'):
            shard_parameter(fc, 'weight', spec, src_rank=self.rank)

        with self.assertRaisesRegex(ValueError, 'does not have parameter'):
            shard_parameter(fc, 'foo', spec)

        with self.assertRaisesRegex(ValueError, 'Expected Linear.bias to be a Tensor, but found str'):
            del fc.bias
            fc.bias = "foo"
            shard_parameter(fc, 'bias', spec)

        with self.assertRaisesRegex(ValueError, 'not a contiguous Tensor'):
            fc.bias = torch.rand(10, 10).cuda(self.rank).t()
            shard_parameter(fc, 'bias', spec)

        spec = ChunkShardingSpec(
            dim=0,
            placements=[
                f"rank:{self.rank}/cuda:0",
                "rank:1/cuda:1",
                "rank:2/cuda:2",
                "rank:3/cuda:3",
            ],
        )
        with self.assertRaisesRegex(ValueError, 'does not match with sharding_spec'):
            shard_parameter(fc, 'weight', spec)

        spec = EnumerableShardingSpec([
            ShardMetadata(
                shard_offsets=[0, 0],
                shard_lengths=[5, 5],
                placement="rank:0/cuda:0",
            ),
            ShardMetadata(
                shard_offsets=[5, 0],
                shard_lengths=[5, 5],
                placement="rank:1/cuda:1",
            ),
        ])
        with self.assertRaisesRegex(ValueError, 'Only ChunkShardingspec is supported.'):
            shard_parameter(fc, 'weight', spec)


class TestShardedTensorChunked(ShardedTensorTestBase):

    @with_comms
    @skip_if_lt_x_gpu(4)
    @requires_nccl()
    def test_sharded_tensor_metadata(self):
        spec = ChunkShardingSpec(
            dim=0,
            placements=[
                "rank:0/cuda:0",
                "rank:1/cuda:1",
                "rank:2/cuda:2",
                "rank:3/cuda:3",
            ],
        )

        sharded_tensor = _sharded_tensor.empty(spec, 10, 20, init_rrefs=True)
        sharded_tensor_metadata = sharded_tensor.metadata()
        self.assertEqual(torch.Size([10, 20]), sharded_tensor_metadata.size)
        self.assertEqual(torch.float, sharded_tensor.dtype)
        self.assertEqual(torch.strided, sharded_tensor.layout)
        self.assertEqual(False, sharded_tensor.requires_grad)
        self.assertTrue(sharded_tensor.is_contiguous())
        self.assertFalse(sharded_tensor.is_pinned())

        sharded_tensor = _sharded_tensor.empty(spec, 10, 20, requires_grad=True, init_rrefs=True)
        self.assertEqual(True, sharded_tensor.requires_grad)

        sharded_tensor = _sharded_tensor.empty(spec, 10, 20, dtype=torch.double, init_rrefs=True)
        self.assertEqual(torch.double, sharded_tensor.dtype)

        # Need CPU for pin_memory
        spec = ChunkShardingSpec(
            dim=0,
            placements=[
                "rank:0/cpu",
                "rank:1/cpu",
                "rank:2/cpu",
                "rank:3/cpu",
            ],
        )

        sharded_tensor = _sharded_tensor.empty(spec, 10, 20, pin_memory=True, init_rrefs=True)
        self.assertEqual(True, sharded_tensor.is_pinned())

        # test read only properties, they're read only as we can't simply change
        # the global metadata without changing the underlying shard's properties
        with self.assertRaisesRegex(AttributeError, "can't set attribute"):
            sharded_tensor.requires_grad = True

    @with_comms
    @skip_if_lt_x_gpu(4)
    @requires_nccl()
    def test_complete_world_size(self):

        for dim in [0, -2]:
            spec = ChunkShardingSpec(
                dim=dim,
                placements=[
                    "rank:0/cuda:0",
                    "rank:1/cuda:1",
                    "rank:2/cuda:2",
                    "rank:3/cuda:3",
                ],
            )
            sharded_tensor = _sharded_tensor.empty(spec, 10, 20, init_rrefs=True)

            # Validate local shard.
            local_shards = sharded_tensor.local_shards()
            self.assertEqual(1, len(local_shards))
            local_shard = local_shards[0].tensor
            self.assertEqual(torch.device(f"cuda:{self.rank}"), local_shard.device)
            if self.rank == 3:
                self.assertEqual((1, 20), local_shard.size())
            else:
                self.assertEqual((3, 20), local_shard.size())

            # Validate global metadata.
            sharded_tensor_metadata = sharded_tensor.metadata()
            shards_metadata = sharded_tensor_metadata.shards_metadata
            self.assertEqual(4, len(shards_metadata))

            for rank, shard_metadata in enumerate(shards_metadata):
                self.assertEqual([rank * 3, 0], shard_metadata.shard_offsets)
                if rank == 3:
                    self.assertEqual([1, 20], shard_metadata.shard_lengths)
                else:
                    self.assertEqual([3, 20], shard_metadata.shard_lengths)
                self.assertEqual(f'rank:{rank}/cuda:{rank}', str(shard_metadata.placement))

            # Validate remote shards.
            remote_shards = sharded_tensor.remote_shards()
            self.assertEqual(3, len(remote_shards))

            for rpc_rank, shards in remote_shards.items():
                self.assertEqual(1, len(shards))
                for remote_shard in shards:
                    self.assertEqual(rpc_rank, remote_shard.owner().id)
                    shard = remote_shard.to_here()
                    self.assertEqual(f'rank:{rpc_rank}/cuda:{rpc_rank}', str(shard.metadata.placement))
                    if rpc_rank == 3:
                        self.assertEqual((1, 20), shard.tensor.size())
                    else:
                        self.assertEqual((3, 20), shard.tensor.size())


    @with_comms
    @skip_if_lt_x_gpu(4)
    @requires_nccl()
    def test_create_sharded_tensor_with_ones(self):
        """ Test _sharded_tensor.ones(...) """

        spec = ChunkShardingSpec(
            dim=0,
            placements=[
                "rank:0/cuda:0",
                "rank:1/cuda:1",
                "rank:2/cuda:2",
                "rank:3/cuda:3",
            ],
        )
        h, w = 10, 20
        sharded_tensor = _sharded_tensor.ones(spec, h, w)

        # Validate local shard is initialized with torch.ones
        local_shards = sharded_tensor.local_shards()
        self.assertEqual(1, len(local_shards))
        local_shard = local_shards[0].tensor
        self.assertEqual(torch.device(f"cuda:{self.rank}"), local_shard.device)
        # The split: for rank!=3 ceil(h/4)=3  for rank=3 1
        expected_h = 1 if self.rank == 3 else math.ceil(h / 4)
        self.assertEqual((expected_h, w), local_shard.size())
        self.assertEqual(local_shard, torch.ones(expected_h, w))

    @with_comms
    @skip_if_lt_x_gpu(4)
    @requires_nccl()
    def test_gather_even(self) -> None:
        """ Test _sharded_tensor.gather(...) with evenly distributed shards"""

        spec = ChunkShardingSpec(
            dim=0,
            placements=[
                "rank:0/cuda:0",
                "rank:1/cuda:1",
                "rank:2/cuda:2",
                "rank:3/cuda:3",
            ],
        )
        h, w = 10, 20
        sharded_tensor = _sharded_tensor.ones(spec, h, w)

        full_tensor = None
        dst = 1
        if self.rank == dst:
            full_tensor = torch.zeros(
                h,
                w,
                device=torch.device(f"cuda:{dst}"),
            )
        sharded_tensor.gather(dst, full_tensor)

        if self.rank == dst:
            self.assertEqual(full_tensor, torch.ones(h, w))
        else:
            self.assertIsNone(full_tensor)

    @with_comms
    @skip_if_lt_x_gpu(4)
    @requires_nccl()
    def test_gather_uneven(self) -> None:
        """ Test _sharded_tensor.gather(...) with unevenly distributed shards"""

        spec = ChunkShardingSpec(
            dim=0,
            placements=[
                "rank:0/cuda:0",
                "rank:0/cuda:0",
                "rank:1/cuda:1",
                "rank:1/cuda:1",
                "rank:2/cuda:2",
            ],
        )
        h, w = 10, 20
        sharded_tensor = _sharded_tensor.ones(spec, h, w)

        full_tensor = None
        dst = 1
        if self.rank == dst:
            full_tensor = torch.zeros(
                h,
                w,
                device=torch.device(f"cuda:{dst}"),
            )
        sharded_tensor.gather(dst, full_tensor)

        if self.rank == dst:
            self.assertEqual(full_tensor, torch.ones(h, w))
        else:
            self.assertIsNone(full_tensor)

    @with_comms
    @skip_if_lt_x_gpu(4)
    @requires_nccl()
    def test_create_sharded_tensor_with_zeros(self):
        """ Test _sharded_tensor.zeros(...) """

        spec = ChunkShardingSpec(
            dim=0,
            placements=[
                "rank:0/cuda:0",
                "rank:1/cuda:1",
                "rank:2/cuda:2",
                "rank:3/cuda:3",
            ],
        )
        h, w = 10, 20
        sharded_tensor = _sharded_tensor.zeros(spec, h, w)

        # Validate local shard is initialized with torch.zeros
        local_shards = sharded_tensor.local_shards()
        self.assertEqual(1, len(local_shards))
        local_shard = local_shards[0].tensor
        self.assertEqual(torch.device(f"cuda:{self.rank}"), local_shard.device)
        # The split: for rank!=3 ceil(h/4)=3  for rank=3 1
        expected_h = 1 if self.rank == 3 else math.ceil(h / 4)
        self.assertEqual((expected_h, w), local_shard.size())
        self.assertEqual(local_shard, torch.zeros(expected_h, w))


    @with_comms
    @skip_if_lt_x_gpu(4)
    @requires_nccl()
    def test_create_sharded_tensor_with_rand(self):
        """ Test _sharded_tensor.rand(...) """

        spec = ChunkShardingSpec(
            dim=0,
            placements=[
                "rank:0/cuda:0",
                "rank:1/cuda:1",
                "rank:2/cuda:2",
                "rank:3/cuda:3",
            ],
        )
        h, w = 8, 2
        seed = 1234

        expected_h = 2
        expected_device = torch.device(f"cuda:{self.rank}")
        dtype = torch.double
        torch.manual_seed(seed)
        expected = torch.rand(expected_h, w, device=expected_device, dtype=dtype)
        # reset seed to ensure the same random numbers are generated
        torch.manual_seed(seed)
        sharded_tensor = _sharded_tensor.rand(spec, h, w, dtype=dtype)

        # Validate local shard is initialized with torch.rand
        local_shards = sharded_tensor.local_shards()
        self.assertEqual(1, len(local_shards))
        local_shard = local_shards[0].tensor
        self.assertEqual(expected_device, local_shard.device)
        self.assertEqual((expected_h, w), local_shard.size())
        self.assertEqual(expected, local_shard)


    @with_comms
    @skip_if_lt_x_gpu(4)
    @requires_nccl()
    def test_create_sharded_tensor_with_full(self):
        """ Test _sharded_tensor.full(...) """

        spec = ChunkShardingSpec(
            dim=0,
            placements=[
                "rank:0/cuda:0",
                "rank:1/cuda:1",
                "rank:2/cuda:2",
                "rank:3/cuda:3",
            ],
        )
        h, w = 10, 20
        fill_value = 1234
        sharded_tensor = _sharded_tensor.full(spec, size=(h, w), fill_value=fill_value, dtype=torch.int32)

        # Validate local shard is initialized with torch.full
        local_shards = sharded_tensor.local_shards()
        self.assertEqual(1, len(local_shards))
        local_shard = local_shards[0].tensor
        self.assertEqual(torch.device(f"cuda:{self.rank}"), local_shard.device)
        # The split: for rank!=3 ceil(h/4)=3  for rank=3 1
        expected_h = 1 if self.rank == 3 else math.ceil(h / 4)
        self.assertEqual((expected_h, w), local_shard.size())
        self.assertEqual(local_shard,
                         torch.full(size=(expected_h, w), fill_value=fill_value, dtype=torch.int32))


    @with_comms
    @skip_if_lt_x_gpu(4)
    @requires_nccl()
    def test_partial_world_size(self):

        spec = ChunkShardingSpec(
            dim=0,
            placements=[
                "rank:2/cuda:2",
                "rank:3/cuda:3",
            ],
        )
        sharded_tensor = _sharded_tensor.empty(spec, 10, 20, init_rrefs=True)

        # Validate local shard.
        local_shards = sharded_tensor.local_shards()
        if self.rank >= 2:
            self.assertEqual(1, len(local_shards))
            local_shard = local_shards[0].tensor
            self.assertEqual(torch.device(f"cuda:{self.rank}"), local_shard.device)
            self.assertEqual((5, 20), local_shard.size())
        else:
            self.assertEqual(0, len(local_shards))

        # Validate global metadata.
        sharded_tensor_metadata = sharded_tensor.metadata()
        shards_metadata = sharded_tensor_metadata.shards_metadata
        self.assertEqual(2, len(shards_metadata))

        for shard_rank, shard_metadata in enumerate(shards_metadata):
            self.assertEqual([shard_rank * 5, 0], shard_metadata.shard_offsets)
            self.assertEqual([5, 20], shard_metadata.shard_lengths)
            self.assertEqual(f'rank:{shard_rank + 2}/cuda:{shard_rank + 2}', str(shard_metadata.placement))

        # Validate remote shards.
        remote_shards = sharded_tensor.remote_shards()
        if self.rank >= 2:
            self.assertEqual(1, len(remote_shards))
        else:
            self.assertEqual(2, len(remote_shards))

        for rpc_rank, shards in remote_shards.items():
            self.assertEqual(1, len(shards))
            for remote_shard in shards:
                self.assertEqual(rpc_rank, remote_shard.owner().id)
                shard = remote_shard.to_here()
                self.assertEqual(f'rank:{rpc_rank}/cuda:{rpc_rank}', str(shard.metadata.placement))
                self.assertEqual((5, 20), shard.tensor.size())

    @with_comms
    @skip_if_lt_x_gpu(4)
    @requires_nccl()
    def test_new_group(self):

        spec = ChunkShardingSpec(
            dim=0,
            placements=[
                "rank:1/cuda:2",
                "rank:2/cuda:3",
            ],
        )

        pg = dist.new_group(ranks=[1, 2, 3])
        sharded_tensor = _sharded_tensor.empty(spec, 10, 20, process_group=pg, init_rrefs=True)

        # Validate local shard.
        local_shards = sharded_tensor.local_shards()
        if self.rank >= 2:
            self.assertEqual(1, len(local_shards))
            local_shard = local_shards[0].tensor
            self.assertEqual(torch.device(f"cuda:{self.rank}"), local_shard.device)
            self.assertEqual((5, 20), local_shard.size())
        else:
            self.assertEqual(0, len(local_shards))

        # Validate global metadata.
        sharded_tensor_metadata = sharded_tensor.metadata()
        shards_metadata = sharded_tensor_metadata.shards_metadata
        self.assertEqual(2, len(shards_metadata))

        for shard_rank, shard_metadata in enumerate(shards_metadata):
            self.assertEqual([shard_rank * 5, 0], shard_metadata.shard_offsets)
            self.assertEqual([5, 20], shard_metadata.shard_lengths)
            self.assertEqual(f'rank:{shard_rank + 1}/cuda:{shard_rank + 2}', str(shard_metadata.placement))

        # Validate remote shards.
        remote_shards = sharded_tensor.remote_shards()
        if self.rank >= 2:
            self.assertEqual(1, len(remote_shards))
        else:
            self.assertEqual(2, len(remote_shards))

        for rpc_rank, shards in remote_shards.items():
            self.assertEqual(1, len(shards))
            for remote_shard in shards:
                shard = remote_shard.to_here()
                self.assertEqual(rpc_rank, remote_shard.owner().id)
                self.assertEqual(f'rank:{rpc_rank - 1}/cuda:{rpc_rank}', str(shard.metadata.placement))
                self.assertEqual((5, 20), shard.tensor.size())

    @with_comms
    @skip_if_lt_x_gpu(4)
    @requires_nccl()
    def test_multiple_local_shards(self):
        spec = ChunkShardingSpec(
            dim=0,
            placements=[
                "rank:0/cuda:0",
                "rank:1/cuda:1",
                "rank:2/cuda:2",
                "rank:3/cuda:3",
                "rank:0/cuda:0",
                "rank:1/cuda:1",
                "rank:2/cuda:2",
                "rank:3/cuda:3",
            ],
        )
        sharded_tensor = _sharded_tensor.empty(spec, 16, 20, init_rrefs=True)

        # Validate local shards.
        local_shards = sharded_tensor.local_shards()
        self.assertEqual(2, len(local_shards))
        for local_shard in local_shards:
            self.assertEqual(torch.device(f"cuda:{self.rank}"), local_shard.tensor.device)
            self.assertEqual((2, 20), local_shard.tensor.size())

        # Validate global metadata.
        sharded_tensor_metadata = sharded_tensor.metadata()
        shards_metadata = sharded_tensor_metadata.shards_metadata
        self.assertEqual(8, len(shards_metadata))

        for shard_idx, shard_metadata in enumerate(shards_metadata):
            self.assertEqual([shard_idx * 2, 0], shard_metadata.shard_offsets)
            self.assertEqual([2, 20], shard_metadata.shard_lengths)
            self.assertEqual(f'rank:{shard_idx % 4}/cuda:{shard_idx % 4}', str(shard_metadata.placement))

        # Validate remote shards.
        remote_shards = sharded_tensor.remote_shards()
        self.assertEqual(3, len(remote_shards))
        owners = {}
        for rpc_rank, shards in remote_shards.items():
            self.assertEqual(2, len(shards))
            for remote_shard in shards:
                shard = remote_shard.to_here()
                self.assertEqual((2, 20), shard.tensor.size())
                self.assertEqual(rpc_rank, remote_shard.owner().id)


    @skip_if_lt_x_gpu(4)
    @requires_nccl()
    def test_sharding_columns(self):
        self.init_pg()

        for dim in [1, -1]:
            spec = ChunkShardingSpec(
                dim=dim,
                placements=[
                    "rank:0/cuda:0",
                    "rank:1/cuda:1",
                    "rank:2/cuda:2",
                    "rank:3/cuda:3",
                ],
            )

            sharded_tensor = _sharded_tensor.empty(spec, 10, 32)

            # Validate local shard.
            local_shards = sharded_tensor.local_shards()
            self.assertEqual(1, len(local_shards))
            local_shard = local_shards[0].tensor
            self.assertEqual(torch.device(f"cuda:{self.rank}"), local_shard.device)
            self.assertEqual((10, 8), local_shard.size())

            # Validate global metadata.
            sharded_tensor_metadata = sharded_tensor.metadata()
            shards_metadata = sharded_tensor_metadata.shards_metadata
            self.assertEqual(4, len(shards_metadata))

            for rank, shard_metadata in enumerate(shards_metadata):
                self.assertEqual([0, rank * 8], shard_metadata.shard_offsets)
                self.assertEqual([10, 8], shard_metadata.shard_lengths)
                self.assertEqual(f'rank:{rank}/cuda:{rank}', str(shard_metadata.placement))

    @skip_if_lt_x_gpu(4)
    @requires_nccl()
    def test_invalid_sharding(self):
        self.init_pg()

        spec = ChunkShardingSpec(dim='H', placements=["rank:1/cuda:1"])
        with self.assertRaisesRegex(ValueError, 'needs to be an integer'):
            _sharded_tensor.empty(spec, 10, 20)

        for dim in [2, 3, 4, -3, -4, -5]:
            spec = ChunkShardingSpec(dim=dim, placements=["rank:1/cuda:1"])
            with self.assertRaisesRegex(ValueError, 'Invalid sharding dim'):
                _sharded_tensor.empty(spec, 10, 20)

        spec = ChunkShardingSpec(dim=0, placements=["rank:5/cuda:1"])
        with self.assertRaisesRegex(ValueError, 'Invalid rank'):
            _sharded_tensor.empty(spec, 10, 20)

        spec = ChunkShardingSpec(dim=0, placements=["rank:0/cuda:1"])
        sharded_tensor = _sharded_tensor.empty(spec, 10, 20)
        tensor = torch.empty(10, 20)
        with self.assertRaisesRegex(RuntimeError, "not supported for ShardedTensor!"):
            torch.add(sharded_tensor, tensor)

        spec = ChunkShardingSpec(dim=0, placements=["rank:0/cuda:1"])
        with self.assertRaisesRegex(ValueError, 'Only torch.strided layout is currently supported'):
            _sharded_tensor.empty(spec, 10, 20, layout=torch.sparse)

        spec = ChunkShardingSpec(dim=0, placements=["rank:0/cuda:1"])
        with self.assertRaisesRegex(ValueError, 'Only torch.contiguous_format memory_format is currently supported'):
            _sharded_tensor.empty(spec, 10, 20, memory_format=torch.channels_last)

        spec = ChunkShardingSpec(dim=0, placements=["worker0/cuda:1"])
        with self.assertRaisesRegex(RuntimeError, 'RPC framework needs to be initialized'):
            _sharded_tensor.empty(spec, 10, 20)

        spec = ChunkShardingSpec(dim=0, placements=["rank:0/cuda:1"])
        with self.assertRaisesRegex(RuntimeError, 'RPC Framework needs to be initialized'):
            st = _sharded_tensor.empty(spec, 10, 20, init_rrefs=True)

        with self.assertRaisesRegex(RuntimeError, 'ShardedTensor created with init_rrefs=False'):
            st = _sharded_tensor.empty(spec, 10, 20)
            st.remote_shards()

        self.init_rpc()
        spec = ChunkShardingSpec(dim=0, placements=["workerfoo/cuda:1"])
        with self.assertRaisesRegex(ValueError, 'Invalid worker name'):
            _sharded_tensor.empty(spec, 10, 20, init_rrefs=True)

    @skip_if_lt_x_gpu(4)
    @requires_nccl()
    def test_invalid_pg_rpc_ranks(self):
        self.init_pg()

        # Init RPC with different ranks.
        rpc_backend_options = rpc.TensorPipeRpcBackendOptions()
        rpc_backend_options.init_method = f"file://{self.file_name}"
        rank = (self.rank + 1) % self.world_size
        rpc.init_rpc(
            name=f'worker{rank}',
            rank=rank,
            world_size=self.world_size,
            rpc_backend_options=rpc_backend_options,
        )

        spec = ChunkShardingSpec(dim=0, placements=["rank:1/cuda:1"])
        with self.assertRaisesRegex(ValueError, 'Default ProcessGroup and RPC ranks must be the same'):
            _sharded_tensor.empty(spec, 10, 20, init_rrefs=True)

    @skip_if_lt_x_gpu(4)
    @requires_nccl()
    def test_insufficient_sharding_dims(self):
        self.init_pg()

        spec = ChunkShardingSpec(
            dim=0,
            placements=[
                "rank:0/cuda:0",
                "rank:1/cuda:1",
                "rank:2/cuda:2",
                "rank:3/cuda:3",
            ],
        )
        sharded_tensor = _sharded_tensor.empty(spec, 2, 20)

        # Validate local shard.
        local_shards = sharded_tensor.local_shards()
        if self.rank <= 1:
            self.assertEqual(1, len(local_shards))
            local_shard = local_shards[0].tensor
            self.assertEqual(torch.device(f"cuda:{self.rank}"), local_shard.device)
            self.assertEqual((1, 20), local_shard.size())
        else:
            self.assertEqual(0, len(local_shards))

        # Validate global metadata.
        sharded_tensor_metadata = sharded_tensor.metadata()
        shards_metadata = sharded_tensor_metadata.shards_metadata
        self.assertEqual(2, len(shards_metadata))

        for shard_rank, shard_metadata in enumerate(shards_metadata):
            self.assertEqual([shard_rank, 0], shard_metadata.shard_offsets)
            self.assertEqual([1, 20], shard_metadata.shard_lengths)
            self.assertEqual(f'rank:{shard_rank}/cuda:{shard_rank}', str(shard_metadata.placement))

    @with_comms
    @skip_if_lt_x_gpu(4)
    @requires_nccl()
    def test_sharded_tensor_sizes(self):
        spec = ChunkShardingSpec(
            dim=0,
            placements=[
                "rank:0/cuda:0",
                "rank:1/cuda:1",
                "rank:2/cuda:2",
                "rank:3/cuda:3",
            ],
        )

        # Test with *args
        sharded_tensor = _sharded_tensor.empty(spec, 10, 20, init_rrefs=True)
        self.assertEqual(torch.Size([10, 20]), sharded_tensor.size())

        # Test with single *args
        sharded_tensor = _sharded_tensor.empty(spec, 10, init_rrefs=True)
        self.assertEqual(torch.Size([10]), sharded_tensor.size())

        # Test with list
        sharded_tensor = _sharded_tensor.empty(spec, [10, 20], init_rrefs=True)
        self.assertEqual(torch.Size([10, 20]), sharded_tensor.size())

        # Test with tuple
        sharded_tensor = _sharded_tensor.empty(spec, (10, 20), init_rrefs=True)
        self.assertEqual(torch.Size([10, 20]), sharded_tensor.size())

        # Test with row size
        sharded_tensor = _sharded_tensor.empty(spec, (10, 20), init_rrefs=True)
        self.assertEqual(sharded_tensor.size(0), 10)

        # Test with col size
        sharded_tensor = _sharded_tensor.empty(spec, (10, 20), init_rrefs=True)
        self.assertEqual(sharded_tensor.size(1), 20)

        # Test with invalid input
        sharded_tensor = _sharded_tensor.empty(spec, (10, 20), init_rrefs=True)
        with self.assertRaisesRegex(ValueError, 'must be within the range of tensor dimensions \\[0, 2\\)'):
            sharded_tensor.size(-1)
        with self.assertRaisesRegex(ValueError, 'must be within the range of tensor dimensions \\[0, 2\\)'):
            sharded_tensor.size(2)

        with self.assertRaises(TypeError):
            sharded_tensor = _sharded_tensor.empty(spec, 'foo')

    @with_comms
    @skip_if_lt_x_gpu(4)
    @requires_nccl()
    def test_state_dict(self):
        spec = ChunkShardingSpec(
            dim=0,
            placements=[
                "rank:0/cuda:0",
                "rank:1/cuda:1",
                "rank:2/cuda:2",
                "rank:3/cuda:3",
            ],
        )

        m = MyShardedModel1(spec)

        # Test save
        m._register_state_dict_hook(state_dict_hook)
        buffer = io.BytesIO()
        torch.save(m.state_dict(), buffer)

        # Test load.
        module_load = MyShardedModel1()
        module_load._register_load_state_dict_pre_hook(pre_load_state_dict_hook, True)

        buffer.seek(0)
        state_dict_deser = torch.load(buffer)
        module_load.load_state_dict(state_dict_deser, strict=False)

        # Verify after load.
        self.assert_sharded_tensor_equal(m.sharded_tensor1, module_load.sharded_tensor1)
        self.assert_sharded_tensor_equal(m.submodule.sharded_tensor2, module_load.submodule.sharded_tensor2)

    @with_comms
    @skip_if_lt_x_gpu(4)
    @requires_nccl()
    def test_state_dict_new_group(self):
        spec = ChunkShardingSpec(
            dim=0,
            placements=[
                "rank:0/cuda:0",
                "rank:1/cuda:1",
                "rank:0/cuda:2",
                "rank:1/cuda:3",
            ],
        )

        pg = dist.new_group([2, 3])

        m = MyShardedModel1(spec, pg)

        # Test save
        m._register_state_dict_hook(state_dict_hook)
        buffer = io.BytesIO()
        torch.save(m.state_dict(), buffer)

        # Test load.
        module_load = MyShardedModel1(spec=None, group=pg)
        module_load._register_load_state_dict_pre_hook(pre_load_state_dict_hook, True)

        buffer.seek(0)
        with load_with_process_group(pg):
            state_dict_deser = torch.load(buffer)
            module_load.load_state_dict(state_dict_deser, strict=False)

        # Verify after load.
        self.assert_sharded_tensor_equal(m.sharded_tensor1, module_load.sharded_tensor1)
        self.assert_sharded_tensor_equal(m.submodule.sharded_tensor2, module_load.submodule.sharded_tensor2)

    @with_comms
    @skip_if_lt_x_gpu(4)
    @requires_nccl()
    def test_state_dict_no_sharded_tensors(self):
        # Verify hooks don't affect modules with no ShardedTensors.
        m = torch.nn.Linear(10, 10)

        # Test save
        state_dict_before = m.state_dict()
        m._register_state_dict_hook(state_dict_hook)
        buffer = io.BytesIO()
        torch.save(m.state_dict(), buffer)
        self.assertEqual(state_dict_before, m.state_dict())

        # Test load.
        module_load = torch.nn.Linear(10, 10)
        module_load._register_load_state_dict_pre_hook(pre_load_state_dict_hook, True)

        buffer.seek(0)
        state_dict_deser = torch.load(buffer)
        module_load.load_state_dict(state_dict_deser, strict=False)

        # Verify after load.
        self.assertEqual(m.weight, module_load.weight)
        self.assertEqual(m.bias, module_load.bias)

    @skip_if_lt_x_gpu(4)
    @requires_nccl()
    def test_load_state_dict_errors(self):
        self.init_rpc()

        dist.init_process_group(
            backend="nccl",
            world_size=self.world_size,
            rank=self.rank,
            init_method=f"file://{self.file_name}",
        )

        spec = ChunkShardingSpec(
            dim=0,
            placements=[
                "rank:0/cuda:0",
                "rank:1/cuda:1",
                "rank:2/cuda:2",
                "rank:3/cuda:3",
            ],
        )

        m = MyShardedModel1(spec)

        # Test save
        m._register_state_dict_hook(state_dict_hook)
        buffer = io.BytesIO()
        torch.save(m.state_dict(), buffer)

        pg = dist.new_group(ranks=[0, 2, 3])

        buffer.seek(0)
        if self.rank != 0:
            with self.assertRaisesRegex(RuntimeError, 'Local rank at save time was'):
                with load_with_process_group(pg):
                    state_dict_deser = torch.load(buffer)
        else:
            with self.assertRaisesRegex(RuntimeError, 'Local world size at save time was'):
                with load_with_process_group(pg):
                    state_dict_deser = torch.load(buffer)

        dist.destroy_process_group()
        buffer.seek(0)
        with self.assertRaisesRegex(RuntimeError, 'Need to initialize default process group'):
            state_dict_deser = torch.load(buffer)


class TestShardedTensorEnumerable(ShardedTensorTestBase):

    @with_comms
    @skip_if_lt_x_gpu(4)
    @requires_nccl()
    def test_sharded_tensor_metadata(self):
        spec = EnumerableShardingSpec([
            ShardMetadata(
                shard_offsets=[0, 0],
                shard_lengths=[5, 5],
                placement="rank:0/cuda:0",
            ),
            ShardMetadata(
                shard_offsets=[0, 5],
                shard_lengths=[5, 5],
                placement="rank:1/cuda:1",
            ),
            ShardMetadata(
                shard_offsets=[5, 0],
                shard_lengths=[5, 5],
                placement="rank:2/cuda:2",
            ),
            ShardMetadata(
                shard_offsets=[5, 5],
                shard_lengths=[5, 5],
                placement="rank:3/cuda:3",
            )
        ])

        sharded_tensor = _sharded_tensor.empty(spec, 10, 10, init_rrefs=True)
        sharded_tensor_metadata = sharded_tensor.metadata()
        self.assertEqual(torch.Size([10, 10]), sharded_tensor_metadata.size)
        self.assertEqual(torch.float, sharded_tensor.dtype)
        self.assertEqual(torch.strided, sharded_tensor.layout)
        self.assertEqual(False, sharded_tensor.requires_grad)
        self.assertTrue(sharded_tensor.is_contiguous())
        self.assertFalse(sharded_tensor.is_pinned())

        sharded_tensor = _sharded_tensor.empty(spec, 10, 10, requires_grad=True, init_rrefs=True)
        self.assertEqual(True, sharded_tensor.requires_grad)

        sharded_tensor = _sharded_tensor.empty(spec, 10, 10, dtype=torch.double, init_rrefs=True)
        self.assertEqual(torch.double, sharded_tensor.dtype)

        # Need CPU for pin_memory
        spec = EnumerableShardingSpec([
            ShardMetadata(
                shard_offsets=[0, 0],
                shard_lengths=[5, 5],
                placement="rank:0/cpu",
            ),
            ShardMetadata(
                shard_offsets=[0, 5],
                shard_lengths=[5, 5],
                placement="rank:1/cpu",
            ),
            ShardMetadata(
                shard_offsets=[5, 0],
                shard_lengths=[5, 5],
                placement="rank:2/cpu",
            ),
            ShardMetadata(
                shard_offsets=[5, 5],
                shard_lengths=[5, 5],
                placement="rank:3/cpu",
            )
        ])

        sharded_tensor = _sharded_tensor.empty(spec, 10, 10, pin_memory=True, init_rrefs=True)
        self.assertTrue(sharded_tensor.is_pinned())

    @with_comms
    @skip_if_lt_x_gpu(4)
    @requires_nccl()
    def test_grid_sharding(self):

        spec = EnumerableShardingSpec([
            ShardMetadata(
                shard_offsets=[0, 0],
                shard_lengths=[5, 5],
                placement="rank:0/cuda:0",
            ),
            ShardMetadata(
                shard_offsets=[0, 5],
                shard_lengths=[5, 5],
                placement="rank:1/cuda:1",
            ),
            ShardMetadata(
                shard_offsets=[5, 0],
                shard_lengths=[5, 5],
                placement="rank:2/cuda:2",
            ),
            ShardMetadata(
                shard_offsets=[5, 5],
                shard_lengths=[5, 5],
                placement="rank:3/cuda:3",
            )
        ])

        sharded_tensor = _sharded_tensor.empty(spec, 10, 10, init_rrefs=True)
        self.assertEqual((10, 10), sharded_tensor.size())
        self.assertEqual(1, len(sharded_tensor.local_shards()))

        # Verify local shard.
        local_shard = sharded_tensor.local_shards()[0]
        self.assertEqual(torch.device(f'cuda:{self.rank}'), local_shard.tensor.device)
        self.assertEqual((5, 5), local_shard.tensor.size())

        # Verify local shard metadata.
        self.assertEqual((self.rank // 2 * 5, (self.rank % 2) * 5), local_shard.metadata.shard_offsets)
        self.assertEqual((5, 5), local_shard.metadata.shard_lengths)
        self.assertEqual(f'rank:{self.rank}/cuda:{self.rank}', str(local_shard.metadata.placement))

        # Verify global metadata.
        sharded_tensor_metadata = sharded_tensor.metadata()
        shards_metadata = sharded_tensor_metadata.shards_metadata
        self.assertEqual(4, len(shards_metadata))
        for rank, shard_metadata in enumerate(shards_metadata):
            self.assertEqual((rank // 2 * 5, (rank % 2) * 5), shard_metadata.shard_offsets)
            self.assertEqual((5, 5), shard_metadata.shard_lengths)
            self.assertEqual(f'rank:{rank}/cuda:{rank}', str(shard_metadata.placement))

        # Validate remote shards.
        remote_shards = sharded_tensor.remote_shards()
        self.assertEqual(3, len(remote_shards))

        for rpc_rank, shards in remote_shards.items():
            self.assertEqual(1, len(shards))
            for remote_shard in shards:
                self.assertEqual(rpc_rank, remote_shard.owner().id)
                shard = remote_shard.to_here()
                self.assertEqual((5, 5), shard.tensor.size())

    @with_comms
    @skip_if_lt_x_gpu(4)
    @requires_nccl()
    def test_create_sharded_tensor_with_ones(self):
        """ Test _sharded_tensor.ones(...) """

        spec = EnumerableShardingSpec([
            ShardMetadata(
                shard_offsets=[0, 0],
                shard_lengths=[5, 5],
                placement="rank:0/cuda:0",
            ),
            ShardMetadata(
                shard_offsets=[0, 5],
                shard_lengths=[5, 5],
                placement="rank:1/cuda:1",
            ),
            ShardMetadata(
                shard_offsets=[5, 0],
                shard_lengths=[5, 5],
                placement="rank:2/cuda:2",
            ),
            ShardMetadata(
                shard_offsets=[5, 5],
                shard_lengths=[5, 5],
                placement="rank:3/cuda:3",
            )
        ])

        sharded_tensor = _sharded_tensor.ones(spec, 10, 10, init_rrefs=True)
        self.assertEqual((10, 10), sharded_tensor.size())
        self.assertEqual(1, len(sharded_tensor.local_shards()))

        # Verify local shard is initialized with torch.ones
        local_shard = sharded_tensor.local_shards()[0]
        self.assertEqual(torch.device(f'cuda:{self.rank}'), local_shard.tensor.device)
        self.assertEqual((5, 5), local_shard.tensor.size())
        self.assertEqual(local_shard.tensor, torch.ones(5, 5))

    @with_comms
    @skip_if_lt_x_gpu(4)
    @requires_nccl()
    def test_gather_even(self) -> None:
        """ Test _sharded_tensor.gather(...) with evenly distributed shards"""

        spec = EnumerableShardingSpec([
            ShardMetadata(
                shard_offsets=[0, 0],
                shard_lengths=[5, 5],
                placement="rank:0/cuda:0",
            ),
            ShardMetadata(
                shard_offsets=[0, 5],
                shard_lengths=[5, 5],
                placement="rank:1/cuda:1",
            ),
            ShardMetadata(
                shard_offsets=[5, 0],
                shard_lengths=[5, 5],
                placement="rank:2/cuda:2",
            ),
            ShardMetadata(
                shard_offsets=[5, 5],
                shard_lengths=[5, 5],
                placement="rank:3/cuda:3",
            )
        ])

        h, w = 10, 10
        sharded_tensor = _sharded_tensor.ones(spec, h, w, init_rrefs=True)

        full_tensor = None
        dst = 0
        if self.rank == dst:
            full_tensor = torch.zeros(
                h,
                w,
                device=torch.device(f"cuda:{dst}")
            )
        sharded_tensor.gather(dst, full_tensor)

        if self.rank == dst:
            self.assertEqual(full_tensor, torch.ones(h, w))
        else:
            self.assertIsNone(full_tensor)

    @with_comms
    @skip_if_lt_x_gpu(4)
    @requires_nccl()
    def test_gather_uneven(self) -> None:
        """ Test _sharded_tensor.gather(...) with unevenly distributed shards"""

        spec = EnumerableShardingSpec([
            ShardMetadata(
                shard_offsets=[0, 0],
                shard_lengths=[5, 5],
                placement="rank:0/cuda:0",
            ),
            ShardMetadata(
                shard_offsets=[0, 5],
                shard_lengths=[5, 5],
                placement="rank:1/cuda:1",
            ),
            ShardMetadata(
                shard_offsets=[5, 0],
                shard_lengths=[5, 5],
                placement="rank:0/cuda:0",
            ),
            ShardMetadata(
                shard_offsets=[5, 5],
                shard_lengths=[5, 5],
                placement="rank:3/cuda:3",
            )
        ])

        h, w = 10, 10
        sharded_tensor = _sharded_tensor.ones(spec, h, w, init_rrefs=True)

        full_tensor = None
        dst = 0
        if self.rank == dst:
            full_tensor = torch.zeros(
                h,
                w,
                device=torch.device(f"cuda:{dst}")
            )
        sharded_tensor.gather(dst, full_tensor)

        if self.rank == dst:
            self.assertEqual(full_tensor, torch.ones(h, w))
        else:
            self.assertIsNone(full_tensor)

    @skip_if_lt_x_gpu(4)
    @requires_nccl()
    def test_uneven_shards(self):
        self.init_pg()

        spec = EnumerableShardingSpec([
            ShardMetadata(
                shard_offsets=[0, 0],
                shard_lengths=[2, 4],
                placement="rank:0/cuda:0",
            ),
            ShardMetadata(
                shard_offsets=[0, 4],
                shard_lengths=[4, 2],
                placement="rank:1/cuda:1",
            ),
            ShardMetadata(
                shard_offsets=[2, 0],
                shard_lengths=[4, 4],
                placement="rank:2/cuda:2",
            ),
            ShardMetadata(
                shard_offsets=[4, 4],
                shard_lengths=[2, 2],
                placement="rank:3/cuda:3",
            ),
        ])

        sharded_tensor = _sharded_tensor.empty(spec, 6, 6)
        self.assertEqual((6, 6), sharded_tensor.size())
        self.assertEqual(1, len(sharded_tensor.local_shards()))

        def verify_size(rank, tensor_dims):
            if rank == 0:
                self.assertEqual((2, 4), tensor_dims)
            elif rank == 1:
                self.assertEqual((4, 2), tensor_dims)
            elif rank == 2:
                self.assertEqual((4, 4), tensor_dims)
            elif rank == 3:
                self.assertEqual((2, 2), tensor_dims)

        def verify_offsets(rank, offsets):
            if rank == 0:
                self.assertEqual((0, 0), offsets)
            elif rank == 1:
                self.assertEqual((0, 4), offsets)
            elif rank == 2:
                self.assertEqual((2, 0), offsets)
            elif rank == 3:
                self.assertEqual((4, 4), offsets)

        # Verify local shard.
        local_shard = sharded_tensor.local_shards()[0]
        self.assertEqual(torch.device(f'cuda:{self.rank}'), local_shard.tensor.device)
        verify_size(self.rank, local_shard.tensor.size())

        # Verify local shard metadata.
        verify_offsets(self.rank, local_shard.metadata.shard_offsets)
        verify_size(self.rank, local_shard.metadata.shard_lengths)
        self.assertEqual(f'rank:{self.rank}/cuda:{self.rank}', str(local_shard.metadata.placement))

        # Verify global metadata.
        sharded_tensor_metadata = sharded_tensor.metadata()
        shards_metadata = sharded_tensor_metadata.shards_metadata
        self.assertEqual(4, len(shards_metadata))
        for rank, shard_metadata in enumerate(shards_metadata):
            verify_offsets(rank, shard_metadata.shard_offsets)
            verify_size(rank, shard_metadata.shard_lengths)
            self.assertEqual(f'rank:{rank}/cuda:{rank}', str(shard_metadata.placement))

    @with_comms
    @skip_if_lt_x_gpu(4)
    @requires_nccl()
    def test_partial_world_size(self):
        spec = EnumerableShardingSpec([
            ShardMetadata(
                shard_offsets=[0, 0],
                shard_lengths=[5, 5],
                placement="rank:0/cuda:0",
            ),
            ShardMetadata(
                shard_offsets=[5, 0],
                shard_lengths=[5, 5],
                placement="rank:1/cuda:1",
            ),
        ])

        sharded_tensor = _sharded_tensor.empty(spec, 10, 5, init_rrefs=True)
        self.assertEqual((10, 5), sharded_tensor.size())
        if self.rank <= 1:
            self.assertEqual(1, len(sharded_tensor.local_shards()))
        else:
            self.assertEqual(0, len(sharded_tensor.local_shards()))

        if self.rank <= 1:
            # Verify local shard.
            local_shard = sharded_tensor.local_shards()[0]
            self.assertEqual(torch.device(f'cuda:{self.rank}'), local_shard.tensor.device)
            self.assertEqual((5, 5), local_shard.tensor.size())

            # Verify local shard metadata.
            self.assertEqual((self.rank * 5, 0), local_shard.metadata.shard_offsets)
            self.assertEqual((5, 5), local_shard.metadata.shard_lengths)
            self.assertEqual(f'rank:{self.rank}/cuda:{self.rank}', str(local_shard.metadata.placement))

        # Verify global metadata.
        sharded_tensor_metadata = sharded_tensor.metadata()
        shards_metadata = sharded_tensor_metadata.shards_metadata
        self.assertEqual(2, len(shards_metadata))
        for rank, shard_metadata in enumerate(shards_metadata):
            self.assertEqual((rank * 5, 0), shard_metadata.shard_offsets)
            self.assertEqual((5, 5), shard_metadata.shard_lengths)
            self.assertEqual(f'rank:{rank}/cuda:{rank}', str(shard_metadata.placement))

        # Validate remote shards.
        remote_shards = sharded_tensor.remote_shards()
        if self.rank <= 1:
            self.assertEqual(1, len(remote_shards))
        else:
            self.assertEqual(2, len(remote_shards))

        for rpc_rank, shards in remote_shards.items():
            self.assertEqual(1, len(shards))

            for remote_shard in shards:
                self.assertEqual(rpc_rank, remote_shard.owner().id)
                shard = remote_shard.to_here()
                self.assertEqual((5, 5), shard.tensor.size())

    @with_comms
    @skip_if_lt_x_gpu(4)
    @requires_nccl()
    def test_new_group(self):
        spec = EnumerableShardingSpec([
            ShardMetadata(
                shard_offsets=[0, 0],
                shard_lengths=[5, 5],
                placement="rank:0/cuda:1",
            ),
            ShardMetadata(
                shard_offsets=[5, 0],
                shard_lengths=[5, 5],
                placement="rank:2/cuda:3",
            ),
        ])

        pg = dist.new_group(ranks=[1, 2, 3])

        sharded_tensor = _sharded_tensor.empty(spec, 10, 5, process_group=pg, init_rrefs=True)
        self.assertEqual((10, 5), sharded_tensor.size())
        if self.rank == 1 or self.rank == 3:
            # Verify local shard.
            local_shard = sharded_tensor.local_shards()[0]
            self.assertEqual(torch.device(f'cuda:{self.rank}'), local_shard.tensor.device)
            self.assertEqual((5, 5), local_shard.tensor.size())

            # Verify local shard metadata.
            self.assertEqual((self.rank // 2 * 5, 0), local_shard.metadata.shard_offsets)
            self.assertEqual((5, 5), local_shard.metadata.shard_lengths)
            self.assertEqual(f'rank:{self.rank - 1}/cuda:{self.rank}', str(local_shard.metadata.placement))

        # Verify global metadata.
        sharded_tensor_metadata = sharded_tensor.metadata()
        shards_metadata = sharded_tensor_metadata.shards_metadata
        self.assertEqual(2, len(shards_metadata))
        for rank, shard_metadata in enumerate(shards_metadata):
            self.assertEqual((rank * 5, 0), shard_metadata.shard_offsets)
            self.assertEqual((5, 5), shard_metadata.shard_lengths)
            self.assertEqual(f'rank:{rank * 2}/cuda:{rank * 2 + 1}', str(shard_metadata.placement))

        # Validate remote shards.
        remote_shards = sharded_tensor.remote_shards()
        if self.rank == 1 or self.rank == 3:
            self.assertEqual(1, len(remote_shards))
        else:
            self.assertEqual(2, len(remote_shards))

        owners = {}
        for rpc_rank, shards in remote_shards.items():
            self.assertEqual(1, len(shards))

            for remote_shard in shards:
                self.assertEqual(rpc_rank, remote_shard.owner().id)
                shard = remote_shard.to_here()
                self.assertEqual((5, 5), shard.tensor.size())

    @with_comms
    @skip_if_lt_x_gpu(4)
    @requires_nccl()
    def test_multiple_local_shards(self):
        spec = EnumerableShardingSpec([
            ShardMetadata(
                shard_offsets=[0, 0],
                shard_lengths=[5, 5],
                placement="rank:0/cuda:0",
            ),
            ShardMetadata(
                shard_offsets=[0, 5],
                shard_lengths=[5, 5],
                placement="rank:1/cuda:1",
            ),
            ShardMetadata(
                shard_offsets=[5, 0],
                shard_lengths=[5, 5],
                placement="rank:0/cuda:0",
            ),
            ShardMetadata(
                shard_offsets=[5, 5],
                shard_lengths=[5, 5],
                placement="rank:1/cuda:1",
            )
        ])

        sharded_tensor = _sharded_tensor.empty(spec, 10, 10, init_rrefs=True)
        self.assertEqual((10, 10), sharded_tensor.size())

        if self.rank <= 1:
            self.assertEqual(2, len(sharded_tensor.local_shards()))

            # Verify local shards.
            for idx, local_shard in enumerate(sharded_tensor.local_shards()):
                self.assertEqual(torch.device(f'cuda:{self.rank}'), local_shard.tensor.device)
                self.assertEqual((5, 5), local_shard.tensor.size())

                # Verify local shard metadata.
                self.assertEqual((idx * 5, self.rank * 5), local_shard.metadata.shard_offsets)
                self.assertEqual((5, 5), local_shard.metadata.shard_lengths)
                self.assertEqual(f'rank:{self.rank}/cuda:{self.rank}', str(local_shard.metadata.placement))
        else:
            self.assertEqual(0, len(sharded_tensor.local_shards()))

        # Verify global metadata.
        sharded_tensor_metadata = sharded_tensor.metadata()
        shards_metadata = sharded_tensor_metadata.shards_metadata
        self.assertEqual(4, len(shards_metadata))
        for shard_rank, shard_metadata in enumerate(shards_metadata):
            self.assertEqual((shard_rank // 2 * 5, (shard_rank % 2) * 5), shard_metadata.shard_offsets)
            self.assertEqual((5, 5), shard_metadata.shard_lengths)
            self.assertEqual(f'rank:{shard_rank % 2}/cuda:{shard_rank % 2}', str(shard_metadata.placement))

        # Validate remote shards.
        remote_shards = sharded_tensor.remote_shards()
        if self.rank <= 1:
            self.assertEqual(1, len(remote_shards))
        else:
            self.assertEqual(2, len(remote_shards))

        owners = {}
        for rpc_rank, shards in remote_shards.items():
            self.assertEqual(2, len(shards))
            for remote_shard in shards:
                self.assertEqual(rpc_rank, remote_shard.owner().id)
                shard = remote_shard.to_here()
                self.assertEqual((5, 5), shard.tensor.size())

    @with_comms
    @skip_if_lt_x_gpu(4)
    @requires_nccl()
    def test_with_rpc_names(self):
        spec = EnumerableShardingSpec([
            ShardMetadata(
                shard_offsets=[0, 0],
                shard_lengths=[5, 5],
                placement="worker0/cuda:0",
            ),
            ShardMetadata(
                shard_offsets=[0, 5],
                shard_lengths=[5, 5],
                placement="worker1/cuda:1",
            ),
            ShardMetadata(
                shard_offsets=[5, 0],
                shard_lengths=[5, 5],
                placement="worker2/cuda:2",
            ),
            ShardMetadata(
                shard_offsets=[5, 5],
                shard_lengths=[5, 5],
                placement="worker3/cuda:3",
            )
        ])

        sharded_tensor = _sharded_tensor.empty(spec, 10, 10, init_rrefs=True)
        self.assertEqual((10, 10), sharded_tensor.size())
        self.assertEqual(1, len(sharded_tensor.local_shards()))

        # Verify local shard.
        local_shard = sharded_tensor.local_shards()[0]
        self.assertEqual(torch.device(f'cuda:{self.rank}'), local_shard.tensor.device)
        self.assertEqual((5, 5), local_shard.tensor.size())

        # Verify local shard metadata.
        self.assertEqual((self.rank // 2 * 5, (self.rank % 2) * 5), local_shard.metadata.shard_offsets)
        self.assertEqual((5, 5), local_shard.metadata.shard_lengths)
        self.assertEqual(f'worker{self.rank}/cuda:{self.rank}', str(local_shard.metadata.placement))

        # Verify global metadata.
        sharded_tensor_metadata = sharded_tensor.metadata()
        shards_metadata = sharded_tensor_metadata.shards_metadata
        self.assertEqual(4, len(shards_metadata))
        for rank, shard_metadata in enumerate(shards_metadata):
            self.assertEqual((rank // 2 * 5, (rank % 2) * 5), shard_metadata.shard_offsets)
            self.assertEqual((5, 5), shard_metadata.shard_lengths)
            self.assertEqual(f'worker{rank}/cuda:{rank}', str(shard_metadata.placement))

        # Validate remote shards.
        remote_shards = sharded_tensor.remote_shards()
        self.assertEqual(3, len(remote_shards))

        for rpc_rank, shards in remote_shards.items():
            self.assertEqual(1, len(shards))
            for remote_shard in shards:
                self.assertEqual(rpc_rank, remote_shard.owner().id)
                shard = remote_shard.to_here()
                self.assertEqual((5, 5), shard.tensor.size())


class TestShardedTensorFromLocalShards(ShardedTensorTestBase):

    @with_comms
    @skip_if_lt_x_gpu(4)
    @requires_nccl()
    def test_init_from_local_shards(self):
        local_shard_metadata = ShardMetadata(
            shard_offsets=[(self.rank // 2) * 5, (self.rank % 2) * 5],
            shard_lengths=[5, 5],
            placement=f"rank:{self.rank}/cuda:{self.rank}"
        )

        shards_metadata = []
        for r in range(self.world_size):
            if r == self.rank:
                shards_metadata.append(local_shard_metadata)
            else:
                shards_metadata.append(ShardMetadata(
                    shard_offsets=[(r // 2) * 5, (r % 2) * 5],
                    shard_lengths=[5, 5],
                    placement=f"rank:{r}/cuda:{r}"
                ))

        local_shards = [_sharded_tensor.Shard(torch.randn(5, 5, device=f"cuda:{self.rank}"), local_shard_metadata)]

        tensor_properties = TensorProperties(
            dtype=torch.get_default_dtype(),
            layout=torch.strided,
            requires_grad=False,
            memory_format=torch.contiguous_format,
            pin_memory=False,
        )
        sharded_tensor_metadata = _sharded_tensor.ShardedTensorMetadata(
            shards_metadata=shards_metadata,
            size=torch.Size([10, 10]),
            tensor_properties=tensor_properties,
        )

        sharded_tensor = _sharded_tensor.init_from_local_shards(local_shards, sharded_tensor_metadata, init_rrefs=True)
        self.assertEqual((10, 10), sharded_tensor.size())
        self.assertEqual(1, len(sharded_tensor.local_shards()))

        # Verify local shard.
        local_shard = sharded_tensor.local_shards()[0]
        self.assertEqual(torch.device(f'cuda:{self.rank}'), local_shard.tensor.device)
        self.assertEqual((5, 5), local_shard.tensor.size())

        # Verify local shard metadata.
        self.assertEqual((self.rank // 2 * 5, (self.rank % 2) * 5), local_shard.metadata.shard_offsets)
        self.assertEqual((5, 5), local_shard.metadata.shard_lengths)
        self.assertEqual(f'rank:{self.rank}/cuda:{self.rank}', str(local_shard.metadata.placement))

        # Verify global metadata.
        shards_metadata = sharded_tensor.metadata().shards_metadata
        self.assertEqual(4, len(shards_metadata))
        for rank, shard_metadata in enumerate(shards_metadata):
            self.assertEqual((rank // 2 * 5, (rank % 2) * 5), shard_metadata.shard_offsets)
            self.assertEqual((5, 5), shard_metadata.shard_lengths)
            self.assertEqual(f'rank:{rank}/cuda:{rank}', str(shard_metadata.placement))

        # Validate remote shards.
        remote_shards = sharded_tensor.remote_shards()
        self.assertEqual(3, len(remote_shards))

        for rpc_rank, shards in remote_shards.items():
            self.assertEqual(1, len(shards))
            for remote_shard in shards:
                self.assertEqual(rpc_rank, remote_shard.owner().id)
                shard = remote_shard.to_here()
                self.assertEqual((5, 5), shard.tensor.size())

    @with_comms
    @skip_if_lt_x_gpu(4)
    @requires_nccl()
    def test_init_from_local_shards_new_group(self):
        new_pg = dist.new_group(ranks=[1, 2, 3])

        rank1_shard_metadata = ShardMetadata(
            shard_offsets=[0, 0],
            shard_lengths=[5, 5],
            placement="rank:0/cuda:1"
        )
        rank3_shard_metadata = ShardMetadata(
            shard_offsets=[5, 0],
            shard_lengths=[5, 5],
            placement="rank:2/cuda:3"
        )

        shards_metadata = [rank1_shard_metadata, rank3_shard_metadata]

        local_shards = []
        if self.rank == 1 or self.rank == 3:
            local_shard_metadata = rank1_shard_metadata if self.rank == 1 else rank3_shard_metadata
            local_shards.append(_sharded_tensor.Shard(torch.randn(5, 5, device=f"cuda:{self.rank}"), local_shard_metadata))

        tensor_properties = TensorProperties(
            dtype=torch.get_default_dtype(),
            layout=torch.strided,
            requires_grad=False,
            memory_format=torch.contiguous_format,
            pin_memory=False,
        )

        sharded_tensor_metadata = _sharded_tensor.ShardedTensorMetadata(
            shards_metadata=shards_metadata,
            size=torch.Size([10, 5]),
            tensor_properties=tensor_properties
        )
        sharded_tensor = _sharded_tensor.init_from_local_shards(local_shards, sharded_tensor_metadata, new_pg, init_rrefs=True)

        if self.rank == 1 or self.rank == 3:
            # Verify local shard.
            local_shard = sharded_tensor.local_shards()[0]
            self.assertEqual(torch.device(f'cuda:{self.rank}'), local_shard.tensor.device)
            self.assertEqual((5, 5), local_shard.tensor.size())

            # Verify local shard metadata.
            self.assertEqual((self.rank // 2 * 5, 0), local_shard.metadata.shard_offsets)
            self.assertEqual((5, 5), local_shard.metadata.shard_lengths)
            self.assertEqual(f'rank:{self.rank - 1}/cuda:{self.rank}', str(local_shard.metadata.placement))

        # Verify global metadata.
        sharded_tensor_metadata = sharded_tensor.metadata()
        shards_metadata = sharded_tensor_metadata.shards_metadata
        self.assertEqual(2, len(shards_metadata))
        for rank, shard_metadata in enumerate(shards_metadata):
            self.assertEqual((rank * 5, 0), shard_metadata.shard_offsets)
            self.assertEqual((5, 5), shard_metadata.shard_lengths)
            self.assertEqual(f'rank:{rank * 2}/cuda:{rank * 2 + 1}', str(shard_metadata.placement))

        # Validate remote shards.
        remote_shards = sharded_tensor.remote_shards()
        if self.rank == 1 or self.rank == 3:
            self.assertEqual(1, len(remote_shards))
        else:
            self.assertEqual(2, len(remote_shards))

        owners = {}
        for rpc_rank, shards in remote_shards.items():
            self.assertEqual(1, len(shards))

            for remote_shard in shards:
                self.assertEqual(rpc_rank, remote_shard.owner().id)
                shard = remote_shard.to_here()
                self.assertEqual((5, 5), shard.tensor.size())


    @with_comms
    @skip_if_lt_x_gpu(4)
    @requires_nccl()
    def test_init_from_local_shards_invalid_shards(self):
        local_shard_metadata = ShardMetadata(
            shard_offsets=[(self.rank // 2) * 5, (self.rank % 2) * 5],
            shard_lengths=[5, 5],
            placement=f"rank:{self.rank}/cuda:{self.rank}"
        )

        shards_metadata = []
        for r in range(self.world_size):
            if r == self.rank:
                shards_metadata.append(local_shard_metadata)
            else:
                shards_metadata.append(ShardMetadata(
                    shard_offsets=[(r // 2) * 5, (r % 2) * 5],
                    shard_lengths=[5, 5],
                    placement=f"rank:{r}/cuda:{r}"
                ))

        tensor_properties = TensorProperties(
            dtype=torch.get_default_dtype(),
            layout=torch.strided,
            requires_grad=False,
            memory_format=torch.contiguous_format,
            pin_memory=False,
        )
        sharded_tensor_metadata = _sharded_tensor.ShardedTensorMetadata(
            shards_metadata=shards_metadata,
            size=torch.Size([10, 10]),
            tensor_properties=tensor_properties
        )

        empty_local_shards = []
        with self.assertRaisesRegex(RuntimeError, 'does not match number of local shards metadata'):
            sharded_tensor = _sharded_tensor.init_from_local_shards(empty_local_shards, sharded_tensor_metadata, init_rrefs=True)

        wrong_num_shards = [
            _sharded_tensor.Shard(torch.randn(5, 5, device=f"cuda:{self.rank}"), local_shard_metadata),
            _sharded_tensor.Shard(torch.randn(5, 5, device=f"cuda:{self.rank}"), local_shard_metadata)
        ]
        with self.assertRaisesRegex(RuntimeError, 'does not match number of local shards metadata'):
            sharded_tensor = _sharded_tensor.init_from_local_shards(wrong_num_shards, sharded_tensor_metadata, init_rrefs=True)

        wrong_size_shards = [_sharded_tensor.Shard(torch.randn(2, 3, device=f"cuda:{self.rank}"), local_shard_metadata)]
        with self.assertRaisesRegex(ValueError, 'Local shard tensor is incompatible with'):
            sharded_tensor = _sharded_tensor.init_from_local_shards(wrong_size_shards, sharded_tensor_metadata, init_rrefs=True)

        wrong_device_shards = [_sharded_tensor.Shard(torch.randn(5, 5), local_shard_metadata)]
        with self.assertRaisesRegex(ValueError, 'Local shard tensor device does not match with local Shard placement'):
            sharded_tensor = _sharded_tensor.init_from_local_shards(wrong_device_shards, sharded_tensor_metadata, init_rrefs=True)

        wrong_dtype_shards = [
            _sharded_tensor.Shard(torch.ones(5, 5, device=f"cuda:{self.rank}", dtype=torch.int), local_shard_metadata)
        ]
        with self.assertRaisesRegex(ValueError, 'Local shard tensor dtype does not match with tensor_properties!'):
            sharded_tensor = _sharded_tensor.init_from_local_shards(wrong_dtype_shards, sharded_tensor_metadata, init_rrefs=True)

        indices = [[0, 1, 1], [2, 0, 2]]
        values = [3.2, 4.5, 5.8]
        sparse_tensor = torch.sparse_coo_tensor(indices, values, (5, 5), device=f"cuda:{self.rank}")

        wrong_layout_shards = [
            _sharded_tensor.Shard(sparse_tensor, local_shard_metadata)
        ]
        with self.assertRaisesRegex(ValueError, 'Local shard tensor layout does not match with tensor_properties!'):
            sharded_tensor = _sharded_tensor.init_from_local_shards(
                wrong_layout_shards, sharded_tensor_metadata, init_rrefs=True)

        wrong_requires_grad_shards = [
            _sharded_tensor.Shard(torch.randn(5, 5, device=f"cuda:{self.rank}", requires_grad=True), local_shard_metadata)
        ]
        with self.assertRaisesRegex(ValueError, 'Local shard tensor requires_grad does not match with tensor_properties!'):
            sharded_tensor = _sharded_tensor.init_from_local_shards(
                wrong_requires_grad_shards, sharded_tensor_metadata, init_rrefs=True)

        wrong_pin_memory_shards = [
            _sharded_tensor.Shard(torch.randn(5, 5, pin_memory=True), local_shard_metadata)
        ]
        with self.assertRaisesRegex(ValueError, 'Local shard tensor pin_memory does not match with tensor_properties!'):
            sharded_tensor = _sharded_tensor.init_from_local_shards(
                wrong_pin_memory_shards, sharded_tensor_metadata, init_rrefs=True)

        wrong_memory_format_shards = [
            _sharded_tensor.Shard(torch.randn(5, 5, device=f"cuda:{self.rank}").t(), local_shard_metadata)
        ]
        with self.assertRaisesRegex(ValueError, 'Only torch.contiguous_format memory_format is currently supported'):
            sharded_tensor = _sharded_tensor.init_from_local_shards(
                wrong_memory_format_shards, sharded_tensor_metadata, init_rrefs=True)


    @with_comms
    @skip_if_lt_x_gpu(4)
    @requires_nccl()
    def test_init_from_local_shards_invalid_shards_overlap(self):
        local_shard_metadata = ShardMetadata(
            shard_offsets=[(self.rank // 2) * 5, (self.rank % 2) * 5],
            shard_lengths=[5, 5] if self.rank != 0 else [6, 6],
            placement=f"rank:{self.rank}/cuda:{self.rank}"
        )

        shards_metadata = []
        for r in range(self.world_size):
            if r == self.rank:
                shards_metadata.append(local_shard_metadata)
            else:
                shards_metadata.append(ShardMetadata(
                    shard_offsets=[(r // 2) * 5, (r % 2) * 5],
                    shard_lengths=[5, 5] if r != 0 else [6, 6],
                    placement=f"rank:{r}/cuda:{r}"
                ))

        tensor_properties = TensorProperties(
            dtype=torch.get_default_dtype(),
            layout=torch.strided,
            requires_grad=False,
            memory_format=torch.contiguous_format,
            pin_memory=False,
        )
        sharded_tensor_metadata = _sharded_tensor.ShardedTensorMetadata(
            shards_metadata=shards_metadata,
            size=torch.Size([10, 10]),
            tensor_properties=tensor_properties
        )

        local_shard_size = (5, 5) if self.rank != 0 else (6, 6)

        local_shards = [_sharded_tensor.Shard(torch.randn(local_shard_size, device=f"cuda:{self.rank}"), local_shard_metadata)]

        with self.assertRaisesRegex(ValueError, "overlap"):
            sharded_tensor = _sharded_tensor.init_from_local_shards(local_shards, sharded_tensor_metadata, init_rrefs=True)


    @with_comms
    @skip_if_lt_x_gpu(4)
    @requires_nccl()
    def test_init_from_local_shards_invalid_shards_gaps(self):
        local_shard_metadata = ShardMetadata(
            shard_offsets=[(self.rank // 2) * 5, (self.rank % 2) * 5],
            shard_lengths=[5, 5] if self.rank != 0 else [4, 4],
            placement=f"rank:{self.rank}/cuda:{self.rank}"
        )

        shards_metadata = []
        for r in range(self.world_size):
            if r == self.rank:
                shards_metadata.append(local_shard_metadata)
            else:
                shards_metadata.append(ShardMetadata(
                    shard_offsets=[(r // 2) * 5, (r % 2) * 5],
                    shard_lengths=[5, 5] if r != 0 else [4, 4],
                    placement=f"rank:{r}/cuda:{r}"
                ))

        tensor_properties = TensorProperties(
            dtype=torch.get_default_dtype(),
            layout=torch.strided,
            requires_grad=False,
            memory_format=torch.contiguous_format,
            pin_memory=False,
        )
        sharded_tensor_metadata = _sharded_tensor.ShardedTensorMetadata(
            shards_metadata=shards_metadata,
            size=torch.Size([10, 10]),
            tensor_properties=tensor_properties
        )

        local_shard_size = (5, 5) if self.rank != 0 else (4, 4)

        local_shards = [_sharded_tensor.Shard(torch.randn(local_shard_size, device=f"cuda:{self.rank}"), local_shard_metadata)]

        with self.assertRaisesRegex(ValueError, "does not match tensor volume"):
            sharded_tensor = _sharded_tensor.init_from_local_shards(local_shards, sharded_tensor_metadata, init_rrefs=True)

if __name__ == '__main__':
    run_tests()<|MERGE_RESOLUTION|>--- conflicted
+++ resolved
@@ -1,8 +1,5 @@
-<<<<<<< HEAD
-=======
 # Owner(s): ["oncall: distributed"]
 
->>>>>>> 632719c2
 import math
 import io
 import itertools
