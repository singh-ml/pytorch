--- conflicted
+++ resolved
@@ -446,10 +446,7 @@
         'method_of': ['Tensor'],
         'arguments': [{'name': 'self', 'simple_type': 'Tensor'}],
         'returns': [{'name': 'result', 'type': 'int64_t', 'dynamic_type': 'int64_t', 'simple_type': 'int64_t'}],
-<<<<<<< HEAD
         'use_c10_dispatcher': 'unboxed_only',
-    } for name in ['sizes', 'strides', 'dim', 'numel']]
-=======
     } for name, schema_string in [
         ('sizes', 'aten::sizes(Tensor self) -> int'),
         ('strides', 'aten::strides(Tensor self) -> int'),
@@ -457,7 +454,6 @@
         ('numel', 'aten::numel(Tensor self) -> int'),
     ]]
 
->>>>>>> 3b2f267a
     aten_decls = load_aten_declarations(declarations) + tensor_impl_methods
     jit_decls = [d for d in aten_decls if is_jit_op(d)]
 
@@ -497,25 +493,10 @@
 
     for decl in jit_decls:
         decl['arguments'] = [a for i, arg in enumerate(decl['arguments']) for a in expand_options(decl, i, arg)]
-<<<<<<< HEAD
-        # add annotations about alias an mutability of arguments
-        annotate_op(decl)
-
-        decl['should_match_schema'] = True
-
-        decl_copy = copy.deepcopy(decl)
-        for arg in decl_copy['arguments']:
-            if arg['simple_type'] == 'TensorList' and arg.get('is_nullable'):
-                arg['is_nullable'] = False
-                decl_copy['should_match_schema'] = False
-                decl_copy['overload_name'] = decl_copy['overload_name'] + "_copy"
-                additional_jit_decls.append(decl_copy)
-=======
         if is_out_variant(decl):
             reorder_out_args(decl)
         if needs_hacked_twin(decl):
             additional_jit_decls.append(hacked_twin(decl))
->>>>>>> 3b2f267a
 
     jit_decls.extend(additional_jit_decls)
     selected_op_list = load_op_list(selected_op_list_path) if selected_op_list_path else None
@@ -537,19 +518,14 @@
     for group in jit_decl_groups:
         x = sum(ord(c) for c in group[0]['name']) % num_shards
         for decl in group:
-<<<<<<< HEAD
             if decl['use_c10_dispatcher'] == 'unboxed_only':
-                shards[x].append(OPERATOR_JITONLY.substitute(signature=signature(decl, decl['should_match_schema']),
+                shards[x].append(OPERATOR_JITONLY.substitute(signature=decl['schema_string'],
                                                              op=emit_decl_variant(decl)))
             elif decl['use_c10_dispatcher'] == 'with_codegenerated_unboxing_wrapper':
-                shards[x].append(OPERATOR.substitute(signature=signature(decl, decl['should_match_schema']),
+                shards[x].append(OPERATOR.substitute(signature=decl['schema_string'],
                                                      op=emit_decl_variant(decl)))
             else:
                 assert decl['use_c10_dispatcher'] == 'full'
-=======
-            shards[x].append(OPERATOR.substitute(signature=decl['schema_string'],
-                                                 op=emit_decl_variant(decl)))
->>>>>>> 3b2f267a
 
     for i, shard in enumerate(shards):
         env = {
@@ -583,7 +559,7 @@
 
 NEEDS_HACKED_TWIN_NAMES = [
     "aten::_index_put_impl_",
-    "aten::index.Tensor", 
+    "aten::index.Tensor",
     "aten::index_put",
     "aten::index_put_",
 ]
@@ -596,6 +572,12 @@
 def hacked_twin(decl):
     decl_copy = copy.deepcopy(decl)
     decl_copy['schema_string'] = decl['schema_string'].replace('Tensor?[]', 'Tensor[]')
+    if decl['overload_name']:
+        decl_copy['overload_name'] = decl['overload_name'] + "_hacked_twin"
+        decl_copy['schema_string'] = decl_copy['schema_string'].replace(decl['name'] + "." + decl['overload_name'], decl_copy['name'] + "." + decl_copy['overload_name'])
+    else:
+        decl_copy['overload_name'] = "hacked_twin"
+        decl_copy['schema_string'] = decl_copy['schema_string'].replace(decl['name'], decl_copy['name'] + "." + decl_copy['overload_name'])
     for arg in decl_copy['arguments']:
         if arg['simple_type'] == 'TensorList' and arg.get('is_nullable'):
             arg['is_nullable'] = False
